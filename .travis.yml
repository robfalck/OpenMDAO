--- conflicted
+++ resolved
@@ -17,10 +17,7 @@
 
 git:
   depth: 99999
-<<<<<<< HEAD
-=======
 
->>>>>>> d80bbd49
 addons:
   apt:
     sources:
@@ -41,18 +38,6 @@
 before_install:
 - pip install --upgrade pip;
 
-<<<<<<< HEAD
-=======
-# get key decrypted, placed, chmodded, and added for passwordless access to WebFaction
-- if [ "false" = "false" ]; then
-    openssl aes-256-cbc -K $encrypted_74d70a284b7d_key -iv $encrypted_74d70a284b7d_iv -in travis_deploy_rsa.enc -out /tmp/travis_deploy_rsa -d;
-    eval "$(ssh-agent -s)";
-    chmod 600 /tmp/travis_deploy_rsa;
-    ssh-add /tmp/travis_deploy_rsa;
-    echo -e "Host web543.webfaction.com\n\tStrictHostKeyChecking no\n" >> ~/.ssh/config;
-    fi
-
->>>>>>> d80bbd49
 - OS=$(if [[ "$TRAVIS_OS_NAME" = "osx" ]]; then echo "MacOSX"; else echo "Linux"; fi)
 
 - if [ "$OS" = "MacOSX" ] && [ "$MPI" ]; then
@@ -76,7 +61,6 @@
 - export OPENMDAO_TEST_DOCS=1
 
 install:
-<<<<<<< HEAD
 # get key decrypted, placed, chmodded, and added for passwordless access to WebFaction
 - if [ "$TRAVIS_PULL_REQUEST" = "false" ]; then
     openssl aes-256-cbc -K $encrypted_74d70a284b7d_key -iv $encrypted_74d70a284b7d_iv -in travis_deploy_rsa.enc -out /tmp/travis_deploy_rsa -d;
@@ -86,8 +70,6 @@
     echo -e "Host web543.webfaction.com\n\tStrictHostKeyChecking no\n" >> ~/.ssh/config;
   fi
 
-=======
->>>>>>> d80bbd49
 # keeping numpy pinned at 1.12 because pySNOPT dies with 1.13 because numpy broke callback
 - conda install --yes python=$PY numpy==1.12 scipy nose sphinx mock swig
 
