"""Management of iteration stack for recording."""
from openmdao.utils.mpi import MPI


class _RecIteration(object):
    """
    A class that encapsulates the iteration stack.

<<<<<<< HEAD
    Some tests needed to reset the stack and this avoids issues
    with data left over from other tests.
=======
    Some tests needed to reset the stack, and this avoids issues with data
    left over from other tests.
>>>>>>> e63805b9

    Attributes
    ----------
    stack : list
        A list that holds the stack of iteration coordinates.
    """

    def __init__(self):
        """
        Initialize.
        """
        self.stack = []


recording_iteration = _RecIteration()


def print_recording_iteration_stack():
    """
    Print the record iteration stack.

    Used for debugging.
    """
    print()
    for name, iter_count in reversed(recording_iteration.stack):
        print('^^^', name, iter_count)
    print(60 * '^')


def get_formatted_iteration_coordinate():
    """
    Format the iteration coordinate into human-readable form.

    'rank0:pyoptsparsedriver|6|root._solve_nonlinear|6|mda._solve_nonlinear|6|mda.d1._solve_nonlinear|45'

    Returns
    -------
    str :
        the iteration coordinate formatted in our proprietary way.
    """
    separator = '|'
    iteration_coord_list = []

    for name, iter_count in recording_iteration.stack:
        iteration_coord_list.append('{}{}{}'.format(name, separator, iter_count))

    if MPI and MPI.COMM_WORLD.rank > 0:
        rank = MPI.COMM_WORLD.rank
    else:
        rank = 0
    formatted_iteration_coordinate = ':'.join(["rank%d" % rank,
                                               separator.join(iteration_coord_list)])
    return formatted_iteration_coordinate


class Recording(object):
    """
    A class that acts as a context manager.

    But with properly-timed values for abs and rel,
    where solvers are concerned.

    Attributes
    ----------
    name : str
        Name of object getting recorded.
    iter_count : int
        Current counter of iterations completed.
    recording_requester : object
        The object that wants to be recorded.
    abs : float
        Absolute error.
    rel : float
        Relative error.
    _is_solver : bool
        True if recording_requester is a Solver.
    """

    def __init__(self, name, iter_count, recording_requester):
        """
        Initialize Recording.

        Parameters
        ----------
        name : str
            Name of object getting recorded.
        iter_count : int
            Current counter of iterations completed.
        recording_requester : object
            The object that wants to be recorded.
        """
        self.name = name
        self.iter_count = iter_count
        self.recording_requester = recording_requester
        self.abs = 0
        self.rel = 0

        from openmdao.solvers.solver import Solver
        self._is_solver = isinstance(self.recording_requester, Solver)

    def __enter__(self):
        """
        Do things before the code inside the 'with Recording' block.

        Returns
        -------
        self : object
            self
        """
        recording_iteration.stack.append((self.name, self.iter_count))
        return self

    def __exit__(self, *args):
        """
        Do things after the code inside the 'with Recording' block.

        Parameters
        ----------
        *args : array
            Solver recording requires extra args.
        """
        # Determine if recording is justified.
        do_recording = True

        for stack_item in recording_iteration.stack:
            if stack_item[0] in ('_run_apply', '_compute_totals'):
                do_recording = False
                break

        if do_recording:
            if self._is_solver:
                self.recording_requester.record_iteration(abs=self.abs, rel=self.rel)
            else:
                self.recording_requester.record_iteration()

        # Enable the following line for stack debugging.
        # print_recording_iteration_stack()

        recording_iteration.stack.pop()<|MERGE_RESOLUTION|>--- conflicted
+++ resolved
@@ -6,13 +6,8 @@
     """
     A class that encapsulates the iteration stack.
 
-<<<<<<< HEAD
     Some tests needed to reset the stack and this avoids issues
     with data left over from other tests.
-=======
-    Some tests needed to reset the stack, and this avoids issues with data
-    left over from other tests.
->>>>>>> e63805b9
 
     Attributes
     ----------
