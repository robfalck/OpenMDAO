"""Define the base Solver, NonlinearSolver, and LinearSolver classes."""

import os
import pprint
import sys
import weakref

import numpy as np

from openmdao.core.analysis_error import AnalysisError
from openmdao.core.constants import _UNDEFINED
from openmdao.recorders.recording_iteration_stack import Recording
from openmdao.recorders.recording_manager import RecordingManager
from openmdao.utils.mpi import MPI
from openmdao.utils.options_dictionary import OptionsDictionary
from openmdao.utils.record_util import create_local_meta, check_path
from openmdao.utils.om_warnings import issue_warning, SolverWarning


class SolverInfo(object):
    """
    Communal object for storing some formatting for solver iprint.

    Attributes
    ----------
    prefix : str
        Prefix to prepend during this iprint.
    stack : list
        List of strings; strings are popped and appended as needed.
    """

    def __init__(self):
        """
        Initialize.
        """
        self.prefix = ""
        self.stack = []

    def clear(self):
        """
        Clear out the iprint stack, in case something is left over from a handled exception.
        """
        self.prefix = ""
        self.stack = []

    def pop(self):
        """
        Remove one level of solver depth in the printing.
        """
        last_string = self.stack.pop()
        nchar = len(last_string)
        self.prefix = self.prefix[:-nchar]

    def append_solver(self):
        """
        Add a new level for the main solver in a group.
        """
        new_str = '+  '
        self.prefix += new_str
        self.stack.append(new_str)

    def append_subsolver(self):
        """
        Add a new level for any sub-solver for your solver.
        """
        new_str = '|  '
        self.prefix += new_str
        self.stack.append(new_str)

    def append_precon(self):
        """
        Add a new level for any preconditioner to a linear solver.
        """
        new_str = '| precon:'
        self.prefix += new_str
        self.stack.append(new_str)

    def save_cache(self):
        """
        Save prefix and stack so that they can be restored later in event of an exception recovery.

        Returns
        -------
        tuple(str, list)
            Cache of current stack.
        """
        return (self.prefix, self.stack)

    def restore_cache(self, cache):
        """
        Restore previously saved iprint stack names.

        Parameters
        ----------
        cache : tuple(str, list)
            Cache of current stack.
        """
        self.prefix, self.stack = cache


class Solver(object):
    """
    Base solver class.

    This class is subclassed by NonlinearSolver and LinearSolver,
    which are in turn subclassed by actual solver implementations.

    Parameters
    ----------
    **kwargs : dict of keyword arguments
        Keyword arguments that will be mapped into the Solver options.

    Attributes
    ----------
    _system : <System>
        Pointer to the owning system.
    _depth : int
        How many subsolvers deep this solver is (0 means not a subsolver).
    _mode : str
        'fwd' or 'rev', applicable to linear solvers only.
    _iter_count : int
        Number of iterations for the current invocation of the solver.
    _rec_mgr : <RecordingManager>
        object that manages all recorders added to this solver
    cite : str
        Listing of relevant citations that should be referenced when
        publishing work that uses this class.
    options : <OptionsDictionary>
        Options dictionary.
    recording_options : <OptionsDictionary>
        Recording options dictionary.
    supports : <OptionsDictionary>
        Options dictionary describing what features are supported by this
        solver.
    _filtered_vars_to_record : Dict
        Dict of list of var names to record
    _norm0 : float
        Normalization factor
    _problem_meta : dict
        Problem level metadata.
    """

    # Object to store some formatting for iprint that is shared across all solvers.
    SOLVER = 'base_solver'

    def __init__(self, **kwargs):
        """
        Initialize all attributes.
        """
        self._system = None
        self._depth = 0
        self._mode = 'fwd'
        self._iter_count = 0
        self._problem_meta = None

        # Solver options
        self.options = OptionsDictionary(parent_name=self.msginfo)
        self.options.declare('maxiter', types=int, default=10,
                             desc='maximum number of iterations')
        self.options.declare('atol', default=1e-10,
                             desc='absolute error tolerance')
        self.options.declare('rtol', default=1e-10,
                             desc='relative error tolerance')
        self.options.declare('iprint', types=int, default=1,
                             desc='whether to print output')
        self.options.declare('err_on_non_converge', types=bool, default=False,
                             desc="When True, AnalysisError will be raised if we don't converge.")

        # Case recording options
        self.recording_options = OptionsDictionary(parent_name=self.msginfo)
        self.recording_options.declare('record_abs_error', types=bool, default=True,
                                       desc='Set to True to record absolute error at the \
                                       solver level')
        self.recording_options.declare('record_rel_error', types=bool, default=True,
                                       desc='Set to True to record relative error at the \
                                       solver level')
        self.recording_options.declare('record_inputs', types=bool, default=True,
                                       desc='Set to True to record inputs at the solver level')
        self.recording_options.declare('record_outputs', types=bool, default=True,
                                       desc='Set to True to record outputs at the solver level')
        self.recording_options.declare('record_solver_residuals', types=bool, default=False,
                                       desc='Set to True to record residuals at the solver level')
        self.recording_options.declare('includes', types=list, default=['*'],
                                       desc="Patterns for variables to include in recording. \
                                       Paths are relative to solver's Group. \
                                       Uses fnmatch wildcards")
        self.recording_options.declare('excludes', types=list, default=[],
                                       desc="Patterns for vars to exclude in recording. \
                                       (processed post-includes) \
                                       Paths are relative to solver's Group. \
                                       Uses fnmatch wildcards"
                                       )
        # Case recording related
        self._filtered_vars_to_record = {}
        self._norm0 = 0.0

        # What the solver supports.
        self.supports = OptionsDictionary(parent_name=self.msginfo)
        self.supports.declare('gradients', types=bool, default=False)
        self.supports.declare('implicit_components', types=bool, default=False)
        self.supports.declare('linesearch', types=bool, default=False)

        self._declare_options()
        self.options.update(kwargs)

        self._rec_mgr = RecordingManager()

        self.cite = ""

    @property
    def msginfo(self):
        """
        Return info to prepend to messages.

        Returns
        -------
        str
            Info to prepend to messages.
        """
        if self._system is None:
            return type(self).__name__
        return f"{type(self).__name__} in {self._system().msginfo}"

    def _inf_nan_failure(self):
        msg = (f"Solver '{self.SOLVER}' on system '{self._system().pathname}': "
               f"residuals contain 'inf' or 'NaN' after {self._iter_count} iterations.")
        self.report_failure(msg)

    def _convergence_failure(self):
        msg = (f"Solver '{self.SOLVER}' on system '{self._system().pathname}' failed to converge "
               f"in {self._iter_count} iterations.")
        self.report_failure(msg)

    def report_failure(self, msg):
        """
        Report a failure that has occurred.

        The msg may be printed or ignored depending on the iprint option, and may raise
        an AnalysisError depending on the err_on_non_converge option.

        Parameters
        ----------
        msg : str
            Message indicating the failure.
        """
        iprint = self.options['iprint']
        print_flag = self._system().comm.rank == 0 or os.environ.get('USE_PROC_FILES')

        if iprint > -1 and print_flag:
            print(self._solver_info.prefix + self.SOLVER + msg)

        # Raise AnalysisError if requested.
        if self.options['err_on_non_converge']:
            raise AnalysisError(msg)

    @property
    def _recording_iter(self):
        if self._problem_meta is None:
            raise RuntimeError(f"{self.msginfo}: Can't access recording_iter because "
                               "_setup_solvers has not been called.")
        return self._problem_meta['recording_iter']

    @property
    def _solver_info(self):
        if self._problem_meta is None:
            raise RuntimeError(f"{self.msginfo}: Can't access solver_info because _setup_solvers "
                               "has not been called.")
        return self._problem_meta['solver_info']

    def _assembled_jac_solver_iter(self):
        """
        Return an empty generator of lin solvers using assembled jacs.
        """
        for i in ():
            yield

    def add_recorder(self, recorder):
        """
        Add a recorder to the solver's RecordingManager.

        Parameters
        ----------
        recorder : <CaseRecorder>
           A recorder instance to be added to RecManager.
        """
        if MPI:
            raise RuntimeError(
                "Recording of Solvers when running parallel code is not supported yet")
        self._rec_mgr.append(recorder)

    def _declare_options(self):
        """
        Declare options before kwargs are processed in the init method.

        This is optionally implemented by subclasses of Solver.
        """
        pass

    def _setup_solvers(self, system, depth):
        """
        Assign system instance, set depth, and optionally perform setup.

        Parameters
        ----------
        system : <System>
            pointer to the owning system.
        depth : int
            depth of the current system (already incremented).
        """
        if self._system is None:
            self._system = weakref.ref(system)
        elif self._system != weakref.ref(system):
            raise RuntimeError(f"{type(self).__name__} has already been assigned to "
                               f"{self._system().msginfo} and cannot also be assigned to "
                               f"{system.msginfo}.")

        self._depth = depth
        self._problem_meta = system._problem_meta

        if system.pathname:
            parent_name = self.msginfo
            self.options._parent_name = parent_name
            self.recording_options._parent_name = parent_name
            self.supports._parent_name = parent_name

        if isinstance(self, LinearSolver) and not system._use_derivatives:
            return

        self._rec_mgr.startup(self, self._problem_meta['comm'])

        myoutputs = myresiduals = myinputs = []
        incl = self.recording_options['includes']
        excl = self.recording_options['excludes']

        # doesn't matter if we're a linear or nonlinear solver.  The names for
        # inputs, outputs, and residuals are the same for both the 'linear' and 'nonlinear'
        # vectors.
        if system.pathname:
            incl = ['.'.join((system.pathname, i)) for i in incl]
            excl = ['.'.join((system.pathname, i)) for i in excl]

        if self.recording_options['record_solver_residuals']:
            myresiduals = [n for n in system._residuals._abs_iter() if check_path(n, incl, excl)]

        if self.recording_options['record_outputs']:
            myoutputs = [n for n in system._outputs._abs_iter() if check_path(n, incl, excl)]

        if self.recording_options['record_inputs']:
            myinputs = [n for n in system._inputs._abs_iter() if check_path(n, incl, excl)]

        self._filtered_vars_to_record = {
            'input': myinputs,
            'output': myoutputs,
            'residual': myresiduals
        }

    def _set_solver_print(self, level=2, type_='all'):
        """
        Control printing for solvers and subsolvers in the model.

        Parameters
        ----------
        level : int
            iprint level. Set to 2 to print residuals each iteration; set to 1
            to print just the iteration totals; set to 0 to disable all printing
            except for failures, and set to -1 to disable all printing including failures.
        type_ : str
            Type of solver to set: 'LN' for linear, 'NL' for nonlinear, or 'all' for all.
        """
        self.options['iprint'] = level

    def _mpi_print(self, iteration, abs_res, rel_res):
        """
        Print residuals from an iteration if iprint == 2.

        Parameters
        ----------
        iteration : int
            iteration counter, 0-based.
        abs_res : float
            current absolute residual norm.
        rel_res : float
            current relative residual norm.
        """
        if (self.options['iprint'] == 2 and
                (self._system().comm.rank == 0 or os.environ.get('USE_PROC_FILES'))):

            prefix = self._solver_info.prefix
            solver_name = self.SOLVER

            if prefix.endswith('precon:'):
                solver_name = solver_name[3:]

            print(f"{prefix}{solver_name} {iteration} ; {abs_res:.9g} {rel_res:.9g}")

    def _mpi_print_header(self):
        """
        Print header text before solving.
        """
        if (self.options['iprint'] > 0 and
                (self._system().comm.rank == 0 or os.environ.get('USE_PROC_FILES'))):

            pathname = self._system().pathname
            if pathname:
                eqs = len(pathname) * "="
                prefix = self._solver_info.prefix
                print(f"{prefix}\n{prefix}{eqs}\n{prefix}{pathname}\n{prefix}{eqs}")

    def _iter_initialize(self):
        """
        Perform any necessary pre-processing operations.

        Returns
        -------
        float
            initial error.
        float
            error at the first iteration.
        """
        pass

    def _run_apply(self):
        """
        Run the appropriate apply method on the system.
        """
        pass

    def _linearize(self):
        """
        Perform any required linearization operations such as matrix factorization.
        """
        pass

    def _linearize_children(self):
        """
        Return a flag that is True when we need to call linearize on our subsystems' solvers.

        Returns
        -------
        bool
            Flag for indicating child linerization
        """
        return True

    def __str__(self):
        """
        Return a string representation of the solver.

        Returns
        -------
        str
            String representation of the solver.
        """
        return self.SOLVER

    def record_iteration(self, **kwargs):
        """
        Record an iteration of the current Solver.

        Parameters
        ----------
        **kwargs : dict
            Keyword arguments (used for abs and rel error).
        """
        if not self._rec_mgr._recorders:
            return

        metadata = create_local_meta(self.SOLVER)

        # Get the data
        data = {
            'abs': kwargs.get('abs') if self.recording_options['record_abs_error'] else None,
            'rel': kwargs.get('rel') if self.recording_options['record_rel_error'] else None,
            'input': {},
            'output': {},
            'residual': {}
        }

        system = self._system()
        vec_name = 'nonlinear' if isinstance(self, NonlinearSolver) else 'linear'
        filt = self._filtered_vars_to_record
        parallel = self._rec_mgr._check_parallel() if system.comm.size > 1 else False

        if self.recording_options['record_outputs']:
            data['output'] = system._retrieve_data_of_kind(filt, 'output', vec_name, parallel)

        if self.recording_options['record_inputs']:
            data['input'] = system._retrieve_data_of_kind(filt, 'input', vec_name, parallel)

        if self.recording_options['record_solver_residuals']:
            data['residual'] = system._retrieve_data_of_kind(filt, 'residual', vec_name, parallel)

        self._rec_mgr.record_iteration(self, data, metadata)

    def cleanup(self):
        """
        Clean up resources prior to exit.
        """
        # shut down all recorders
        self._rec_mgr.shutdown()

    def _set_complex_step_mode(self, active):
        """
        Turn on or off complex stepping mode.

        Recurses to turn on or off complex stepping mode in all subsystems and their vectors.

        Parameters
        ----------
        active : bool
            Complex mode flag; set to True prior to commencing complex step.
        """
        pass

    def _disallow_distrib_solve(self):
        """
        Raise an exception if our system or any subsystems are distributed or non-local.
        """
        s = self._system()
        if s.comm.size == 1:
            return

        from openmdao.core.group import Group
        if s._has_distrib_vars or (isinstance(s, Group) and s._contains_parallel_group):
            msg = "{} linear solver in {} cannot be used in or above a ParallelGroup or a " + \
                "distributed component."
            raise RuntimeError(msg.format(type(self).__name__, s.msginfo))

    def get_reports_dir(self):
        """
        Get the path to the directory where the report files should go.

        If it doesn't exist, it will be created.

        Returns
        -------
        str
            The path to the directory where reports should be written.
        """
        return self._system().get_reports_dir()

    def use_relevance(self):
        """
        Return True if relevance is should be active.

        Returns
        -------
        bool
            True if relevance is should be active.
        """
        return True


class NonlinearSolver(Solver):
    """
    Base class for nonlinear solvers.

    Parameters
    ----------
    **kwargs : dict
        Options dictionary.

    Attributes
    ----------
    _err_cache : dict
        Dictionary holding input and output vectors at start of iteration, if requested.
    _output_cache : ndarray or None
        Saved output values from last successful solve, if any.
    _prev_fail : bool
        If True, previous solve failed.
    _restarted : bool
        If True, solve was restarted from a sucessful point.
    """

    def __init__(self, **kwargs):
        """
        Initialize all attributes.
        """
        super().__init__(**kwargs)
        self._err_cache = {}
        self._output_cache = None
        self._prev_fail = False
        self._restarted = False

    def _declare_options(self):
        """
        Declare options before kwargs are processed in the init method.
        """
        self.options.declare('debug_print', types=bool, default=False,
                             desc='If true, the values of input and output variables at '
                                  'the start of iteration are printed and written to a file '
                                  'after a failure to converge.')
        self.options.declare('stall_limit', default=0,
                             desc='Number of iterations after which, if the residual norms are '
                                  'identical within the stall_tol, then terminate as if max '
                                  'iterations were reached. Default is 0, which disables this '
                                  'feature.')
        self.options.declare('stall_tol', default=1e-12,
                             desc='When stall checking is enabled, the threshold below which the '
                                  'residual norm is considered unchanged.')
        self.options.declare('stall_tol_type', default='rel', values=('abs', 'rel'),
                             desc='Specifies whether the absolute or relative norm of the '
                                  'residual is used for stall detection.')
        self.options.declare('restart_from_successful', types=bool, default=False,
                             desc='If True, the states are cached after a successful solve and '
                                  'used to restart the solver in the case of a failed solve.')

    @property
    def linesearch(self):
        """
        Get the linesearch solver associated with this solver.

        Returns
        -------
        NonlinearSolver or None
            The linesearch associated with this solver, or None if it does not support one.
        """
        if not self.supports['linesearch']:
            return None
        else:
            return self._linesearch

    @linesearch.setter
    def linesearch(self, ls):
        if not self.supports['linesearch']:
            raise AttributeError(f'{self.msginfo}: This solver does not support a linesearch.')
        self._linesearch = ls

    def _setup_solvers(self, system, depth):
        """
        Assign system instance, set depth, and optionally perform setup.

        Parameters
        ----------
        system : <System>
            pointer to the owning system.
        depth : int
            depth of the current system (already incremented).
        """
        super()._setup_solvers(system, depth)
        # The state caching only works if we throw an error on non-convergence, otherwise
        # the solver will disregard the caching option and issue a warning.
        if 'restart_from_successful' in self.options and self.options['restart_from_successful']:
            if not self.options['err_on_non_converge']:
                issue_warning(f"{self.msginfo}: Option 'restart_from_successful' does nothing "
                              "unless option 'err_on_non_converge' is set to True.",
                              category=SolverWarning)
                # reset to False so we won't waste memory allocating a cache array
                self.options['restart_from_successful'] = False

    def solve(self):
        """
        Run the solver.
        """
        try:
            self._solve()
        except Exception as err:
            if self.options['debug_print']:
                self._print_exc_debug_info()
            raise err

    def _iter_initialize(self):
        """
        Perform any necessary pre-processing operations.

        Returns
        -------
        float
            initial error.
        float
            error at the first iteration.
        """
        system = self._system()
        if self.options['debug_print']:
            self._err_cache['inputs'] = system._inputs._copy_views()
            self._err_cache['outputs'] = system._outputs._copy_views()

        if self.options['maxiter'] > 0:
            self._run_apply()
            norm = self._iter_get_norm()
        else:
            norm = 1.0
        norm0 = norm if norm != 0.0 else 1.0
        return norm0, norm

    def _solve(self):
        """
        Run the iterative solver.
        """
        system = self._system()

        with system._relevant.active(self.use_relevance()):
            maxiter = self.options['maxiter']
            atol = self.options['atol']
            rtol = self.options['rtol']
            iprint = self.options['iprint']
            stall_limit = self.options['stall_limit']
            stall_tol = self.options['stall_tol']
            stall_tol_type = self.options['stall_tol_type']

            self._mpi_print_header()

            self._iter_count = 0
            norm0, norm = self._iter_initialize()

            self._norm0 = norm0

            self._mpi_print(self._iter_count, norm, norm / norm0)

            stalled = False
            stall_count = 0
            if stall_limit > 0:
                stall_norm = norm0

            force_one_iteration = system.under_complex_step

            while ((self._iter_count < maxiter and norm > atol and norm / norm0 > rtol and
                    not stalled) or force_one_iteration):

                if system.under_complex_step:
                    force_one_iteration = False

<<<<<<< HEAD
                with Recording(type(self).__name__, self._iter_count, self) as rec:

                    if stall_count == 3 and not self.linesearch.options['print_bound_enforce']:
=======
            with Recording(type(self).__name__, self._iter_count, self) as rec:
                ls = self.linesearch
                if stall_count == 3 and ls and not ls.options['print_bound_enforce']:
>>>>>>> 6b426836

                        self.linesearch.options['print_bound_enforce'] = True

                        if self._system().pathname:
                            pathname = f"{self._system().pathname}."
                        else:
                            pathname = ""

                        msg = ("Your model has stalled three times and may be violating the bounds."
                               " In the future, turn on print_bound_enforce in your solver options "
                               f"here: \n{pathname}nonlinear_solver.linesearch.options"
                               "['print_bound_enforce']=True. \nThe bound(s) being violated now "
                               "are:\n")
                        issue_warning(msg, category=SolverWarning)

                        self._single_iteration()
                        self.linesearch.options['print_bound_enforce'] = False
                    else:
                        self._single_iteration()

                    self._iter_count += 1
                    self._run_apply()
                    norm = self._iter_get_norm()

                    # Save the norm values in the context manager so they can also be recorded.
                    rec.abs = norm
                    if norm0 == 0:
                        norm0 = 1
                    rec.rel = norm / norm0

                    # Check if convergence is stalled.
                    if stall_limit > 0:
                        norm_for_stall = rec.rel if stall_tol_type == 'rel' else rec.abs
                        norm_diff = np.abs(stall_norm - norm_for_stall)
                        if norm_diff <= stall_tol:
                            stall_count += 1
                            if stall_count >= stall_limit:
                                stalled = True
                        else:
                            stall_count = 0
                            stall_norm = norm_for_stall

                self._mpi_print(self._iter_count, norm, norm / norm0)

        # flag for the print statements. we only print on root if USE_PROC_FILES is not set to True
        print_flag = system.comm.rank == 0 or os.environ.get('USE_PROC_FILES')

        prefix = self._solver_info.prefix + self.SOLVER

        # Solver terminated early because a Nan in the norm doesn't satisfy the while-loop
        # conditionals.
        if np.isinf(norm) or np.isnan(norm):
            self._inf_nan_failure()

        # solver stalled.
        elif stalled:
            msg = (f"Solver '{self.SOLVER}' on system '{system.pathname}' stalled after "
                   f"{self._iter_count} iterations.")
            self.report_failure(msg)

        # Solver hit maxiter without meeting desired tolerances.
        elif norm > atol and norm / norm0 > rtol:
            self._convergence_failure()

        # Solver converged
        elif print_flag:
            if iprint == 1:
                print(prefix + ' Converged in {} iterations'.format(self._iter_count))
            elif iprint == 2:
                print(prefix + ' Converged')

    def _run_apply(self):
        """
        Run the apply_nonlinear method on the system.
        """
        self._recording_iter.push(('_run_apply', 0))
        try:
            self._system()._apply_nonlinear()
        finally:
            self._recording_iter.pop()

    def _iter_get_norm(self):
        """
        Return the norm of the residual.

        Returns
        -------
        float
            norm.
        """
        return self._system()._residuals.get_norm()

    def _disallow_discrete_outputs(self):
        """
        Raise an exception if any discrete outputs exist in our System.
        """
        if self._system()._var_allprocs_discrete['output']:
            raise RuntimeError("%s has a %s solver and contains discrete outputs %s." %
                               (self._system().msginfo, type(self).__name__,
                                sorted(self._system()._var_allprocs_discrete['output'])))

    def _print_exc_debug_info(self):
        coord = self._recording_iter.get_formatted_iteration_coordinate()

        out_strs = [f"\n# Inputs and outputs at start of iteration '{coord}':\n"]
        for vec_type, views in self._err_cache.items():
            out_strs.append('\n# nonlinear %s\n' % vec_type)
            out_strs.append(pprint.pformat(views))
            out_strs.append('\n')

        out_str = ''.join(out_strs)
        print(out_str)

        rank = MPI.COMM_WORLD.rank if MPI is not None else 0
        filename = f'solver_errors.{rank}.out'

        with open(filename, 'a') as f:
            f.write(out_str)
            print(f"Inputs and outputs at start of iteration have been saved to '{filename}'.")
            sys.stdout.flush()

    def _gs_iter(self):
        """
        Perform a Gauss-Seidel iteration over this Solver's subsystems.
        """
        system = self._system()
        # if _relevant._active is True, relevance has been turned on by _objfunc in the driver
        # so we want it to stay active even if not under approx
        with system._relevant.active(system.under_approx or system._relevant._active is True):
            for subsys in system._relevant.system_filter(
                    system._solver_subsystem_iter(local_only=False), linear=False):
                system._transfer('nonlinear', 'fwd', subsys.name)

                if subsys._is_local:
                    try:
                        subsys._solve_nonlinear()
                    except AnalysisError as err:
                        if 'reraise_child_analysiserror' not in self.options or \
                                self.options['reraise_child_analysiserror']:
                            raise err

    def _solve_with_cache_check(self):
        """
        Solve the nonlinear system, possibly after updating the output vector with cached values.

        Cached values, if any, are from the last successful nonlinear solve, and are only used
        if the 'restart_from_successful' option is True.
        """
        system = self._system()

        if (self.options['restart_from_successful'] and self.options['maxiter'] > 1 and
                not system.under_approx):
            try:
                # If we have a previous solver failure, we want to replace
                # the outputs using the cache.
                if self._prev_fail and self._output_cache is not None:
                    system._outputs.set_val(self._output_cache)
                    self._restarted = True
                else:
                    self._restarted = False

                self.solve()

                # If we make it here, the solver converged.
                self._prev_fail = False

                # Save the outputs upon a successful solve
                if self._output_cache is None:
                    self._output_cache = system._outputs.asarray(copy=True)
                else:
                    self._output_cache[:] = system._outputs.asarray()

            except Exception:
                # The solver failed so we need to set the flag to True
                self._prev_fail = True
                raise
        else:
            self.solve()


class LinearSolver(Solver):
    """
    Base class for linear solvers.

    Parameters
    ----------
    **kwargs : dict
        Options dictionary.

    Attributes
    ----------
    _assembled_jac : AssembledJacobian or None
        If not None, the AssembledJacobian instance used by this solver.
    _scope_in : set or None or _UNDEFINED
        Relevant input variables for the current matrix vector product.
    _scope_out : set or None or _UNDEFINED
        Relevant output variables for the current matrix vector product.
    """

    def __init__(self, **kwargs):
        """
        Initialize all attributes.
        """
        self._assembled_jac = None
        self._scope_out = _UNDEFINED
        self._scope_in = _UNDEFINED

        super().__init__(**kwargs)

    def does_recursive_applies(self):
        """
        Return False.

        By default, assume linear solvers don't do recursive apply_linear calls.

        Returns
        -------
        bool
            True if solver makes recursive apply_linear calls on its subsystems.
        """
        return False

    def _set_matvec_scope(self, scope_out=_UNDEFINED, scope_in=_UNDEFINED):
        pass

    def _assembled_jac_solver_iter(self):
        """
        Return a generator of linear solvers using assembled jacs.
        """
        if self.options['assemble_jac']:
            yield self

    def add_recorder(self, recorder):
        """
        Add a recorder to the solver's RecordingManager.

        Parameters
        ----------
        recorder : <CaseRecorder>
           A recorder instance to be added to RecManager.
        """
        raise RuntimeError('Recording is not supported on Linear Solvers.')

    def _declare_options(self):
        """
        Declare options before kwargs are processed in the init method.
        """
        self.options.declare('assemble_jac', default=False, types=bool,
                             desc='Activates use of assembled jacobian by this solver.')

        self.supports.declare('assembled_jac', types=bool, default=True)

    def _setup_solvers(self, system, depth):
        """
        Assign system instance, set depth, and optionally perform setup.

        Parameters
        ----------
        system : <System>
            pointer to the owning system.
        depth : int
            depth of the current system (already incremented).
        """
        super()._setup_solvers(system, depth)
        if self.options['assemble_jac'] and not self.supports['assembled_jac']:
            raise RuntimeError("Linear solver %s doesn't support assembled "
                               "jacobians." % self.msginfo)

    def solve(self, mode, rel_systems=None):
        """
        Run the solver.

        Parameters
        ----------
        mode : str
            'fwd' or 'rev'.
        rel_systems : set of str
            Set of names of relevant systems based on the current linear solve.  Deprecated.
        """
        raise NotImplementedError("class %s does not implement solve()." % (type(self).__name__))

    def _solve(self):
        """
        Run the iterative solver.
        """
        maxiter = self.options['maxiter']
        atol = self.options['atol']
        rtol = self.options['rtol']
        iprint = self.options['iprint']

        with self._system()._relevant.active(self.use_relevance()):
            self._mpi_print_header()

            self._iter_count = 0
            norm0, norm = self._iter_initialize()

            self._norm0 = norm0

            system = self._system()

            self._mpi_print(self._iter_count, norm, norm / norm0)

            while self._iter_count < maxiter and norm > atol and norm / norm0 > rtol:

                with Recording(type(self).__name__, self._iter_count, self) as rec:
                    self._single_iteration()
                    self._iter_count += 1
                    self._run_apply()
                    norm = self._iter_get_norm()

                    # Save the norm values in the context manager so they can also be recorded.
                    rec.abs = norm
                    if norm0 == 0:
                        norm0 = 1
                    rec.rel = norm / norm0

                self._mpi_print(self._iter_count, norm, norm / norm0)

        # flag for the print statements. we only print on root if USE_PROC_FILES is not set to True
        print_flag = system.comm.rank == 0 or os.environ.get('USE_PROC_FILES')

        prefix = self._solver_info.prefix + self.SOLVER

        # Solver terminated early because a Nan in the norm doesn't satisfy the while-loop
        # conditionals.
        if np.isinf(norm) or np.isnan(norm):
            self._inf_nan_failure()

        # Solver hit maxiter without meeting desired tolerances.
        elif (norm > atol and norm / norm0 > rtol):
            self._convergence_failure()

        # Solver converged
        elif print_flag:
            if iprint == 1:
                print(prefix + ' Converged in {} iterations'.format(self._iter_count))
            elif iprint == 2:
                print(prefix + ' Converged')

    def _run_apply(self):
        """
        Run the apply_linear method on the system.
        """
        self._recording_iter.push(('_run_apply', 0))

        system = self._system()
        scope_out, scope_in = system._get_matvec_scope()

        try:
            system._apply_linear(self._assembled_jac, self._mode, scope_out, scope_in)
        finally:
            self._recording_iter.pop()


class BlockLinearSolver(LinearSolver):
    """
    A base class for LinearBlockGS and LinearBlockJac.

    Parameters
    ----------
    **kwargs : dict
        Options dictionary.

    Attributes
    ----------
    _rhs_vec : ndarray
        Contains the values of the linear resids (fwd) or outputs (rev) saved at the beginning
        of the linear solve.
    """

    def __init__(self, **kwargs):
        """
        Initialize attributes.
        """
        super().__init__(**kwargs)
        self._rhs_vec = None

    def _declare_options(self):
        """
        Declare options before kwargs are processed in the init method.
        """
        super()._declare_options()
        self.supports['assembled_jac'] = False

    def does_recursive_applies(self):
        """
        Return True.

        Block linear solvers make recursive apply_linear calls.

        Returns
        -------
        bool
            True if solver makes recursive apply_linear calls on its subsystems.
        """
        return True

    def _setup_solvers(self, system, depth):
        """
        Assign system instance, set depth, and optionally perform setup.

        Parameters
        ----------
        system : <System>
            pointer to the owning system.
        depth : int
            depth of the current system (already incremented).
        """
        super()._setup_solvers(system, depth)
        if system._use_derivatives:
            self._create_rhs_vec()

    def _create_rhs_vec(self):
        system = self._system()
        if self._mode == 'fwd':
            self._rhs_vec = system._dresiduals.asarray(True)
        else:
            self._rhs_vec = system._doutputs.asarray(True)

    def _update_rhs_vec(self):
        if self._mode == 'fwd':
            self._rhs_vec[:] = self._system()._dresiduals.asarray()
        else:
            self._rhs_vec[:] = self._system()._doutputs.asarray()
        # print(self._system().pathname, "Updating RHS vec to", self._rhs_vec)  # DO NOT DELETE

    def _set_complex_step_mode(self, active):
        """
        Turn on or off complex stepping mode.

        Recurses to turn on or off complex stepping mode in all subsystems and their vectors.

        Parameters
        ----------
        active : bool
            Complex mode flag; set to True prior to commencing complex step.
        """
        if active:
            self._rhs_vec = self._rhs_vec.astype(complex)
        else:
            self._rhs_vec = self._rhs_vec.real

    def _vars_union(self, slv_vars, sys_vars):
        """
        Return the union of the two 'set's of variables.

        The first 'set' comes from the this solver and the second from the set of variables
        from the current System that are relevent to the current matrix vector product. Note
        that this is called separately for input and output variables.

        Also handles cases where incoming variables are _UNDEFINED or None instead of sets.

        Parameters
        ----------
        slv_vars : set, None, or _UNDEFINED
            First variable set.
        sys_vars : set, None, or _UNDEFINED
            Second variable set.

        Returns
        -------
        set, None, or _UNDEFINED
            The combined variable 'set'.
        """
        if sys_vars is None or slv_vars is None:
            return None
        if slv_vars is _UNDEFINED:
            return sys_vars
        return sys_vars.union(slv_vars)

    def _run_apply(self, init=False):
        """
        Run the apply_linear method on the system.
        """
        system = self._system()
        self._recording_iter.push(('_run_apply', 0))
        try:
            scope_out, scope_in = system._get_matvec_scope()
            system._apply_linear(self._assembled_jac, self._mode,
                                 self._vars_union(self._scope_out, scope_out),
                                 self._vars_union(self._scope_in, scope_in))
        finally:
            self._recording_iter.pop()

    def _iter_initialize(self):
        """
        Perform any necessary pre-processing operations.

        Returns
        -------
        float
            initial error.
        float
            error at the first iteration.
        """
        self._update_rhs_vec()

        if self.options['maxiter'] > 1:
            self._run_apply()
            norm = self._iter_get_norm()
        else:
            return 1.0, 1.0
        norm0 = norm if norm != 0.0 else 1.0
        return norm0, norm

    def _iter_get_norm(self):
        """
        Return the norm of the residual.

        Note: This has the side effect of modifying the residual vector in fwd mode
        and the output vector in rev mode.

        Returns
        -------
        float
            norm.
        """
        if self._mode == 'fwd':
            b_vec = self._system()._dresiduals
        else:  # rev
            b_vec = self._system()._doutputs

        b_vec -= self._rhs_vec  # compute Ax - rhs
        norm = b_vec.get_norm()
        b_vec += self._rhs_vec  # revert b_vec back to original value
        return norm

    def _set_matvec_scope(self, scope_out=_UNDEFINED, scope_in=_UNDEFINED):
        """
        Set the relevant variables for the current matrix vector product.

        Parameters
        ----------
        scope_out : set, None, or _UNDEFINED
            Outputs relevant to possible lower level calls to _apply_linear on Components.
        scope_in : set, None, or _UNDEFINED
            Inputs relevant to possible lower level calls to _apply_linear on Components.
        """
        self._scope_out = scope_out
        self._scope_in = scope_in

    def solve(self, mode, rel_systems=None):
        """
        Run the solver.

        Parameters
        ----------
        mode : str
            'fwd' or 'rev'.
        rel_systems : set of str
            Set of names of relevant systems based on the current linear solve.  Deprecated.
        """
        self._mode = mode
        self._solve()

        self._scope_out = self._scope_in = _UNDEFINED  # reset after solve is done<|MERGE_RESOLUTION|>--- conflicted
+++ resolved
@@ -198,7 +198,6 @@
         self.supports = OptionsDictionary(parent_name=self.msginfo)
         self.supports.declare('gradients', types=bool, default=False)
         self.supports.declare('implicit_components', types=bool, default=False)
-        self.supports.declare('linesearch', types=bool, default=False)
 
         self._declare_options()
         self.options.update(kwargs)
@@ -605,27 +604,6 @@
                              desc='If True, the states are cached after a successful solve and '
                                   'used to restart the solver in the case of a failed solve.')
 
-    @property
-    def linesearch(self):
-        """
-        Get the linesearch solver associated with this solver.
-
-        Returns
-        -------
-        NonlinearSolver or None
-            The linesearch associated with this solver, or None if it does not support one.
-        """
-        if not self.supports['linesearch']:
-            return None
-        else:
-            return self._linesearch
-
-    @linesearch.setter
-    def linesearch(self, ls):
-        if not self.supports['linesearch']:
-            raise AttributeError(f'{self.msginfo}: This solver does not support a linesearch.')
-        self._linesearch = ls
-
     def _setup_solvers(self, system, depth):
         """
         Assign system instance, set depth, and optionally perform setup.
@@ -720,15 +698,9 @@
                 if system.under_complex_step:
                     force_one_iteration = False
 
-<<<<<<< HEAD
                 with Recording(type(self).__name__, self._iter_count, self) as rec:
 
                     if stall_count == 3 and not self.linesearch.options['print_bound_enforce']:
-=======
-            with Recording(type(self).__name__, self._iter_count, self) as rec:
-                ls = self.linesearch
-                if stall_count == 3 and ls and not ls.options['print_bound_enforce']:
->>>>>>> 6b426836
 
                         self.linesearch.options['print_bound_enforce'] = True
 
@@ -855,20 +827,16 @@
         Perform a Gauss-Seidel iteration over this Solver's subsystems.
         """
         system = self._system()
-        # if _relevant._active is True, relevance has been turned on by _objfunc in the driver
-        # so we want it to stay active even if not under approx
-        with system._relevant.active(system.under_approx or system._relevant._active is True):
-            for subsys in system._relevant.system_filter(
-                    system._solver_subsystem_iter(local_only=False), linear=False):
-                system._transfer('nonlinear', 'fwd', subsys.name)
-
-                if subsys._is_local:
-                    try:
-                        subsys._solve_nonlinear()
-                    except AnalysisError as err:
-                        if 'reraise_child_analysiserror' not in self.options or \
-                                self.options['reraise_child_analysiserror']:
-                            raise err
+        for subsys in system._relevant.filter(system._all_subsystem_iter()):
+            system._transfer('nonlinear', 'fwd', subsys.name)
+
+            if subsys._is_local:
+                try:
+                    subsys._solve_nonlinear()
+                except AnalysisError as err:
+                    if 'reraise_child_analysiserror' not in self.options or \
+                            self.options['reraise_child_analysiserror']:
+                        raise err
 
     def _solve_with_cache_check(self):
         """
@@ -1282,6 +1250,7 @@
             Set of names of relevant systems based on the current linear solve.  Deprecated.
         """
         self._mode = mode
-        self._solve()
-
-        self._scope_out = self._scope_in = _UNDEFINED  # reset after solve is done+        try:
+            self._solve()
+        finally:
+            self._scope_out = self._scope_in = _UNDEFINED  # reset after solve is done