--- conflicted
+++ resolved
@@ -284,8 +284,4 @@
         self._solver_info.pop()
 
         # return resulting value of x vector
-<<<<<<< HEAD
-        return x_vec.asarray(True)
-=======
-        return x_vec.asarray(copy=True)
->>>>>>> 78fb37e0
+        return x_vec.asarray(copy=True)