--- conflicted
+++ resolved
@@ -495,15 +495,11 @@
             Updated inverse Jacobian.
         """
         Gm = self.Gm
-        use_owned = self._system._use_owned_sizes()
+        use_owned = self._system()._use_owned_sizes()
 
         # Apply the Broyden Update approximation to the previous value of the inverse jacobian.
         if self.options['update_broyden'] and not self._recompute_jacobian:
-<<<<<<< HEAD
-            if self._system().comm.rank == 0:
-=======
-            if not use_owned or self._system.comm.rank == 0:
->>>>>>> 9b0713ba
+            if not use_owned or self._system().comm.rank == 0:
                 dfxm = self.delta_fxm
                 fact = np.linalg.norm(dfxm)
 
@@ -700,13 +696,8 @@
         # TODO : Consider promoting this capability out into OpenMDAO so other solvers can use the
         # same code.
         # TODO : Can do each state in parallel if procs are available.
-<<<<<<< HEAD
         system = self._system()
-        mpi_size = system.comm.size
-=======
-        system = self._system
         use_owned = system._use_owned_sizes()
->>>>>>> 9b0713ba
         states = self.options['state_vars']
         d_res = system._vectors['residual']['linear']
         d_out = system._vectors['output']['linear']
