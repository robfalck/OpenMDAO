--- conflicted
+++ resolved
@@ -4,12 +4,6 @@
 Simple calculation of beam bending stress assuming small angular displacments.
 Vectorized for multiple load cases.
 """
-
-<<<<<<< HEAD
-from __future__ import division
-=======
-from six.moves import range
->>>>>>> 5f166b57
 
 import numpy as np
 
