"""
A console script wrapper for multiple openmdao functions.
"""

import sys
import os
import argparse
try:
    import pkg_resources
except ImportError:
    pkg_resources = None

from itertools import chain

import openmdao.utils.hooks as hooks
from openmdao.visualization.n2_viewer.n2_viewer import n2
from openmdao.visualization.connection_viewer.viewconns import view_connections
try:
    import bokeh
    from openmdao.visualization.meta_model_viewer.meta_model_visualization import view_metamodel
except ImportError:
    bokeh = None
from openmdao.components.meta_model_unstructured_comp import MetaModelUnStructuredComp
from openmdao.components.meta_model_structured_comp import MetaModelStructuredComp
from openmdao.devtools.debug import config_summary, tree
from openmdao.devtools.itrace import _itrace_exec, _itrace_setup_parser
from openmdao.devtools.iprofile_app.iprofile_app import _iprof_exec, _iprof_setup_parser
from openmdao.devtools.iprofile import _iprof_totals_exec, _iprof_totals_setup_parser
from openmdao.devtools.iprof_mem import _mem_prof_exec, _mem_prof_setup_parser, \
    _mempost_exec, _mempost_setup_parser
from openmdao.devtools.iprof_utils import _Options
from openmdao.error_checking.check_config import _check_config_cmd, _check_config_setup_parser
from openmdao.utils.mpi import MPI
from openmdao.utils.find_cite import print_citations
from openmdao.utils.code_utils import _calltree_setup_parser, _calltree_exec
from openmdao.utils.coloring import _total_coloring_setup_parser, _total_coloring_cmd, \
    _partial_coloring_setup_parser, _partial_coloring_cmd, \
    _view_coloring_setup_parser, _view_coloring_exec
from openmdao.utils.scaffold import _scaffold_setup_parser, _scaffold_exec
from openmdao.utils.file_utils import _load_and_exec, _to_filename
from openmdao.utils.entry_points import _list_installed_setup_parser, _list_installed_cmd, \
    split_ep, _compute_entry_points_setup_parser, _compute_entry_points_exec, \
        _find_plugins_setup_parser, _find_plugins_exec
from openmdao.core.component import Component


def _n2_setup_parser(parser):
    """
    Set up the openmdao subparser for the 'openmdao n2' command.

    Parameters
    ----------
    parser : argparse subparser
        The parser we're adding options to.
    """
    parser.add_argument('file', nargs=1, help='Python script or recording containing the model.')
    parser.add_argument('-o', default='n2.html', action='store', dest='outfile',
                        help='html output file.')
    parser.add_argument('--no_browser', action='store_true', dest='no_browser',
                        help="don't display in a browser.")
    parser.add_argument('--embed', action='store_true', dest='embeddable',
                        help="create embeddable version.")
    parser.add_argument('--title', default=None,
                        action='store', dest='title', help='diagram title.')
    parser.add_argument('--use_declare_partial_info', action='store_true',
                        dest='use_declare_partial_info',
                        help="use declare partial info for internal connectivity.")


def _n2_cmd(options, user_args):
    """
    Process command line args and call n2 on the specified file.

    Parameters
    ----------
    options : argparse Namespace
        Command line options.
    user_args : list of str
        Command line options after '--' (if any).  Passed to user script.
    """
    filename = _to_filename(options.file[0])

    if filename.endswith('.py'):
        # the file is a python script, run as a post_setup hook
        def _viewmod(prob):
            n2(prob, outfile=options.outfile, show_browser=not options.no_browser,
               title=options.title, embeddable=options.embeddable,
               use_declare_partial_info=options.use_declare_partial_info)
            exit()  # could make this command line selectable later

        hooks._register_hook('final_setup', 'Problem', post=_viewmod)

        _load_and_exec(options.file[0], user_args)
    else:
        # assume the file is a recording, run standalone
        n2(filename, outfile=options.outfile, title=options.title,
           show_browser=not options.no_browser, embeddable=options.embeddable,
           use_declare_partial_info=options.use_declare_partial_info)


<<<<<<< HEAD
=======
def _xdsm_setup_parser(parser):
    """
    Set up the openmdao subparser for the 'openmdao xdsm' command.

    Parameters
    ----------
    parser : argparse subparser
        The parser we're adding options to.
    """
    parser.add_argument('file', nargs=1, help='Python script or recording containing the model.')
    parser.add_argument('-o', '--outfile', default='xdsm_out', action='store', dest='outfile',
                        help='XDSM output file. (use pathname without extension)')
    parser.add_argument('-f', '--format', default='html', action='store', dest='format',
                        choices=['html', 'pdf', 'tex'], help='format of XSDM output.')
    parser.add_argument('-m', '--model_path', action='store', dest='model_path',
                        help='Path to system to transcribe to XDSM.')
    parser.add_argument('-r', '--recurse', action='store_true', dest='recurse',
                        help="Don't treat the top level of each name as the source/target "
                             "component.")
    parser.add_argument('--no_browser', action='store_true', dest='no_browser',
                        help="Don't display in a browser.")
    parser.add_argument('--no_parallel', action='store_true', dest='no_parallel',
                        help="don't show stacked parallel blocks. Only active for 'pdf' and 'tex' "
                             "formats.")
    parser.add_argument('--no_ext', action='store_true', dest='no_extern_outputs',
                        help="Don't show externally connected outputs.")
    parser.add_argument('-s', '--include_solver', action='store_true', dest='include_solver',
                        help="Include the problem model's solver in the XDSM.")
    parser.add_argument('--no_process_conns', action='store_true', dest='no_process_conns',
                        help="Don't add process connections (thin black lines).")
    parser.add_argument('--box_stacking', action='store', default=_DEFAULT_BOX_STACKING,
                        choices=['max_chars', 'vertical', 'horizontal', 'cut_chars', 'empty'],
                        dest='box_stacking', help='Controls the appearance of boxes.')
    parser.add_argument('--box_width', action='store', default=_DEFAULT_BOX_WIDTH,
                        dest='box_width', type=int, help='Controls the width of boxes.')
    parser.add_argument('--box_lines', action='store', default=_MAX_BOX_LINES,
                        dest='box_lines', type=int,
                        help='Limits number of vertical lines in box if box_stacking is vertical.')
    parser.add_argument('--numbered_comps', action='store_true', dest='numbered_comps',
                        help="Display components with numbers.  Only active for 'pdf' and 'tex' "
                        "formats.")
    parser.add_argument('--number_alignment', action='store', dest='number_alignment',
                        choices=['horizontal', 'vertical'], default='horizontal',
                        help='Positions the number either above or in front of the component label '
                        'if numbered_comps is true.')
    parser.add_argument('--output_side', action='store', dest='output_side',
                        default=_DEFAULT_OUTPUT_SIDE,
                        help='Position of the outputs on the diagram. Left or right, or a '
                             'dictionary with component types as keys. Component type key can be '
                             '"optimization", "doe" or "default".')
    parser.add_argument('--legend', action='store_true', dest='legend',
                        help='If True, show legend.')
    parser.add_argument('--class_names', action='store_true', dest='class_names',
                        help='If true, appends class name of the groups/components to the '
                             'component blocks of the diagram.')
    parser.add_argument('--equations', action='store_true', dest='equations',
                        help='If true, for ExecComps their equations are shown in the diagram.')


def _xdsm_cmd(options, user_args):
    """
    Process command line args and call xdsm on the specified file.

    Parameters
    ----------
    options : argparse Namespace
        Command line options.
    user_args : list of str
        Command line options after '--' (if any).  Passed to user script.
    """
    filename = _to_filename(options.file[0])

    kwargs = {}
    for name in ['box_stacking', 'box_width', 'box_lines', 'numbered_comps', 'number_alignment']:
        val = getattr(options, name)
        if val is not None:
            kwargs[name] = val

    if filename.endswith('.py'):
        # the file is a python script, run as a post_setup hook
        def _xdsm(prob):
            write_xdsm(prob, filename=options.outfile, model_path=options.model_path,
                       recurse=options.recurse,
                       include_external_outputs=not options.no_extern_outputs,
                       out_format=options.format,
                       include_solver=options.include_solver, subs=_CHAR_SUBS,
                       show_browser=not options.no_browser, show_parallel=not options.no_parallel,
                       add_process_conns=not options.no_process_conns,
                       output_side=options.output_side,
                       legend=options.legend,
                       class_names=options.class_names,
                       equations=options.equations,
                       **kwargs)
            exit()

        hooks._register_hook('setup', 'Problem', post=_xdsm)

        _load_and_exec(options.file[0], user_args)
    else:
        # assume the file is a recording, run standalone
        write_xdsm(filename, filename=options.outfile, model_path=options.model_path,
                   recurse=options.recurse,
                   include_external_outputs=not options.no_extern_outputs,
                   out_format=options.format,
                   include_solver=options.include_solver, subs=_CHAR_SUBS,
                   show_browser=not options.no_browser, show_parallel=not options.no_parallel,
                   add_process_conns=not options.no_process_conns, output_side=options.output_side,
                   legend=options.legend,
                   class_names=options.class_names,
                   equations=options.equations,
                   **kwargs)


>>>>>>> a35600fd
def _view_connections_setup_parser(parser):
    """
    Set up the openmdao subparser for the 'openmdao view_connections' command.

    Parameters
    ----------
    parser : argparse subparser
        The parser we're adding options to.
    """
    parser.add_argument('file', nargs=1, help='Python file containing the model.')
    parser.add_argument('-o', default='connections.html', action='store', dest='outfile',
                        help='html output file.')
    parser.add_argument('-t', '--title', action='store', dest='title',
                        help='title of web page.')
    parser.add_argument('--no_browser', action='store_true', dest='no_browser',
                        help="don't display in a browser.")
    parser.add_argument('-v', '--show_values', action='store_true', dest='show_values',
                        help="Display values.")
    parser.add_argument('-p', '--problem', action='store', dest='problem', help='Problem name')


def _view_connections_cmd(options, user_args):
    """
    Return the post_setup hook function for 'openmdao view_connections'.

    Parameters
    ----------
    options : argparse Namespace
        Command line options.
    user_args : list of str
        Args to be passed to the user script.
    """
    def _viewconns(prob):
        if options.title:
            title = options.title
        else:
            title = "Connections for %s" % os.path.basename(options.file[0])
        view_connections(prob, outfile=options.outfile, show_browser=not options.no_browser,
                         show_values=options.show_values, title=title)
        exit()

    # register the hook
    if options.show_values:
        funcname = 'final_setup'
    else:
        funcname = 'setup'
    hooks._register_hook(funcname, class_name='Problem', inst_id=options.problem, post=_viewconns)

    _load_and_exec(options.file[0], user_args)


def _meta_model_parser(parser):
    """
    Set up the openmdao subparser for the 'openmdao meta_model' command.

    Parameters
    ----------
    parser : argparse subparser
        The parser we're adding options to.
    """
    parser.add_argument('file', nargs=1, help='Python file containing the model.')
    parser.add_argument('-m', '--metamodel_pathname', action='store', dest='pathname',
                        help='pathname of the metamodel component.')
    parser.add_argument('-r', '--resolution', default=50, type=int,
                        action='store', dest='resolution',
                        help='Number of points to create contour grid')
    parser.add_argument('-p', '--port_number', default=5007, action='store', dest='port_number',
                        help='Port number to open viewer')
    parser.add_argument('--no_browser', action='store_false', dest='browser',
                        help='Bokeh server will start server without browser')


def _meta_model_cmd(options, user_args):
    """
    Return the post_setup hook function for 'openmdao meta_model'.

    Parameters
    ----------
    options : argparse Namespace
        Command line options.
    user_args : list of str
        Args to be passed to the user script.
    """
    def _view_metamodel(prob):
        if bokeh is None:
            print("bokeh must be installed to view a MetaModel.  Use the command:\n",
                  "    pip install bokeh")
            exit()

        hooks._unregister_hook('final_setup', 'Problem')

        mm_types = (MetaModelStructuredComp, MetaModelUnStructuredComp)

        pathname = options.pathname
        port_number = options.port_number
        resolution = options.resolution
        browser = options.browser

        if pathname:
            comp = prob.model._get_subsystem(pathname)
            if comp and isinstance(comp, mm_types):
                view_metamodel(comp, resolution, port_number, browser)
                exit()
        else:
            comp = None

        metamodels = {mm.pathname: mm for
                      mm in prob.model.system_iter(include_self=True, typ=mm_types)}

        mm_names = list(metamodels.keys())
        mm_count = len(mm_names)

        if mm_count == 0:
            print("No Metamodel components found in model.")

        elif mm_count == 1 and not pathname:
            comp = metamodels[mm_names[0]]
            view_metamodel(comp, resolution, port_number, browser)

        else:
            try_str = "Try one of the following: {}.".format(mm_names)

            if not pathname:
                print("\nMetamodel not specified. {}".format(try_str))
            elif not comp:
                print("\nMetamodel '{}' not found.\n {}".format(pathname, try_str))
            else:
                print("\n'{}' is not a Metamodel.\n {}".format(pathname, try_str))
        exit()

    hooks._register_hook('final_setup', 'Problem', post=_view_metamodel)

    _load_and_exec(options.file[0], user_args)


def _config_summary_setup_parser(parser):
    """
    Set up the openmdao subparser for the 'openmdao summary' command.

    Parameters
    ----------
    parser : argparse subparser
        The parser we're adding options to.
    """
    parser.add_argument('file', nargs=1, help='Python file containing the model.')


def _config_summary_cmd(options, user_args):
    """
    Return the post_setup hook function for 'openmdao summary'.

    Parameters
    ----------
    options : argparse Namespace
        Command line options.
    user_args : list of str
        Args to be passed to the user script.
    """
    def summary(prob):
        config_summary(prob)
        sys.exit(0)

    hooks._register_hook('final_setup', 'Problem', post=summary)

    _load_and_exec(options.file[0], user_args)


def _tree_setup_parser(parser):
    """
    Set up the openmdao subparser for the 'openmdao tree' command.

    Parameters
    ----------
    parser : argparse subparser
        The parser we're adding options to.
    """
    parser.add_argument('file', nargs=1, help='Python file containing the model.')
    parser.add_argument('-o', default=None, action='store', dest='outfile',
                        help='Output file name. By default, output goes to stdout.')
    parser.add_argument('-c', '--colors', action='store_true', dest='show_colors',
                        help="Display colors if the terminal supports it.  Requires 'colorama' "
                             "python package.  Use 'pip install colorama' to install it.")
    parser.add_argument('-d', '--depth', action='store', type=int, dest='depth',
                        default=0, help="Max depth of tree to display.")
    parser.add_argument('-a', '--attr', action='append', default=[], dest='attrs',
                        help='Add an attribute to search for in tree systems.')
    parser.add_argument('-v', '--var', action='append', default=[], dest='vecvars',
                        help='Add a variable to search for in vectors of tree components. '
                             'Use component relative names.')
    parser.add_argument('-r', '--rank', action='store', type=int, dest='rank',
                        default=0, help="Display the tree on this rank (if MPI is active).")
    parser.add_argument('-p', '--problem', action='store', dest='problem', help='Problem name')
    parser.add_argument('-s', '--sizes', action='store_true', dest='show_sizes',
                        help="Display input and output sizes.")
    parser.add_argument('--approx', action='store_true', dest='show_approx',
                        help="Show which components compute approximations.")


def _get_tree_filter(attrs, vecvars):
    """
    Pull attributes and input/output vector variables out of a tree System.

    Parameters
    ----------
    attrs : list of str
        Names of attributes (may contain dots).
    vecvars : list of str
        Names of variables contained in the input or output vectors.  Use component relative
        names.

    Returns
    -------
    function
        A function that takes a System and returns a list of name value pairs.
    """
    def _finder(system):
        found = []
        for attr in attrs:
            parts = attr.split('.')  # allow attrs with dots
            try:
                obj = system
                for p in parts:
                    obj = getattr(obj, p)
                found.append((attr, obj))
            except AttributeError:
                pass

        if isinstance(system, Component):
            for var in vecvars:
                if var in system._var_rel2meta:
                    if var in system._outputs:
                        found.append((var, system._outputs[var]))
                    elif var in system._inputs:
                        found.append((var, system._inputs[var]))

        return found

    return _finder


def _tree_cmd(options, user_args):
    """
    Return the post_setup hook function for 'openmdao tree'.

    Parameters
    ----------
    options : argparse Namespace
        Command line options.
    user_args : list of str
        Args to be passed to the user script.
    """
    if options.outfile is None:
        out = sys.stdout
    else:
        out = open(options.outfile, 'w')

    if options.attrs or options.vecvars:
        filt = _get_tree_filter(options.attrs, options.vecvars)
    else:
        filt = None

    def _tree(prob):
        tree(prob, show_colors=options.show_colors, show_sizes=options.show_sizes,
             show_approx=options.show_approx, filter=filt, max_depth=options.depth,
             rank=options.rank, stream=out)
        exit()

    # register the hook
    if options.vecvars or options.show_sizes or options.show_approx:
        funcname = 'final_setup'
    else:
        funcname = 'setup'
    hooks._register_hook(funcname, class_name='Problem', inst_id=options.problem, post=_tree)

    _load_and_exec(options.file[0], user_args)


def _cite_setup_parser(parser):
    """
    Set up the openmdao subparser for the 'openmdao cite' command.

    Parameters
    ----------
    parser : argparse subparser
        The parser we're adding options to.
    """
    parser.add_argument('file', nargs=1, help='Python file containing the model.')
    parser.add_argument('-o', default=None, action='store', dest='outfile',
                        help='Name of output file.  By default, output goes to stdout.')
    parser.add_argument('-c', '--class', action='append', default=[], dest='classes',
                        help='Find citation for this class.')


def _cite_cmd(options, user_args):
    """
    Run the `openmdao cite` command.

    Parameters
    ----------
    options : argparse Namespace
        Command line options.
    user_args : list of str
        Args to be passed to the user script.
    """
    if options.outfile is None:
        out = sys.stdout
    else:
        out = open(options.outfile, 'w')

    if not options.classes:
        options.classes = None

    def _cite(prob):
        if not MPI or MPI.COMM_WORLD.rank == 0:
            print_citations(prob, classes=options.classes, out_stream=out)
        exit()

    hooks._register_hook('setup', 'Problem', post=_cite)

    _load_and_exec(options.file[0], user_args)


# this dict should contain names mapped to tuples of the form:
#   (setup_parser_func, executor, description)
_command_map = {
    'call_tree': (_calltree_setup_parser, _calltree_exec,
                  "Display the call tree for the specified class method and all 'self' class "
                  "methods it calls."),
    'check': (_check_config_setup_parser, _check_config_cmd,
              'Perform a number of configuration checks on the problem.'),
    'cite': (_cite_setup_parser, _cite_cmd, 'Print citations referenced by the problem.'),
    'compute_entry_points': (_compute_entry_points_setup_parser, _compute_entry_points_exec,
                             'Compute entry point declarations to add to the setup.py file.'),
    'find_plugins': (_find_plugins_setup_parser, _find_plugins_exec,
                     'Find openmdao plugins on github.'),
    'iprof': (_iprof_setup_parser, _iprof_exec,
              'Profile calls to particular object instances.'),
    'iprof_totals': (_iprof_totals_setup_parser, _iprof_totals_exec,
                     'Generate total timings of calls to particular object instances.'),
    'list_installed': (_list_installed_setup_parser, _list_installed_cmd,
                       'List installed types recognized by OpenMDAO.'),
    'mem': (_mem_prof_setup_parser, _mem_prof_exec,
            'Profile memory used by OpenMDAO related functions.'),
    'mempost': (_mempost_setup_parser, _mempost_exec, 'Post-process memory profile output.'),
    'n2': (_n2_setup_parser, _n2_cmd, 'Display an interactive N2 diagram of the problem.'),
    'partial_coloring': (_partial_coloring_setup_parser, _partial_coloring_cmd,
                         'Compute coloring(s) for specified partial jacobians.'),
    'scaffold': (_scaffold_setup_parser, _scaffold_exec,
                 'Generate a simple scaffold for a component.'),
    'summary': (_config_summary_setup_parser, _config_summary_cmd,
                'Print a short top-level summary of the problem.'),
    'total_coloring': (_total_coloring_setup_parser, _total_coloring_cmd,
                       'Compute a coloring for the total jacobian.'),
    'trace': (_itrace_setup_parser, _itrace_exec, 'Dump trace output.'),
    'tree': (_tree_setup_parser, _tree_cmd, 'Print the system tree.'),
    'view_coloring': (_view_coloring_setup_parser, _view_coloring_exec, 'View a colored jacobian.'),
    'view_connections': (_view_connections_setup_parser, _view_connections_cmd,
                         'View connections showing values and source/target units.'),
    'view_mm': (_meta_model_parser, _meta_model_cmd, "View a metamodel."),
}


def openmdao_cmd():
    """
    Run an 'openmdao' sub-command or list help info for 'openmdao' command or sub-commands.
    """
    # pre-parse sys.argv to split between before and after '--'
    if '--' in sys.argv:
        idx = sys.argv.index('--')
        sys_args = sys.argv[:idx]
        user_args = sys.argv[idx + 1:]
        sys.argv[:] = sys_args
    else:
        user_args = []

    parser = argparse.ArgumentParser(description='OpenMDAO Command Line Tools',
                                     epilog='Use -h after any sub-command for sub-command help.'
                                     ' If using a tool on a script that takes its own command line'
                                     ' arguments, place those arguments after a "--". For example:'
                                     ' openmdao n2 -o foo.html myscript.py -- -x --myarg=bar')

    # setting 'dest' here will populate the Namespace with the active subparser name
    subs = parser.add_subparsers(title='Tools', metavar='', dest="subparser_name")
    for p, (parser_setup_func, executor, help_str) in sorted(_command_map.items()):
        subp = subs.add_parser(p, help=help_str)
        parser_setup_func(subp)
        subp.set_defaults(executor=executor)

    if pkg_resources is None:
        print("\npkg_resources was not found, so no plugin entry points can be loaded.\n")
    else:
        # now add any plugin openmdao commands
        epdict = {}
        for ep in pkg_resources.iter_entry_points(group='openmdao_command'):
            cmd, module, target = split_ep(ep)
            # don't let plugins override the builtin commands
            if cmd in _command_map:
                raise RuntimeError("openmdao plugin command '{}' defined in {} conflicts with "
                                   "builtin command '{}'.".format(cmd, module, cmd))
            elif cmd in epdict:
                raise RuntimeError("openmdao plugin command '{}' defined in {} conflicts with a "
                                   "another plugin command defined in {}."
                                   .format(cmd, module, epdict[cmd][1]))
            epdict[cmd] = (ep, module)

        # sort commands by module and then by command name so commands from plugins will
        # be grouped together.
        for cmd, (ep, module) in sorted(epdict.items(), key=lambda x: x[1][1] + x[0]):
            func = ep.load()
            parser_setup_func, executor, help_str = func()
            pkg = module.split('.', 1)[0]
            subp = subs.add_parser(cmd, help='(%s plugin) ' % pkg + help_str)
            parser_setup_func(subp)
            subp.set_defaults(executor=executor)

    # handle case where someone just runs `openmdao <script> [dashed-args]`
    args = [a for a in sys.argv[1:] if not a.startswith('-')]
    if not set(args).intersection(subs.choices) and len(args) == 1 and os.path.isfile(args[0]):
        _load_and_exec(args[0], user_args)
    else:
        hooks.use_hooks = True
        # we do a parse_known_args here instead of parse_args so that we can associate errors with
        # the correct subparser.  Otherwise we would just get a top level error message without any
        # sub-command usage info.
        options, unknown = parser.parse_known_args()
        if unknown:
            msg = 'unrecognized arguments: ' + ', '.join(unknown)
            try:
                sub = subs.choices[options.subparser_name]
            except KeyError:
                parser.error(msg)
            else:
                print(sub.format_usage(), file=sys.stderr)
                print(msg, file=sys.stderr)
            parser.exit(2)

        if hasattr(options, 'executor'):
            options.executor(options, user_args)
        else:
            print("\nNothing to do.")


if __name__ == '__main__':
    openmdao_cmd()<|MERGE_RESOLUTION|>--- conflicted
+++ resolved
@@ -98,122 +98,6 @@
            use_declare_partial_info=options.use_declare_partial_info)
 
 
-<<<<<<< HEAD
-=======
-def _xdsm_setup_parser(parser):
-    """
-    Set up the openmdao subparser for the 'openmdao xdsm' command.
-
-    Parameters
-    ----------
-    parser : argparse subparser
-        The parser we're adding options to.
-    """
-    parser.add_argument('file', nargs=1, help='Python script or recording containing the model.')
-    parser.add_argument('-o', '--outfile', default='xdsm_out', action='store', dest='outfile',
-                        help='XDSM output file. (use pathname without extension)')
-    parser.add_argument('-f', '--format', default='html', action='store', dest='format',
-                        choices=['html', 'pdf', 'tex'], help='format of XSDM output.')
-    parser.add_argument('-m', '--model_path', action='store', dest='model_path',
-                        help='Path to system to transcribe to XDSM.')
-    parser.add_argument('-r', '--recurse', action='store_true', dest='recurse',
-                        help="Don't treat the top level of each name as the source/target "
-                             "component.")
-    parser.add_argument('--no_browser', action='store_true', dest='no_browser',
-                        help="Don't display in a browser.")
-    parser.add_argument('--no_parallel', action='store_true', dest='no_parallel',
-                        help="don't show stacked parallel blocks. Only active for 'pdf' and 'tex' "
-                             "formats.")
-    parser.add_argument('--no_ext', action='store_true', dest='no_extern_outputs',
-                        help="Don't show externally connected outputs.")
-    parser.add_argument('-s', '--include_solver', action='store_true', dest='include_solver',
-                        help="Include the problem model's solver in the XDSM.")
-    parser.add_argument('--no_process_conns', action='store_true', dest='no_process_conns',
-                        help="Don't add process connections (thin black lines).")
-    parser.add_argument('--box_stacking', action='store', default=_DEFAULT_BOX_STACKING,
-                        choices=['max_chars', 'vertical', 'horizontal', 'cut_chars', 'empty'],
-                        dest='box_stacking', help='Controls the appearance of boxes.')
-    parser.add_argument('--box_width', action='store', default=_DEFAULT_BOX_WIDTH,
-                        dest='box_width', type=int, help='Controls the width of boxes.')
-    parser.add_argument('--box_lines', action='store', default=_MAX_BOX_LINES,
-                        dest='box_lines', type=int,
-                        help='Limits number of vertical lines in box if box_stacking is vertical.')
-    parser.add_argument('--numbered_comps', action='store_true', dest='numbered_comps',
-                        help="Display components with numbers.  Only active for 'pdf' and 'tex' "
-                        "formats.")
-    parser.add_argument('--number_alignment', action='store', dest='number_alignment',
-                        choices=['horizontal', 'vertical'], default='horizontal',
-                        help='Positions the number either above or in front of the component label '
-                        'if numbered_comps is true.')
-    parser.add_argument('--output_side', action='store', dest='output_side',
-                        default=_DEFAULT_OUTPUT_SIDE,
-                        help='Position of the outputs on the diagram. Left or right, or a '
-                             'dictionary with component types as keys. Component type key can be '
-                             '"optimization", "doe" or "default".')
-    parser.add_argument('--legend', action='store_true', dest='legend',
-                        help='If True, show legend.')
-    parser.add_argument('--class_names', action='store_true', dest='class_names',
-                        help='If true, appends class name of the groups/components to the '
-                             'component blocks of the diagram.')
-    parser.add_argument('--equations', action='store_true', dest='equations',
-                        help='If true, for ExecComps their equations are shown in the diagram.')
-
-
-def _xdsm_cmd(options, user_args):
-    """
-    Process command line args and call xdsm on the specified file.
-
-    Parameters
-    ----------
-    options : argparse Namespace
-        Command line options.
-    user_args : list of str
-        Command line options after '--' (if any).  Passed to user script.
-    """
-    filename = _to_filename(options.file[0])
-
-    kwargs = {}
-    for name in ['box_stacking', 'box_width', 'box_lines', 'numbered_comps', 'number_alignment']:
-        val = getattr(options, name)
-        if val is not None:
-            kwargs[name] = val
-
-    if filename.endswith('.py'):
-        # the file is a python script, run as a post_setup hook
-        def _xdsm(prob):
-            write_xdsm(prob, filename=options.outfile, model_path=options.model_path,
-                       recurse=options.recurse,
-                       include_external_outputs=not options.no_extern_outputs,
-                       out_format=options.format,
-                       include_solver=options.include_solver, subs=_CHAR_SUBS,
-                       show_browser=not options.no_browser, show_parallel=not options.no_parallel,
-                       add_process_conns=not options.no_process_conns,
-                       output_side=options.output_side,
-                       legend=options.legend,
-                       class_names=options.class_names,
-                       equations=options.equations,
-                       **kwargs)
-            exit()
-
-        hooks._register_hook('setup', 'Problem', post=_xdsm)
-
-        _load_and_exec(options.file[0], user_args)
-    else:
-        # assume the file is a recording, run standalone
-        write_xdsm(filename, filename=options.outfile, model_path=options.model_path,
-                   recurse=options.recurse,
-                   include_external_outputs=not options.no_extern_outputs,
-                   out_format=options.format,
-                   include_solver=options.include_solver, subs=_CHAR_SUBS,
-                   show_browser=not options.no_browser, show_parallel=not options.no_parallel,
-                   add_process_conns=not options.no_process_conns, output_side=options.output_side,
-                   legend=options.legend,
-                   class_names=options.class_names,
-                   equations=options.equations,
-                   **kwargs)
-
-
->>>>>>> a35600fd
 def _view_connections_setup_parser(parser):
     """
     Set up the openmdao subparser for the 'openmdao view_connections' command.
