--- conflicted
+++ resolved
@@ -39,11 +39,6 @@
     'openmdao trace {}'.format(os.path.join(scriptdir, 'circle_opt.py')),
     'openmdao tree -c {}'.format(os.path.join(scriptdir, 'circle_opt.py')),
     'openmdao view_connections --no_browser {}'.format(os.path.join(scriptdir, 'circle_opt.py')),
-<<<<<<< HEAD
-    'openmdao view_model --no_browser {}'.format(os.path.join(scriptdir, 'circle_opt.py')),
-=======
-    'openmdao xdsm --no_browser {}'.format(os.path.join(scriptdir, 'circle_opt.py')),
->>>>>>> 10bab1fa
 ]
 
 
