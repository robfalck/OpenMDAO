"""
Utilities for working with files.
"""
<<<<<<< HEAD

=======
from collections.abc import Iterable
from itertools import chain
from multiprocessing import Value
>>>>>>> 7f1a699e
import sys
import os
import importlib
import types
from fnmatch import fnmatch
from os.path import join, basename, dirname, isfile, split, splitext, abspath
import pathlib
import shutil

import openmdao
from openmdao.utils.om_warnings import issue_warning

from openmdao.utils.om_warnings import issue_warning


def get_module_path(fpath):
    """
    Given a module filename, return its full Python module path.

    This includes enclosing packages and is based on existence of ``__init__.py`` files.

    Parameters
    ----------
    fpath : str
        Pathname of file.

    Returns
    -------
    str or None
        Full module path of the given file.  Returns None if the file is not part of a package.
    """
    fpath = abspath(fpath)
    if basename(fpath).startswith('__init__.'):
        pnames = []
    else:
        pnames = [splitext(basename(fpath))[0]]
    path = dirname(fpath)

    initfile = join(path, '__init__.py')
    if not isfile(initfile):
        return None

    while isfile(initfile):
        path, pname = split(path)
        pnames.append(pname)
        initfile = join(path, '__init__.py')

    return '.'.join(pnames[::-1])


def package_iter(start_dir='.', dir_includes=None, dir_excludes=(), file_includes=None,
                 file_excludes=()):
    """
    Iterate over python files in packages (recursively) starting in start_dir.

    NOTE : all *_includes and *_excludes are applied to *local* directory and file names.

    Parameters
    ----------
    start_dir : str
        Starting directory.
    dir_includes : iter of str or None
        Glob patterns for directory inclusion. Be careful here because dir names are local,
        so, for example, if includes=('foo',), then directory 'foo' would be included, but
        any subdirectories of 'foo' that were not also named 'foo' would not.
    dir_excludes : iter of str
        Glob patterns for directory exclusion.
    file_includes : iter of str or None
        Glob patterns for file inclusion.
    file_excludes : iter of str
        Glob patterns for file exclusion.

    Yields
    ------
    str
        Filenames (full path from start_dir).
    """
    file_includes = set() if file_includes is None else set(file_includes)
    file_includes.add('*.py')
    file_excludes = set() if file_excludes is None else set(file_excludes)
    file_excludes.update(('_*', 'test_*', 'api.py', 'parallel_api.py'))
    dir_excludes = set() if dir_excludes is None else set(dir_excludes)
    dir_excludes.update(('test', 'tests'))

    for f in files_iter(start_dir, dir_includes=dir_includes, dir_excludes=dir_excludes,
                        file_includes=file_includes, file_excludes=file_excludes,
                        package_only=True):
        yield f


def files_iter(start_dir='.', dir_includes=None, dir_excludes=(),
               file_includes=None, file_excludes=(), package_only=False):
    """
    Iterate over files (recursively) starting in start_dir.

    NOTE : all *_includes and *_excludes are applied to *local* directory and file names.

    Parameters
    ----------
    start_dir : str
        Starting directory.
    dir_includes : iter of str or None
        Glob patterns for directory inclusion. Be careful here because dir names are local,
        so, for example, if includes=('foo',), then directory 'foo' would be included, but
        any subdirectories of 'foo' that were not also named 'foo' would not.
    dir_excludes : iter of str
        Glob patterns for directory exclusion.
    file_includes : iter of str or None
        Glob patterns for file inclusion.
    file_excludes : iter of str
        Glob patterns for file exclusion.
    package_only : bool
        If True, only yield files that are contained in a python package.

    Yields
    ------
    str
        Filenames (full path from start_dir).
    """
    for root, dirs, files in os.walk(start_dir):
        if package_only and '__init__.py' not in files:
            dirs[:] = []
            continue
        for pat in dir_excludes:
            dirs[:] = sorted([d for d in dirs if not fnmatch(d, pat)])
        if dir_includes:
            incdirs = set()
            for pat in dir_includes:
                incdirs.update(d for d in dirs if fnmatch(d, pat))
            dirs[:] = sorted(incdirs)
        for f in files:
            for pat in file_excludes:
                if fnmatch(f, pat):
                    break
            else:
                if file_includes:
                    for pat in file_includes:
                        if fnmatch(f, pat):
                            yield join(root, f)
                else:
                    yield join(root, f)


def _to_filename(spec):
    """
    Return the filename part of the given testspec or the full string if the string is a filename.

    Parameters
    ----------
    spec : str
        The filename or testspec.

    Returns
    -------
    str
        The filename.
    """
    if ':' in spec and not os.path.isfile(spec):
        fname, _ = spec.rsplit(':', 1)
        if not fname.endswith('.py'):
            try:
                mod = importlib.import_module(fname)
                return mod.__file__
            except ImportError:
                return spec
        return fname

    return spec


def _load_and_exec(script_name, user_args):
    """
    Load and exec the given script as __main__.

    Parameters
    ----------
    script_name : str
        The name of the script to load and exec.
    user_args : list of str
        Args to be passed to the user script.
    """
    if ':' in script_name and not os.path.isfile(script_name):
        return _load_and_run_test(script_name)

    sys.path.insert(0, os.path.dirname(script_name))

    sys.argv[:] = [script_name] + user_args

    with open(script_name, 'rb') as fp:
        code = compile(fp.read(), script_name, 'exec')

    globals_dict = {
        '__file__': script_name,
        '__name__': '__main__',
        '__package__': None,
        '__cached__': None,
    }

    exec(code, globals_dict)  # nosec: private, internal use only


def fname2mod_name(fname):
    """
    Convert a string to a valid python module name.

    Parameters
    ----------
    fname : str
        The filename to convert.

    Returns
    -------
    str
        A valid module name corresponding to the given filename.
    """
    to_replace = ['-', ' ', '.', '(', ')', '[', ']', '{', '}', '=', '+'
                  '!', '@', '#', '$', '%', '^', '&', '*', '~', '`',
                  ';', ':', '"', "'", '<', '>', '?', '/', '\\', '|']

    if not fname.endswith('.py'):
        raise ValueError(f"'{fname}' does not end with '.py'")

    s = os.path.basename(fname).rsplit('.', 1)[0]

    for c in to_replace:
        s = s.replace(c, '_')
    return s


def _load_and_run_test(testspec):
    """
    Load and run an individual test function.

    Parameters
    ----------
    testspec : str
        <fpath_or_modpath>:<testcase>.<method> OR <fpath_or_modpath>:<function>
    """
    syspath_save = sys.path[:]

    modpath, funcpath = testspec.rsplit(':', 1)
    orig_modpath = modpath

    if modpath.endswith('.py'):
        modpath = get_module_path(modpath)
        if modpath is None:
            # create a module dynamically
            modpath = fname2mod_name(orig_modpath)
            mod = types.ModuleType(modpath)
            sys.modules[modpath] = mod
            mod.__file__ = modpath
            mod.__name__ = modpath
            mod.__package__ = None
            mod.__cached__ = None
            with open(orig_modpath, 'rb') as fp:
                code = compile(fp.read(), orig_modpath, 'exec')
            exec(code, mod.__dict__)  # nosec: private, internal use only
        else:
            mod = importlib.import_module(modpath)
    else:
        mod = importlib.import_module(modpath)

    try:
        return _run_test_func(mod, funcpath)
    finally:
        sys.path = syspath_save


def _run_test_func(mod, funcpath):
    """
    Run the given TestCase method or test function in the given module.

    Parameters
    ----------
    mod : module
        The module where the test resides.
    funcpath : str
        Either <testcase>.<method_name> or <func_name>.

    Returns
    -------
    object
        In the case of a module level function call, returns whatever the function returns.
    """
    parts = funcpath.split('.', 1)
    if len(parts) == 2:
        tcase_name, method_name = parts
        testcase = getattr(mod, tcase_name)(methodName=method_name)
        setup = getattr(testcase, 'setUp', None)
        if setup is not None:
            setup()
        getattr(testcase, method_name)()
        teardown = getattr(testcase, 'tearDown', None)
        if teardown:
            teardown()
    else:
        funcname = parts[0]
        return getattr(mod, funcname)()


if sys.version_info >= (3, 8):
    from importlib.metadata import entry_points

    if sys.version_info >= (3, 10):
        def _eps_get(group):
            eps = entry_points().select(group=group)
            for name in eps.names:
                yield eps[name]
    else:
        def _eps_get(group):
            eps = entry_points()
            if group in eps:
                yield from eps[group]

    def _iter_entry_points(group):
        # there seems to be a bug currently where entry points can show up more than
        # once in the iterator, so keep track of the ones we've already seen.
        # TODO: revisit later to see if we can remove the check
        seen = set()
        for ep in _eps_get(group):
            if ep.name not in seen:
                seen.add(ep.name)
                yield ep
else:
    try:
        import pkg_resources
    except ImportError:
        def _iter_entry_points(group):
            issue_warning("Can't retrieve entry points because pkg_resources is not installed. "
                          "Either install it using 'pip install setuptools' or upgrade to python "
                          "3.8 or newer.")
            return ()
    else:
        def _iter_entry_points(group):
            yield from pkg_resources.iter_entry_points(group)


def text2html(text, title='', style=None):
    """
    Wrap the given text for display as an html file.

    Returns an html syntax string that can be written to a file.

    Parameters
    ----------
    text : str
        Text to be displayed.
    title : str
        Title to display above text.
    style : str or None
        If not None, use as the contents of the style block for the enclosing <pre> tag.

    Returns
    -------
    str
        Content string to create an html file.
    """
    if style is None:
        style = """
            display: block;
            font-family: monospace;
            font-size: 1.5em;
            white-space: pre;
            margin: 1em 0;
        """
    return """
<!DOCTYPE html>
<html lang="en">
<head>
    <style>
        .center {
            display: block;
            margin-left: auto;
            margin-right: auto;
            width: 90%;
        }
        h2 {text-align: center;}
        pre {""" + style + """
        }
    </style>
</head>
<body>
<h2>""" + title + """</h2>
<pre>
""" + text + """
</pre>
</body>
</html>
"""


def image2html(imagefile, title='', alt=''):
    """
    Wrap the given image for display as an html file.

    Returns an html syntax string that can be written to a file.

    Parameters
    ----------
    imagefile : str
        Name of image file to be displayed.
    title : str
        The page title.
    alt : str
        Set the alt text for the image.

    Returns
    -------
    str
        Content string to create an html file.
    """
    return """
<!DOCTYPE html>
<html lang="en">
<head>
    <style>
        h2 {text-align: center;}
        .center {
            display: block;
            margin-left: auto;
            margin-right: auto;
            width: 80%;
        }
    </style>
</head>
<body>
<h2>""" + title + "</h2>" + f"""
<img src="{imagefile}" alt="{alt}" class="center"></img>

</body>
</html>
"""


def _get_outputs_dir(obj=None, *subdirs, mkdir=True):
    """
    Return a pathlib.Path for the outputs directory related to the given problem or system.

    This path is based on the "problem path" in a hierarchy of problems.
    The resulting outputs directory will be nested where each problem's output directory
    contains its own output files and subdirectories as well as any subproblems.

    This directory also will include a .openmdao_outputs hidden file that
    marks this directory as being created by OpenMDAO. This makes identifying the
    directory during cleanup more reliable.

    Parameters
    ----------
    obj : Problem or System or Solver or None
        The problem or system or Solver from which we are opening a file.
    mkdir : bool
        If True, force the creation of this directory.
    subdirs : str
        Additional subdirectories under the top level directory for the relevant problem.
    """
    from openmdao.core.problem import Problem
    from openmdao.core.system import System
    from openmdao.solvers.solver import Solver

    if isinstance(obj, Problem):
        prob_meta = obj._metadata
        comm = obj.comm
    elif isinstance(obj, System):
        prob_meta = obj._problem_meta
        comm = obj.comm
    elif isinstance(obj, Solver):
        system = obj._system
        if system is None:
            raise RuntimeError('The output directory for Solvers cannot be accessed '
                               'before final_setup.')
        prob_meta = system()._problem_meta
        comm = system().comm
    else:
        raise RuntimeError(f'Cannot get problem metadata for object: {obj}')

    if prob_meta is None or prob_meta.get('pathname', None) is None:
        raise RuntimeError('The output directory cannot be accessed before setup.')

    prob_pathname = prob_meta['pathname']

    dirpath = pathlib.Path(*[f'{p}_out'
                             for p in prob_pathname.split('/')]) / pathlib.Path(*subdirs)

    if comm.rank == 0 and mkdir:
        dirpath.mkdir(parents=True, exist_ok=True)

    return dirpath


def _is_openmdao_output_dir(directory):
    """
    Check if a directory is an OpenMDAO output directory.

    Parameters
    ----------
    directory : str or Path
        The directory to check.

    Returns
    -------
    bool
        True if the directory is an OpenMDAO output directory, False otherwise.
    """
    directory = pathlib.Path(directory)
    return directory.is_dir() and directory.name.endswith('_out') \
        and (directory / '.openmdao_out').exists()


def _find_openmdao_output_dirs(paths, recurse):
    """
    Find all OpenMDAO output directories in the given path.

    Parameters
    ----------
    paths : str or Path or Iterable
        The path to search for OpenMDAO output directories.
    recurse : bool
        If True, search recursively.

    Returns
    -------
    list
        A list of OpenMDAO output directories.
    """
    if isinstance(paths, (str, pathlib.Path)):
        paths = [paths]
    elif not isinstance(paths, Iterable):
        raise ValueError("The 'paths' parameter must be a string, Path, or an iterable of them.")

    openmdao_dirs = []
    for path in paths:
        path = pathlib.Path(path)
        if not path.is_dir():
            continue

        for root, dirs, _ in os.walk(path):
            # Use a copy of the dirs list to avoid modifying it while iterating
            if _is_openmdao_output_dir(root):
                openmdao_dirs.append(pathlib.Path(root))
            for d in dirs[:]:
                dir_path = pathlib.Path(root) / d
                if _is_openmdao_output_dir(dir_path):
                    openmdao_dirs.append(dir_path)
                    dirs.remove(d)  # Do not recurse into OpenMDAO output directories
            if not recurse:
                break
    return openmdao_dirs


def clean_outputs(obj='.', recurse=False, prompt=True, dryrun=False):
    """
    Remove output directories created by OpenMDAO.

    A directory is determined to be an OpenMDAO output directory if its name
    ends in `_out` and it contains the file `.openmdao_out`.

    Parameters
    ----------
    obj : Problem or System or Solver or str or Path
        The problem or system or solver whose output file should be removed.
    recurse : bool
        If True, and if obj is a string or Path, recurse into it
        finding and removing OpenMDAO output directories along the way.
        This option is ignored if obj is a Problem, System, or Solver.
    prompt : bool
        If True, prompt the user to confirm directories to be removed.
        This option is ignored if obj is a Problem, System, or Solver.
    dryrun : bool
        If True, report which directories would be removed without actually removing them.
    """
    output_dirs = []

    if isinstance(obj, (str, pathlib.Path)):
        output_dirs = _find_openmdao_output_dirs(obj, recurse)
    elif hasattr(obj, 'get_outputs_dir'):
        output_dir = obj.get_outputs_dir()
        prompt = False
        if output_dir and _is_openmdao_output_dir(output_dir):
            output_dirs.append(pathlib.Path(output_dir))

    if not output_dirs:
        print('No OpenMDAO output directories found.')
        return
    else:
        print(f'Found {len(output_dirs)} OpenMDAO output directories:')

    removed_count = 0
    for dir_path in sorted(output_dirs):
        if dryrun:
            print(f'Would remove {dir_path} (dryrun = True).')
        elif prompt:
            response = input(f"Remove {dir_path}? [y/N] ").strip().lower()
            if response == 'y':
                shutil.rmtree(dir_path)
                print(f'Removed {dir_path}')
                removed_count += 1
        else:
            shutil.rmtree(dir_path)
            print(f'Removed {dir_path}')
            removed_count += 1

    print(f'Removed {removed_count} OpenMDAO output directories.')<|MERGE_RESOLUTION|>--- conflicted
+++ resolved
@@ -1,24 +1,15 @@
 """
 Utilities for working with files.
 """
-<<<<<<< HEAD
-
-=======
-from collections.abc import Iterable
-from itertools import chain
-from multiprocessing import Value
->>>>>>> 7f1a699e
 import sys
 import os
 import importlib
 import types
+from collections.abc import Iterable
 from fnmatch import fnmatch
 from os.path import join, basename, dirname, isfile, split, splitext, abspath
 import pathlib
 import shutil
-
-import openmdao
-from openmdao.utils.om_warnings import issue_warning
 
 from openmdao.utils.om_warnings import issue_warning
 
