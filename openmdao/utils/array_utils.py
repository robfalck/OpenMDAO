"""
Utils for dealing with arrays.
"""
import sys
from itertools import product
import hashlib

import numpy as np

from scipy.sparse import coo_matrix, csr_matrix

from openmdao.core.constants import INT_DTYPE
from openmdao.utils.omnumba import numba


if sys.version_info >= (3, 8):
    from math import prod

    def shape_to_len(shape):
        """
        Compute length given a shape tuple.

        Parameters
        ----------
        shape : tuple of int or None
            Numpy shape tuple.

        Returns
        -------
        int
            Length of array.
        """
        if shape is None:
            return None
        return prod(shape)
else:
    def shape_to_len(shape):
        """
        Compute length given a shape tuple.

        For realistic-dimension arrays, looping over the shape tuple is much faster than np.prod.

        Parameters
        ----------
        shape : tuple of int
            Numpy shape tuple.

        Returns
        -------
        int
            Length of multidimensional array.
        """
        if shape is None:
            return None

        length = 1
        for dim in shape:
            length *= dim

        return length


def evenly_distrib_idxs(num_divisions, arr_size):
    """
    Return evenly distributed entries for the given array size.

    Given a number of divisions and the size of an array, chop the array up
    into pieces according to number of divisions, keeping the distribution
    of entries as even as possible.

    Parameters
    ----------
    num_divisions : int
        Number of parts to divide the array into.
    arr_size : int
        Number of entries in the array.

    Returns
    -------
    tuple
        A tuple of (sizes, offsets), where sizes and offsets contain values for all
        divisions.
    """
    base, leftover = divmod(arr_size, num_divisions)
    sizes = np.full(num_divisions, base, dtype=INT_DTYPE)

    # evenly distribute the remainder across size-leftover procs,
    # instead of giving the whole remainder to one proc
    sizes[:leftover] += 1

    offsets = np.zeros(num_divisions, dtype=INT_DTYPE)
    offsets[1:] = np.cumsum(sizes)[:-1]

    return sizes, offsets


def scatter_dist_to_local(dist_val, comm, sizes):
    """
    Scatter a full distributed value to local values in each MPI process.

    Parameters
    ----------
    dist_val : ndarray
        The full distributed value.
    comm : MPI communicator
        The MPI communicator.
    sizes : ndarray
        The array of sizes for each process.

    Returns
    -------
    ndarray
        The local value on this process.
    """
    from openmdao.utils.mpi import MPI
    offsets = np.zeros(sizes.shape, dtype=INT_DTYPE)
    offsets[1:] = np.cumsum(sizes)[:-1]
    local = np.zeros(sizes[comm.rank])
    comm.Scatterv([dist_val, sizes, offsets, MPI.DOUBLE], local, root=0)
    return local


def get_evenly_distributed_size(comm, full_size):
    """
    Return the size of the current rank's part of an array of the given size.

    Given a communicator and the size of an array, chop the array up
    into pieces according to the size of the communicator, keeping the
    distribution of entries as even as possible.

    Parameters
    ----------
    comm : MPI communicator
        The communicator we're distributing the array across.
    full_size : int
        Number of entries in the array.

    Returns
    -------
    int
        The size of this rank's part of the full distributed array.
    """
    base, leftover = divmod(full_size, comm.size)
    sizes = np.full(comm.size, base, dtype=INT_DTYPE)

    # evenly distribute the remainder across full_size-leftover procs,
    # instead of giving the whole remainder to one proc
    sizes[:leftover] += 1

    return sizes[comm.rank]


def take_nth(rank, size, seq):
    """
    Iterate returning every nth value.

    Return an iterator over the sequence that returns every
    nth element of seq based on the given rank within a group of
    the given size.  For example, if size = 2, a rank of 0 returns
    even indexed elements and a rank of 1 returns odd indexed elements.

    Parameters
    ----------
    rank : int
        MPI rank of this process.
    size : int
        Size of the array we're taking nth entries from.
    seq : iter
        Iterator containing the values being returned.

    Yields
    ------
    generator
    """
    assert rank < size
    it = iter(seq)
    while True:
        for proc in range(size):
            if rank == proc:
                try:
                    yield next(it)
                except StopIteration:
                    return
            else:
                try:
                    next(it)
                except StopIteration:
                    return


def array_viz(arr, prob=None, of=None, wrt=None, stream=sys.stdout):
    """
    Display the structure of a boolean array in a compact form.

    If prob, of, and wrt are supplied, print the name of the response alongside
    each row and print the names of the design vars, aligned with each column, at
    the bottom.

    Parameters
    ----------
    arr : ndarray
        Array being visualized.
    prob : Problem or None
        Problem object.
    of : list of str or None
        Names of response variables used in derivative calculation.
    wrt : list of str or None
        Names of design variables used in derivative calculation.
    stream : file-like
        Stream where output will be written.
    """
    if len(arr.shape) != 2:
        raise RuntimeError("array_viz only works for 2d arrays.")

    if prob is not None:
        if of is None:
            of = prob.driver._get_ordered_nl_responses()
        if wrt is None:
            wrt = list(prob.driver._designvars)

    if prob is None or of is None or wrt is None:
        for r in range(arr.shape[0]):
            for c in range(arr.shape[1]):
                if arr[r, c]:
                    stream.write('x')
                else:
                    stream.write('.')
            stream.write(' %d\n' % r)
    else:

        row = 0
        for res in of:
            for r in range(row, row + prob.driver._responses[res]['size']):
                col = 0
                for dv in wrt:
                    for c in range(col, col + prob.driver._designvars[dv]['size']):
                        if arr[r, c]:
                            stream.write('x')
                        else:
                            stream.write('.')
                    col = c + 1
                stream.write(' %d  %s\n' % (r, res))
            row = r + 1

        start = 0
        for name in wrt:
            tab = ' ' * start
            stream.write('%s|%s\n' % (tab, name))
            start += prob.driver._designvars[name]['size']


def array_connection_compatible(shape1, shape2):
    """
    Return True if the two arrays shapes are compatible.

    Array shapes are compatible if the underlying data has the same size and is
    stored in the same contiguous order for the two shapes.

    Parameters
    ----------
    shape1 : tuple of int
        Shape of the first array.
    shape2 : tuple of int
        Shape of the second array.

    Returns
    -------
    bool
        True if the two shapes are compatible for connection, else False.
    """
    ashape1 = np.asarray(shape1, dtype=INT_DTYPE)
    ashape2 = np.asarray(shape2, dtype=INT_DTYPE)

    size1 = shape_to_len(ashape1)
    size2 = shape_to_len(ashape2)

    # Shapes are not connection-compatible if size is different
    if size1 != size2:
        return False

    nz1 = np.where(ashape1 > 1)[0]
    nz2 = np.where(ashape2 > 1)[0]

    if len(nz1) > 0:
        fundamental_shape1 = ashape1[np.min(nz1): np.max(nz1) + 1]
    else:
        fundamental_shape1 = np.ones((1,))

    if len(nz2) > 0:
        fundamental_shape2 = ashape2[np.min(nz2): np.max(nz2) + 1]
    else:
        fundamental_shape2 = np.ones((1,))

    if len(fundamental_shape1) != len(fundamental_shape2):
        return False

    return np.all(fundamental_shape1 == fundamental_shape2)


def tile_sparse_jac(data, rows, cols, nrow, ncol, num_nodes):
    """
    Assemble arrays necessary to define a COO sparse jacobian for a vectorized component.

    These arrays can also be passed to csc_matrix or csr_matrix to create CSC and CSR sparse
    matrices.

    Parameters
    ----------
    data : ndarray
        Array of values.
    rows : index array
        Array of row indices.
    cols : index array
        Array of column indices.
    nrow : int
        Number of rows in sub jacobian.
    ncol : int
        Number of columns in sub jacobian.
    num_nodes : int
        Number of vectorized copies to tile.

    Returns
    -------
    ndarray, ndarray, ndarray
        Arrays to define a COO sparse jacobian of size num_nodes*nrow by num_nodes*ncol.
    """
    nnz = len(rows)

    if np.ndim(data) == 0:
        data = data * np.ones(nnz)

    if np.ndim(nrow) > 0:
        nrow = shape_to_len(nrow)

    if np.ndim(ncol) > 0:
        ncol = shape_to_len(ncol)

    repeat_arr = np.repeat(np.arange(num_nodes), nnz)

    data = np.tile(data, num_nodes)
    rows = np.tile(rows, num_nodes) + repeat_arr * nrow
    cols = np.tile(cols, num_nodes) + repeat_arr * ncol

    return data, rows, cols


def _global2local_offsets(global_offsets):
    """
    Given existing global offsets, return a copy with offsets localized to each process.

    Parameters
    ----------
    global_offsets : dict
        Arrays of global offsets keyed by vec_name and deriv direction.

    Returns
    -------
    dict
        Arrays of local offsets keyed by vec_name and deriv direction.
    """
    offsets = {}
    for type_ in global_offsets:
        goff = global_offsets[type_]
        offsets[type_] = goff.copy()
        if goff[0].size > 0:
            # adjust offsets to be local in each process
            offsets[type_] -= goff[:, 0].reshape((goff.shape[0], 1))

    return offsets


def get_input_idx_split(full_idxs, inputs, outputs, use_full_cols, is_total):
    """
    Split an array of indices into vec outs + ins into two arrays of indices into outs and ins.

    Parameters
    ----------
    full_idxs : ndarray
        Indices into the full array (which could be outs + ins or just ins).
    inputs : Vector
        Inputs vector.
    outputs : Vector
        Outputs vector.
    use_full_cols : bool
        If True,  full idxs are into the full outs + ins vector.
    is_total : bool
        If True, total derivatives are being computed and wrt vector is the outputs vector.

    Returns
    -------
    list of tuples
        Each tuple is of the form (array, idxs).
    """
    assert len(full_idxs) > 0, "Empty index array passed to get_input_idx_split."
    full_idxs = np.asarray(full_idxs)
    if use_full_cols:
        out_size = len(outputs)
        out_idxs = full_idxs[full_idxs < out_size]
        in_idxs = full_idxs[full_idxs >= out_size] - out_size
        full = [(outputs, out_idxs), (inputs, in_idxs)]
        return [(vec, inds) for vec, inds in full if inds.size > 0]
    elif is_total:
        return [(outputs, full_idxs)]
    else:
        return [(inputs, full_idxs)]


def convert_neg(arr, size):
    """
    Convert negative indices based on full array size.

    Parameters
    ----------
    arr : ndarray
        The index array.
    size : int
        The full size of the array.

    Returns
    -------
    ndarray
        The array with negative indices converted to positive.
    """
    arr[arr < 0] += size
    return arr


def _flatten_src_indices(src_indices, shape_in, shape_out, size_out):
    """
    Convert src_indices into a flat, non-negative form.

    Parameters
    ----------
    src_indices : ndarray
        Array of src_indices.  Can be flat or multi-dimensional.
    shape_in : tuple
        Shape of the input variable.
    shape_out : tuple
        Shape of the output variable.
    size_out : int
        Size of the output variable.

    Returns
    -------
    ndarray
        The flattened src_indices.
    """
    if len(shape_out) == 1 or shape_in == src_indices.shape:
        return convert_neg(src_indices.ravel(), size_out)

    entries = [list(range(x)) for x in shape_in]
    cols = np.vstack([src_indices[i] for i in product(*entries)])
    dimidxs = [convert_neg(cols[:, i], shape_out[i]) for i in range(cols.shape[1])]
    return np.ravel_multi_index(dimidxs, shape_out)


def sizes2offsets(size_array):
    """
    For a given array of sizes, return an array of offsets.

    Offsets will be computed using a flattened version of size_array and then
    reshaped to match the shape of size_array.

    Parameters
    ----------
    size_array : ndarray
        Array of sizes.

    Returns
    -------
    ndarray
        Array of offsets.
    """
    offsets = np.zeros(size_array.size, dtype=size_array.dtype)
    offsets[1:] = np.cumsum(size_array.flat)[:-1]
    return offsets.reshape(size_array.shape)


def abs_complex(x):
    """
    Compute the absolute value of a complex-stepped vector.

    Rather than taking a Euclidian norm, simply negate the values that are less than zero.

    Parameters
    ----------
    x : ndarray
        Input array.

    Returns
    -------
    ndarray
        Complex-step absolute value of the array.
    """
    idx_neg = np.where(x < 0)
    x[idx_neg] = -x[idx_neg]
    return x


def dv_abs_complex(x, x_deriv):
    """
    Compute the complex-step derivative of the absolute value function and its derivative.

    Parameters
    ----------
    x : ndarray
        Input array, used for determining which elements to negate.
    x_deriv : ndarray
        Incominng partial derivative array, may have one additional dimension.

    Returns
    -------
    ndarray
        Absolute value applied to x.
    ndarray
        Absolute value applied to x_deriv.
    """
    idx_neg = np.where(x < 0)

    # Special case when x is (1, ) and x_deriv is (1, n).
    if len(x_deriv.shape) == 1:
        if idx_neg[0].size != 0:
            return -x, -x_deriv

    x[idx_neg] = -x[idx_neg]
    x_deriv[idx_neg] = -x_deriv[idx_neg]

    return x, x_deriv


def rand_sparsity(shape, density_ratio, dtype=bool):
    """
    Return a random COO matrix of the given shape with given percent density.

    Row and column indices are generated using random integers so some duplication
    is possible, resulting in a matrix with somewhat lower density than specified.

    Parameters
    ----------
    shape : tuple
        Desired shape of the matrix.
    density_ratio : float
        Approximate ratio of nonzero to zero entries in the desired matrix.
    dtype : type
        Specifies type of the values in the returned matrix.

    Returns
    -------
    coo_matrix
        A COO matrix with approximately the nonzero density desired.
    """
    assert len(shape) == 2, f"shape must be a size 2 tuple but {shape} was given"

    nrows, ncols = shape

    nnz = int(nrows * ncols * density_ratio)

    data = np.ones(nnz, dtype=dtype)
    rows = np.random.randint(0, nrows, nnz)
    cols = np.random.randint(0, ncols, nnz)

    coo = coo_matrix((data, (rows, cols)), shape=shape)

    # get rid of dup rows/cols
    coo.sum_duplicates()

    coo.data[:] = 1  # set all nonzero values to 1. For bool won't matter, but need for other dtypes

    return coo


def sparse_subinds(orig, inds):
    """
    Compute new rows or cols resulting from applying inds on top of an existing sparsity pattern.

    This only comes into play when we have an approx total jacobian where some dv/resp have
    indices.

    Parameters
    ----------
    orig : ndarray
        Either row or col indices (part of a subjac sparsity pattern).
    inds : ndarray or list
        Sub-indices introduced when adding a desvar or response.

    Returns
    -------
    ndarray
        New compressed rows or cols.
    ndarray
        Mask array that can be used to update subjac value and corresponding index array to orig.
    """
    mask = np.zeros(orig.size, dtype=bool)
    for i in inds:
        mask |= orig == i
    newsp = orig[mask]

    # replace the index with the 'compressed' index after we've masked out entries
    for r, i in enumerate(np.sort(inds)):
        newsp[newsp == i] = r

    return newsp, mask


def identity_column_iter(column):
    """
    Yield the given column with a 1 in each position.

    This is useful if you don't want to allocate memory for the full sized identity matrix.
    Note that this reuses the column array and assumes that the column array has not
    been modified outside of this function.

    Parameters
    ----------
    column : ndarray
        The array that will contain a column of the 'virtual' identity matrix.

    Yields
    ------
    ndarray
        A column of the identity matrix.
    """
    column[:] = 0
    for i in range(column.size):
        column[i - 1] = 0
        column[i] = 1
        yield column


def array_hash(arr, alg=hashlib.sha1):
    """
    Return a hash of the given numpy array.

    arr must be C-contiguous.

    Parameters
    ----------
    arr : ndarray
        The array to be hashed.
    alg : hashing algorithm
        Algorithm defaults to hashlib.sha1.

    Returns
    -------
    str
        The computed hash.
    """
    return alg(arr.view(np.uint8)).hexdigest()


_randgen = np.random.default_rng()


def get_random_arr(shape, comm=None, generator=None):
    """
    Request a random array, ensuring that its value will be consistent across MPI processes.

    Parameters
    ----------
    shape : int
        Shape of the random array.
    comm : MPI communicator or None
        All members of this communicator will receive the random array.
    generator : random number generator or None
        If not None, use this as the random number generator if on rank 0.

    Returns
    -------
    ndarray
        The random array.
    """
    gen = generator if generator is not None else _randgen
    if comm is None or comm.size == 1:
        return gen.random(shape)

    if comm.rank == 0:
        arr = gen.random(shape)
    else:
        arr = np.empty(shape)
    comm.Bcast(arr, root=0)
    return arr


class ValueRepeater(object):
    """
    An iterable over a single value that repeats a given number of times.

    Parameters
    ----------
    val : object
        The value to be repeated.
    size : int
        The number of times to repeat the value.

    Attributes
    ----------
    val : object
        The value to be repeated.
    size : int
        The number of times to repeat the value.

    Yields
    ------
    object
        The value.
    """

    def __init__(self, val, size):
        """
        Initialize all attributes.
        """
        self.val = val
        self.size = size

    def __iter__(self):
        """
        Return an iterator over the value.

        Yields
        ------
        object
            The value.
        """
        for i in range(self.size):
            yield self.val

    def __len__(self):
        """
        Return the size of the value.

        Returns
        -------
        int
            The size of the value.
        """
        return self.size

    def __contains__(self, item):
        """
        Return True if the given item is equal to the value.

        Parameters
        ----------
        item : object
            The item to be checked for containment.
        """
        return item == self.val

    def __getitem__(self, idx):
        """
        Return the value.

        Parameters
        ----------
        idx : int
            The index of the value to be returned.
        """
        i = idx
        if idx < 0:
            idx += self.size
        if idx >= self.size:
            raise IndexError(f"index {i} is out of bounds for size {self.size}")
        return self.val


def convert_nans_in_nested_list(val_as_list):
    """
    Given a list, possibly nested, replace any numpy.nan values with the string "nan".

    This is done since JSON does not handle nan. This code is used to pass variable values
    to the N2 diagram.

    The modifications to the list values are done in-place to avoid excessive copying of lists.

    Parameters
    ----------
    val_as_list : list
        List, possibly nested, whose nan elements need to be converted.
    """
    for i, val in enumerate(val_as_list):
        if isinstance(val, list):
            convert_nans_in_nested_list(val)
        else:
            if np.isnan(val):
                val_as_list[i] = "nan"
            elif np.isinf(val):
                val_as_list[i] = "infinity"
            else:
                val_as_list[i] = val


def convert_ndarray_to_support_nans_in_json(val):
    """
    Given numpy array of arbitrary dimensions, return the equivalent nested list with nan replaced.

    numpy.nan values are replaced with the string "nan".

    Parameters
    ----------
    val : ndarray
        Numpy array to be converted.

    Returns
    -------
    list
        The equivalent list (possibly nested) with any nan values replaced with the string "nan".
    """
    val = np.asarray(val)

    # do a quick check for any nans or infs and if not we can avoid the slow check
    nans = np.where(np.isnan(val))
    infs = np.where(np.isinf(val))
    if nans[0].size == 0 and infs[0].size == 0:
        return val.tolist()

    val_as_list = val.tolist()
    convert_nans_in_nested_list(val_as_list)
    return val_as_list


if numba is None:
    allclose = np.allclose

    def allzero(a):
        """
        Return True if all elements of a are zero.

        Parameters
        ----------
        a : ndarray
            Array to be checked for zeros.

        Returns
        -------
        bool
            True if all elements of a are zero.
        """
        return not np.any(a)

    def vecmult(a, b, a_inds=None, b_inds=None):
        """
        Perform elementwise multiplication of two arrays.

        Parameters
        ----------
        a : ndarray
            First array to be multiplied.
        b : ndarray
            Second array to be multiplied.
        a_inds : ndarray or None
            Indices into the first array.
        b_inds : ndarray or None
            Indices into the second array.

        Returns
        -------
        ndarray
            The elementwise product of a and b.
        """
        if a_inds is None:
            if b_inds is None:
                return a * b
            else:
                return a * b[b_inds]
        else:
            if b_inds is None:
                return a[a_inds] * b
            else:
                return a[a_inds] * b[b_inds]

else:

    @numba.jit(nopython=True, nogil=True)
    def allclose(a, b, rtol=3e-16, atol=3e-16):
        """
        Return True if all elements of a and b are close within the given absolute tolerance.

        Returns when the first non-close element is found.  a and b must have the same size.

        Parameters
        ----------
        a : ndarray
            First array to be compared.
        b : ndarray
            Second array to be compared.
        rtol : float
            Relative tolerance for comparison.
        atol : float
            Absolute tolerance for comparison.

        Returns
        -------
        bool
            True if all elements of a and b are close within the given absolute and
            relative tolerance.
        """
        for i in range(len(a)):
            aval = a[i]
            bval = b[i]

            absdiff = aval - bval
            if absdiff < 0.:
                absdiff = -absdiff

            if aval < 0.:
                aval = -aval
            if bval < 0.:
                bval = -bval

            if aval < bval:
                vmax = rtol * bval
            else:
                vmax = rtol * aval

            if atol > vmax:
                vmax = atol

            if absdiff > vmax:
                return False

        return True

    @numba.jit(nopython=True, nogil=True)
    def allzero(a):
        """
        Return True if all elements of a are zero.

        Unlike np.any, this returns as soon as a non-zero element is found and so can be
        faster for arrays having nonzero values.  It's comparable in speed (slighly faster) to
        'not np.any' for arrays that are all zeros.

        Parameters
        ----------
        a : ndarray
            Array to be checked for zeros.

        Returns
        -------
        bool
            True if all elements of a are zero.
        """
        for i in range(len(a)):
            if a[i] != 0.:
                return False
        return True

<<<<<<< HEAD
    @numba.jit(nopython=True, nogil=True)
    def vecmult(a, b, a_inds=None, b_inds=None):
        """
        Perform elementwise multiplication of two arrays.

        Parameters
        ----------
        a : ndarray
            First array to be multiplied.
        b : ndarray
            Second array to be multiplied.
        a_inds : ndarray or None
            Indices into the first array.
        b_inds : ndarray or None
            Indices into the second array.

        Returns
        -------
        ndarray
            The elementwise product of a and b.
        """
        if a_inds is None:
            if b_inds is None:
                return a * b
            else:
                ret = np.empty_like(a)
                for i, b_ind in enumerate(b_inds):
                    ret[i] = a[i] * b[b_ind]
                return ret
        else:  # a_inds is not None
            if b_inds is None:
                ret = np.empty_like(b)
                for i, a_ind in enumerate(a_inds):
                    ret[i] = a[a_ind] * b[i]
                return ret
            else:  # both a_inds and b_inds are not None
                ret = np.empty(len(b_inds), dtype=a.dtype)
                for i, (a_ind, b_ind) in enumerate(zip(a_inds, b_inds)):
                    ret[i] = a[a_ind] * b[b_ind]
                return ret
=======

def submat_sparsity_iter(row_var_size_iter, col_var_size_iter, nzrows, nzcols, shape):
    """
    Yield the sparsity of each submatrix, based on variable names and sizes.

    Parameters
    ----------
    row_var_size_iter : iterator of (name, size)
        Iterator of row variable names and sizes.
    col_var_size_iter : iterator of (name, size)
        Iterator of column variable names and sizes.
    nzrows : ndarray
        Row indices of nonzero entries in the full matrix.
    nzcols : ndarray
        Column indices of nonzero entries in the full matrix.
    shape : tuple
        Shape of the full matrix.

    Yields
    ------
    tuple
        (row_varname, col_varname, nonzero rows, nonzero cols, shape)
    """
    row_start = row_end = 0

    data = np.ones(nzrows.size, dtype=np.int8)
    csr = csr_matrix((data, (nzrows, nzcols)), shape=shape)
    col_iter = list(col_var_size_iter)  # need to iterate over multiple times

    for of, of_size in row_var_size_iter:
        row_end += of_size
        rowslice = csr[row_start:row_end, :]
        row_start = row_end

        csc = rowslice.tocsc()
        col_start = col_end = 0
        for wrt, wrt_size in col_iter:
            col_end += wrt_size
            submat = csc[:, col_start:col_end].tocoo()
            col_start = col_end

            if submat.row.size > 0:  # only yield if nonzero
                yield (of, wrt, submat.row, submat.col, submat.shape)
>>>>>>> 878c3a04
<|MERGE_RESOLUTION|>--- conflicted
+++ resolved
@@ -944,7 +944,6 @@
                 return False
         return True
 
-<<<<<<< HEAD
     @numba.jit(nopython=True, nogil=True)
     def vecmult(a, b, a_inds=None, b_inds=None):
         """
@@ -985,7 +984,6 @@
                 for i, (a_ind, b_ind) in enumerate(zip(a_inds, b_inds)):
                     ret[i] = a[a_ind] * b[b_ind]
                 return ret
-=======
 
 def submat_sparsity_iter(row_var_size_iter, col_var_size_iter, nzrows, nzcols, shape):
     """
@@ -1028,5 +1026,4 @@
             col_start = col_end
 
             if submat.row.size > 0:  # only yield if nonzero
-                yield (of, wrt, submat.row, submat.col, submat.shape)
->>>>>>> 878c3a04
+                yield (of, wrt, submat.row, submat.col, submat.shape)