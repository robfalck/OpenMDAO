"""
Functions used for the display of derivatives matrices.
"""
from enum import Enum
import textwrap
from io import StringIO

import numpy as np

try:
    import rich
    from rich.console import Console
except ImportError:
    rich is None

from openmdao.utils.array_utils import get_errors
from openmdao.utils.general_utils import add_border, _UNDEFINED
from openmdao.utils.mpi import MPI
from openmdao.visualization.tables.table_builder import generate_table


class _Style(Enum):
    """
    Styles tags used in formatting output with rich.
    """
    ABS_ERR = 'bright_red'
    REL_ERR = 'orange1'
    OUT_SPARSITY = 'dim'
    IN_SPARSITY = 'bold'
    WARN = 'orange1'
    SYSTEM = 'bold'
    VAR = 'bold'


def _rich_wrap(s, *tags):
    """
    If rich is available, wrap the given string in the provided tags.
    If rich is not available, just return the string.

    Parameters
    ----------
    s : str
        The string to be wrapped in rich tags.
    *tags : str
        The rich tags to be wrapped around s. These can either be
        strings or elements of the _Style enumeration.

    Returns
    -------
    str
        The given string wrapped in the provided rich tags.
    """
    if rich is None or not tags or not tags[0]:
        return s
    cmds = sorted([t if isinstance(t, str) else t.value for t in tags])
    on = ' '.join(cmds)
    off = '/' + ' '.join(reversed(cmds))
    return f'[{on}]{s}[{off}]'


def _deriv_display(system, err_iter, derivatives, rel_error_tol, abs_error_tol, out_stream,
                   fd_opts, totals=False, show_only_incorrect=False, lcons=None, console=None):
    """
    Print derivative error info to out_stream.

    Parameters
    ----------
    system : System
        The system for which derivatives are being displayed.
    err_iter : iterator
        Iterator that yields tuples of the form (key, fd_norm, fd_opts, directional, above_abs,
        above_rel, inconsistent) for each subjac.
    derivatives : dict
        Dictionary containing derivative information keyed by (of, wrt).
    rel_error_tol : float
        Relative error tolerance.
    abs_error_tol : float
        Absolute error tolerance.
    out_stream : file-like object
            Where to send human readable output.
            Set to None to suppress.
    fd_opts : dict
        Dictionary containing options for the finite difference.
    totals : bool
        True if derivatives are totals.
    show_only_incorrect : bool, optional
        Set to True if output should print only the subjacs found to be incorrect.
    lcons : list or None
        For total derivatives only, list of outputs that are actually linear constraints.
    sort : bool
        If True, sort subjacobian keys alphabetically.
    console : Console
        The rich.console.Console to which derivative information is
        displayed, if available. If None, _deriv_display will instantiate
        a new Console (if rich is available) and also save it as an html report.
        If provided, assume the caller will save the report.
    """
    from openmdao.core.component import Component

    if out_stream is None:
        return

    # Match header to appropriate type.
    if isinstance(system, Component):
        sys_type = 'Component'
    else:
        sys_type = 'Group'

    sys_name = system.pathname
    sys_class_name = type(system).__name__

    if totals:
        sys_name = 'Full Model'

    num_bad_jacs = 0  # Keep track of number of bad derivative values for each component

    # Need to capture the output of a component's derivative
    # info so that it can be used if that component is the
    # worst subjac. That info is printed at the bottom of all the output
    sys_buffer = StringIO()

    if totals:
        title = "Total Derivatives"
    else:
        title = f"{sys_type}: {sys_class_name} '{sys_name}'"

    print(f"{add_border(title, '-')}\n", file=sys_buffer)
    parts = []

    for key, fd_opts, directional, above_abs, above_rel, inconsistent in err_iter:

        if above_abs or above_rel or inconsistent:
            num_bad_jacs += 1

        of, wrt = key
        derivative_info = derivatives[key]

        # Informative output for responses that were declared with an index.
        indices = derivative_info.get('indices')
        if indices is not None:
            of = f'{of} (index size: {indices})'

        # need this check because if directional may be list
        if isinstance(wrt, str):
            wrt = f"'{wrt}'"
        if isinstance(of, str):
            of = f"'{of}'"

        if directional:
            wrt = f"(d){wrt}"

        abs_errs = derivative_info['abs error']
        rel_errs = derivative_info['rel error']
        abs_vals = derivative_info['vals_at_max_abs']
        rel_vals = derivative_info['vals_at_max_rel']
        denom_idxs = derivative_info['denom_idx']
        steps = derivative_info['steps']

        Jfwd = derivative_info.get('J_fwd')
        Jrev = derivative_info.get('J_rev')

        if len(steps) > 1:
            stepstrs = [f", step={step}" for step in steps]
        else:
            stepstrs = [""]

        fd_desc = f"{fd_opts['method']}:{fd_opts['form']}"
        parts.append(f"  {_rich_wrap(sys_name, _Style.SYSTEM)}:"
                     f" {_rich_wrap(of, _Style.VAR)} "
                     f"wrt {_rich_wrap(wrt, _Style.VAR)}")
        if not isinstance(of, tuple) and lcons and of.strip("'") in lcons:
            parts[-1] += " (Linear constraint)"
        parts.append('')

        for i in range(len(abs_errs)):
            # Absolute Errors
            if directional:
                if totals and abs_errs[i].forward is not None:
                    err = _format_error(abs_errs[i].forward, abs_error_tol)
                    parts.append(f'    Max Absolute Error (Jfwd - Jfd){stepstrs[i]} : {err}')
                    parts.append(f'      fwd value: {abs_vals[i].forward[0]:.6e}')
                    parts.append(f'      fd value: {abs_vals[i].forward[1]:.6e} '
                                 f'({fd_desc}{stepstrs[i]})\n')

                if ('directional_fd_rev' in derivative_info and
                        derivative_info['directional_fd_rev'][i]):
                    err = _format_error(abs_errs[i].reverse, abs_error_tol)
                    parts.append('    Max Absolute Error ([rev, fd] Dot Product Test)'
                                 f'{stepstrs[i]} : {err}')
                    fd, rev = derivative_info['directional_fd_rev'][i]
                    parts.append(f'      rev value: {rev:.6e}')
                    parts.append(f'      fd value: {fd:.6e} ({fd_desc}{stepstrs[i]})\n')
            else:
                if abs_errs[i].forward is not None:
                    err = _format_error(abs_errs[i].forward, abs_error_tol)
                    parts.append(f'    Max Absolute Error (Jfwd - Jfd){stepstrs[i]} : {err}')
                    parts.append(f'      fwd value: {abs_vals[i].forward[0]:.6e}')
                    parts.append(f'      fd value: {abs_vals[i].forward[1]:.6e} '
                                 f'({fd_desc}{stepstrs[i]})\n')

                if abs_errs[i].reverse is not None:
                    err = _format_error(abs_errs[i].reverse, abs_error_tol)
                    parts.append(f'    Max Absolute Error (Jrev - Jfd){stepstrs[i]} : {err}')
                    parts.append(f'      rev value: {abs_vals[i].reverse[0]:.6e}')
                    parts.append(f'      fd value: {abs_vals[i].reverse[1]:.6e} '
                                 f'({fd_desc}{stepstrs[i]})\n')

        if directional:
            if ('directional_fwd_rev' in derivative_info and
                    derivative_info['directional_fwd_rev']):
                err = _format_error(abs_errs[0].fwd_rev, abs_error_tol)
                parts.append(f'    Max Absolute Error ([rev, fwd] Dot Product Test) : {err}')
                fwd, rev = derivative_info['directional_fwd_rev']
                parts.append(f'      rev value: {rev:.6e}')
                parts.append(f'      fwd value: {fwd:.6e}\n')
        elif abs_errs[0].fwd_rev is not None:
            err = _format_error(abs_errs[0].fwd_rev, abs_error_tol)
            parts.append(f'    Max Absolute Error (Jrev - Jfwd) : {err}')
            parts.append(f'      rev value: {abs_vals[0].fwd_rev[0]:.6e}')
            parts.append(f'      fwd value: {abs_vals[0].fwd_rev[1]:.6e}\n')

        divname = {
            'fwd': ['Jfwd', 'Jfd'],
            'rev': ['Jrev', 'Jfd'],
            'fwd_rev': ['Jrev', 'Jfwd']
        }

        for i in range(len(abs_errs)):
            didxs = denom_idxs[i]
            divname_fwd = divname['fwd'][didxs['fwd']]
            divname_rev = divname['rev'][didxs['rev']]
            divname_fwd_rev = divname['fwd_rev'][didxs['fwd_rev']]

            # Relative Errors
            if directional:
                if totals and rel_errs[i].forward is not None:
                    err = _format_error(rel_errs[i].forward, rel_error_tol)
                    parts.append(f'    Max Relative Error (Jfwd - Jfd) / {divname_fwd}'
                                 f'{stepstrs[i]} : {err}')
                    parts.append(f'      fwd value: {rel_vals[i].forward[0]:.6e}')
                    parts.append(f'      fd value: {rel_vals[i].forward[1]:.6e} '
                                 f'({fd_desc}{stepstrs[i]})\n')

                if ('directional_fd_rev' in derivative_info and
                        derivative_info['directional_fd_rev'][i]):
                    err = _format_error(rel_errs[i].reverse, rel_error_tol)
                    parts.append(f'    Max Relative Error ([rev, fd] Dot Product Test) '
                                 f'/ {divname_rev}{stepstrs[i]} : {err}')
                    parts.append(f'      rev value: {rel_vals[i].reverse[0]:.6e}')
                    parts.append(f'      fd value: {rel_vals[i].reverse[1]:.6e} '
                                 f'({fd_desc}{stepstrs[i]})\n')
            else:
                if rel_errs[i].forward is not None:
                    err = _format_error(rel_errs[i].forward, rel_error_tol)
                    parts.append(f'    Max Relative Error (Jfwd - Jfd) / {divname_fwd}'
                                 f'{stepstrs[i]} : {err}')
                    parts.append(f'      fwd value: {rel_vals[i].forward[0]:.6e}')
                    parts.append(f'      fd value: {rel_vals[i].forward[1]:.6e} '
                                 f'({fd_desc}{stepstrs[i]})\n')

                if rel_errs[i].reverse is not None:
                    err = _format_error(rel_errs[i].reverse, rel_error_tol)
                    parts.append(f'    Max Relative Error (Jrev - Jfd) / {divname_rev}'
                                 f'{stepstrs[i]} : {err}')
                    parts.append(f'      rev value: {rel_vals[i].reverse[0]:.6e}')
                    parts.append(f'      fd value: {rel_vals[i].reverse[1]:.6e} '
                                 f'({fd_desc}{stepstrs[i]})\n')

        if rel_errs[0].fwd_rev is not None:
            if directional:
                err = _format_error(rel_errs[0].fwd_rev, rel_error_tol)
                parts.append(f'    Max Relative Error ([rev, fwd] Dot Product Test) / '
                             f'{divname_fwd_rev} : {err}')
                rev, fwd = derivative_info['directional_fwd_rev']
                parts.append(f'      rev value: {rev:.6e}')
                parts.append(f'      fwd value: {fwd:.6e}\n')
            else:
                err = _format_error(rel_errs[0].fwd_rev, rel_error_tol)
                parts.append(f'    Max Relative Error (Jrev - Jfwd) / {divname_fwd_rev} : '
                             f'{err}')
                parts.append(f'      rev value: {rel_vals[0].fwd_rev[0]:.6e}')
                parts.append(f'      fwd value: {rel_vals[0].fwd_rev[1]:.6e}\n')

        if inconsistent:
            msg = '* Inconsistent value across ranks *'
            parts.append(f'\n    {_rich_wrap(msg, _Style.ABS_ERR)}\n')

        comm = system._problem_meta['comm']
        if MPI and comm.size > 1:
            parts.append(f'\n    MPI Rank {comm.rank}\n')

<<<<<<< HEAD
        uncovered_nz = derivative_info.get('uncovered_nz', None)
        if uncovered_nz is not None:
            rs = np.array([r for r, _ in uncovered_nz], dtype=int)
            cs = np.array([c for _, c in uncovered_nz])
            msg = (f'Sparsity excludes {len(uncovered_nz)} entries '
                   'which appear to be non-zero!')
            msg = _rich_wrap(msg, _Style.ABS_ERR)
            parts.append(textwrap.indent(msg, '    '))
            parts.append(textwrap.indent(f'Rows: {rs}', '      '))
            parts.append(textwrap.indent(f'Cols: {cs}\n', '      '))

        try:
            fds = derivative_info['J_fd']
        except KeyError:
            fds = [0.]

        jac_fmt = _JacFormatter(Jfwd.shape,
                                nzrows=derivative_info['rows'],
                                nzcols=derivative_info['cols'],
                                uncovered=uncovered_nz,
                                Jref=fds[0],
                                abs_err_tol=abs_error_tol,
                                rel_err_tol=rel_error_tol)

        with np.printoptions(linewidth=max(np.get_printoptions()['linewidth'], 10000),
                             formatter={'all': jac_fmt}):
=======
        if 'uncovered_nz' in derivative_info:
            uncovered_nz = list(derivative_info['uncovered_nz'])
            uncovered_threshold = derivative_info['uncovered_threshold']
            rs = np.array([r for r, _ in uncovered_nz], dtype=int)
            cs = np.array([c for _, c in uncovered_nz])
            parts.append(f'    Sparsity excludes {len(uncovered_nz)} entries which'
                         f' appear to be non-zero. (Magnitudes exceed {uncovered_threshold}) *')
            with np.printoptions(linewidth=1000, formatter={'int': lambda i: f'{i}'}):
                parts.append(f'      Rows: {rs}')
                parts.append(f'      Cols: {cs}\n')

        with np.printoptions(linewidth=240):
>>>>>>> 956cdd8d
            # Raw Derivatives

            if abs_errs[0].forward is not None:
                if directional:
                    parts.append('    Directional Derivative (Jfwd)')
                else:
                    parts.append('    Raw Forward Derivative (Jfwd)')
                    ss = StringIO()
                    print(Jfwd, file=ss)
                    Jstr = textwrap.indent(ss.getvalue(), '    ')
                    parts.append(f"{Jstr}\n")
                    jac_fmt.reset()

            fdtype = fd_opts['method'].upper()

            if abs_errs[0].reverse is not None:
                if directional:
                    if totals:
                        parts.append('    Directional Derivative (Jrev) Dot Product')
                    else:
                        parts.append('    Directional Derivative (Jrev)')
                else:
                    parts.append('    Raw Reverse Derivative (Jrev)')
                    ss = StringIO()
                    print(Jrev, file=ss)
                    Jstr = textwrap.indent(ss.getvalue(), '    ')
                    jac_fmt.reset()
                    parts.append(f"{Jstr}\n")

            for i in range(len(abs_errs)):
                fd = fds[i]

                if directional:
                    if totals and abs_errs[i].reverse is not None:
                        parts.append(f'    Directional {fdtype} Derivative (Jfd) '
                                     f'Dot Product{stepstrs[i]}\n{Jstr}\n')
                    else:
                        parts.append(f"    Directional {fdtype} Derivative (Jfd)"
                                     f"{stepstrs[i]}\n{Jstr}\n")
                else:
                    parts.append(f"    Raw {fdtype} Derivative (Jfd){stepstrs[i]}")
                    ss = StringIO()
                    print(fd, file=ss)
                    Jstr = textwrap.indent(ss.getvalue(), '    ')
                    parts.append(f"{Jstr}\n")

        parts.append(' -' * 30)
        parts.append('')

    sys_buffer.write('\n'.join(parts))

    if not show_only_incorrect or num_bad_jacs > 0:

        if rich is not None:
            c = console or Console(file=out_stream, force_terminal=True, record=True)
            c.print('\n'.join(parts), highlight=False)
            if console and system.get_reports_dir().is_dir():
                report = system.get_reports_dir() / f'{system.pathname}_derivs.html'
                c.save_html(report)
        else:
            out_stream.write(sys_buffer.getvalue())


def _deriv_display_compact(system, err_iter, derivatives, out_stream, totals=False,
                           show_only_incorrect=False, show_worst=False):
    """
    Print derivative error info to out_stream in a compact tabular format.

    Parameters
    ----------
    system : System
        The system for which derivatives are being displayed.
    err_iter : iterator
        Iterator that yields tuples of the form (key, fd_norm, fd_opts, directional, above_abs,
        above_rel, inconsistent) for each subjac.
    derivatives : dict
        Dictionary containing derivative information keyed by (of, wrt).
    out_stream : file-like object
            Where to send human readable output.
            Set to None to suppress.
    totals : bool
        True if derivatives are totals.
    show_only_incorrect : bool, optional
        Set to True if output should print only the subjacs found to be incorrect.
    show_worst : bool
        Set to True to show the worst subjac.

    Returns
    -------
    tuple or None
        Tuple contains the worst relative error, corresponding table row, and table header.
    """
    if out_stream is None:
        return

    from openmdao.core.component import Component

    # Match header to appropriate type.
    if isinstance(system, Component):
        sys_type = 'Component'
    else:
        sys_type = 'Group'

    sys_name = system.pathname
    sys_class_name = type(system).__name__
    matrix_free = system.matrix_free and not totals

    if totals:
        sys_name = 'Full Model'

    num_bad_jacs = 0  # Keep track of number of bad derivative values for each component

    # Need to capture the output of a component's derivative
    # info so that it can be used if that component is the
    # worst subjac. That info is printed at the bottom of all the output
    sys_buffer = StringIO()

    if totals:
        title = "Total Derivatives"
    else:
        title = f"{sys_type}: {sys_class_name} '{sys_name}'"

    print(f"{add_border(title, '-')}\n", file=sys_buffer)

    table_data = []
    worst_subjac = None

    for key, _, directional, above_abs, above_rel, inconsistent in err_iter:

        if above_abs or above_rel or inconsistent:
            num_bad_jacs += 1

        of, wrt = key
        derivative_info = derivatives[key]

        # Informative output for responses that were declared with an index.
        indices = derivative_info.get('indices')
        if indices is not None:
            of = f'{of} (index size: {indices})'

        if directional:
            wrt = f"(d) {wrt}"

        err_desc = []
        if above_abs:
            err_desc.append(' >ABS_TOL')
        if above_rel:
            err_desc.append(' >REL_TOL')
        if inconsistent:
            err_desc.append(' <RANK INCONSISTENT>')
        if 'uncovered_nz' in derivative_info:
            err_desc.append(' <BAD SPARSITY>')
        err_desc = ''.join(err_desc)

        abs_errs = derivative_info['abs error']
        rel_errs = derivative_info['rel error']
        abs_vals = derivative_info['vals_at_max_abs']
        rel_vals = derivative_info['vals_at_max_rel']
        steps = derivative_info['steps']

        # loop over different fd step sizes
        for abs_err, rel_err, abs_val, rel_val, step in zip(abs_errs, rel_errs,
                                                            abs_vals, rel_vals,
                                                            steps):

            # use forward even if both fwd and rev are defined
            if abs_err.forward is not None:
                calc_abs = abs_err.forward
                calc_rel = rel_err.forward
                calc_abs_val_fd = abs_val.forward[1]
                calc_rel_val_fd = rel_val.forward[1]
                calc_abs_val = abs_val.forward[0]
                calc_rel_val = rel_val.forward[0]
            elif abs_err.reverse is not None:
                calc_abs = abs_err.reverse
                calc_rel = rel_err.reverse
                calc_abs_val_fd = abs_val.reverse[1]
                calc_rel_val_fd = rel_val.reverse[1]
                calc_abs_val = abs_val.reverse[0]
                calc_rel_val = rel_val.reverse[0]

            start = [of, wrt, step] if len(steps) > 1 else [of, wrt]

            if totals:
                table_data.append(start +
                                  [calc_abs_val, calc_abs_val_fd, calc_abs,
                                   calc_rel_val, calc_rel_val_fd, calc_rel,
                                   err_desc])
            else:  # partials
                if matrix_free:
                    table_data.append(start +
                                      [abs_val.forward[0], abs_val.forward[1],
                                       abs_err.forward,
                                       abs_val.reverse[0], abs_val.reverse[1],
                                       abs_err.reverse,
                                       abs_val.fwd_rev[0], abs_val.fwd_rev[1],
                                       abs_err.fwd_rev,
                                       rel_val.forward[0], rel_val.forward[1],
                                       rel_err.forward,
                                       rel_val.reverse[0], rel_val.reverse[1],
                                       rel_err.reverse,
                                       rel_val.fwd_rev[0], rel_val.fwd_rev[1],
                                       rel_err.fwd_rev,
                                       err_desc])
                else:
                    if abs_val.forward is not None:
                        table_data.append(start +
                                          [abs_val.forward[0], abs_val.forward[1],
                                           abs_err.forward,
                                           rel_val.forward[0], rel_val.forward[1],
                                           rel_err.forward,
                                           err_desc])
                    else:
                        table_data.append(start +
                                          [abs_val.reverse[0], abs_val.reverse[1],
                                           abs_err.reverse,
                                           rel_val.reverse[0], rel_val.reverse[1],
                                           rel_err.reverse,
                                           err_desc])

                    assert abs_err.fwd_rev is None
                    assert rel_err.fwd_rev is None

                # See if this subjacobian has the greater error in the derivative computation
                # compared to the other subjacobians so far
                if worst_subjac is None or rel_err.max() > worst_subjac[0]:
                    worst_subjac = (rel_err.max(), table_data[-1])

    headers = []
    if table_data:
        headers = ["'of' variable", "'wrt' variable"]
        if len(steps) > 1:
            headers.append('step')

        if matrix_free:
            headers.extend(['a(fwd val)', 'a(fd val)', 'a(fwd-fd)',
                            'a(rev val)', 'a(rchk val)', 'a(rev-fd)',
                            'a(fwd val)', 'a(rev val)', 'a(fwd-rev)',
                            'r(fwd val)', 'r(fd val)', 'r(fwd-fd)',
                            'r(rev val)', 'r(rchk val)', 'r(rev-fd)',
                            'r(fwd val)', 'r(rev val)', 'r(fwd-rev)',
                            'error desc'])
        else:
            headers.extend(['a(calc val)', 'a(fd val)', 'a(calc-fd)',
                            'r(calc val)', 'r(fd val)', 'r(calc-fd)',
                            'error desc'])

        _print_deriv_table(table_data, headers, sys_buffer)

        if show_worst and worst_subjac is not None:
            print(f"\nWorst Sub-Jacobian (relative error): {worst_subjac[0]}\n",
                  file=sys_buffer)
            _print_deriv_table([worst_subjac[1]], headers, sys_buffer)

    if not show_only_incorrect or num_bad_jacs > 0:
        out_stream.write(sys_buffer.getvalue())

    if worst_subjac is None:
        return None

    return worst_subjac + (headers,)


def _format_error(error, tol):
    """
    Format the error, flagging if necessary.

    Parameters
    ----------
    error : float
        The absolute or relative error.
    tol : float
        Tolerance above which errors are flagged

    Returns
    -------
    str
        Formatted and possibly flagged error.
    """
    s = f'{error:.6e}'
    if rich is None:
        if np.isnan(error) or error < tol:
            return s
        return f'{s} *'
    else:
        if error > tol:
            s = f'{s} *'
        wrap = 'bright_red' if error > tol else ''
        return _rich_wrap(s, wrap)


def _print_deriv_table(table_data, headers, out_stream, tablefmt='grid'):
    """
    Print a table of derivatives.

    Parameters
    ----------
    table_data : list
        List of lists containing the table data.
    headers : list
        List of column headers.
    out_stream : file-like object
        Where to send human readable output.
        Set to None to suppress.
    tablefmt : str
        The table format to use.
    """
    if table_data and out_stream is not None:
        num_col_meta = {'format': '{: 1.4e}'}
        column_meta = [{}, {}]
        column_meta.extend([num_col_meta.copy() for _ in range(len(headers) - 3)])
        column_meta.append({})
        print(generate_table(table_data, headers=headers, tablefmt=tablefmt,
                             column_meta=column_meta, missing_val='n/a'), file=out_stream)


class _JacFormatter:
    """
    A class

    Parameters
    ----------
    shape : tuple
        The shape of the jacobian matrix being printed.
    nzrows : array-like or None
        The nonzero rows in the sparsity pattern.
    nzcols : array-like or None
        The nonzero columns in the sparsity pattern.
    Jref : array-like or None
        A reference jacobian with which any values are checked for error.
    abs_err_tol : float
        The absolute error tolerance to signify errors in the element being printed.
    rel_err_tol : float
        The relative error tolerance to signify errors in the element being printed.
    show_uncovered : bool
        If True, highlight nonzero elements outside of the given sparsity pattern
        as erroneous.

    Attributes
    ----------
    _shape : tuple[int]
        Thes hape of the jacobian matrix being printed.
    _nonzero : array-like or None
        The nonzero rows and columns in the sparsity pattern.
    _Jref : array-like or None
        A reference jacobian with which any values are checked for error.
    _abs_err_tol : float
        The absolute error tolerance to signify errors in the element being printed.
    _rel_err_tol : float
        The relative error tolerance to signify errors in the element being printed.
    _show_uncovered : bool
        If True, highlight nonzero elements outside of the given sparsity pattern
        as erroneous.
    _uncovered_nz : list or None
        If given, the coordinates of the uncovered nonzeros in the sparsity pattern.
    _i : int
        An internal counter used to track the current row being printed.
    _j : int
        An internal counter used to track the current column being printed.
    """
    def __init__(self, shape, nzrows=None, nzcols=None, Jref=None,
                 abs_err_tol=1.0E-8, rel_err_tol=1.0E-8, uncovered=None):
        self._shape = shape

        if nzrows is not None and nzcols is not None:
            self._nonzero = list(zip(nzrows, nzcols))
        else:
            self._nonzero = None

        self._Jref = Jref

        self._abs_err_tol = abs_err_tol
        self._rel_err_tol = rel_err_tol

        self._uncovered = uncovered

        # _i and _j are used to track the current row/col being printed.
        self._i = 0
        self._j = 0

    def reset(self, Jref=_UNDEFINED):
        """
        Reset the row/column counters, and optionally provide
        a new reference jacobian for error calculation.

        Parameters
        ----------
        Jref : array-like
            A reference jacobian against any values are checked for error.
        """
        self._i = 0
        self._j = 0
        if Jref != _UNDEFINED:
            self._Jref = Jref

    def __call__(self, x):
        i, j = self._i, self._j
        Jref = self._Jref
        atol = self._abs_err_tol
        rtol = self._rel_err_tol

        has_sparsity = self._nonzero is not None

        # Default output, no format.
        s = f'{x: .6e}'

        if rich is not None:
            rich_fmt = set()
            if (Jref is not None and  atol is not None and  rtol is not None):
                abs_err, _, rel_err, _, _ = get_errors(x, Jref[i, j])
            else:
                abs_err = 0.0
                rel_err = 0.0

            if has_sparsity:
                if (i, j) in self._nonzero:
                    rich_fmt |= {_Style.IN_SPARSITY}
                    if abs_err > atol:
                        rich_fmt |= {_Style.ABS_ERR}
                    elif np.abs(x) == 0:
                        rich_fmt |= {_Style.WARN}
                else:
                    rich_fmt |= {_Style.OUT_SPARSITY}
                    if abs_err > atol or np.abs(x) != 0:
                        rich_fmt |= {_Style.ABS_ERR}
            else:
                if abs_err > atol:
                    rich_fmt |= {_Style.ABS_ERR}
                elif rel_err > rtol:
                    rich_fmt |= {_Style.REL_ERR}

            s = _rich_wrap(s, *rich_fmt)

        # Increment the row and column being printed.
        self._j += 1
        if self._j >= self._shape[1]:
            self._j = 0
            self._i += 1
        return s<|MERGE_RESOLUTION|>--- conflicted
+++ resolved
@@ -289,17 +289,18 @@
         if MPI and comm.size > 1:
             parts.append(f'\n    MPI Rank {comm.rank}\n')
 
-<<<<<<< HEAD
         uncovered_nz = derivative_info.get('uncovered_nz', None)
         if uncovered_nz is not None:
+            uncovered_threshold = derivative_info['uncovered_threshold']
             rs = np.array([r for r, _ in uncovered_nz], dtype=int)
             cs = np.array([c for _, c in uncovered_nz])
-            msg = (f'Sparsity excludes {len(uncovered_nz)} entries '
-                   'which appear to be non-zero!')
+            msg = (f'    Sparsity excludes {len(uncovered_nz)} entries which'
+                   f' appear to be non-zero. (Magnitudes exceed {uncovered_threshold}) *')
             msg = _rich_wrap(msg, _Style.ABS_ERR)
             parts.append(textwrap.indent(msg, '    '))
-            parts.append(textwrap.indent(f'Rows: {rs}', '      '))
-            parts.append(textwrap.indent(f'Cols: {cs}\n', '      '))
+            with np.printoptions(linewidth=1000, formatter={'int': lambda i: f'{i:>4d}'}):
+                parts.append(textwrap.indent(f'Rows: {rs}', '      '))
+                parts.append(textwrap.indent(f'Cols: {cs}\n', '      '))
 
         try:
             fds = derivative_info['J_fd']
@@ -316,20 +317,6 @@
 
         with np.printoptions(linewidth=max(np.get_printoptions()['linewidth'], 10000),
                              formatter={'all': jac_fmt}):
-=======
-        if 'uncovered_nz' in derivative_info:
-            uncovered_nz = list(derivative_info['uncovered_nz'])
-            uncovered_threshold = derivative_info['uncovered_threshold']
-            rs = np.array([r for r, _ in uncovered_nz], dtype=int)
-            cs = np.array([c for _, c in uncovered_nz])
-            parts.append(f'    Sparsity excludes {len(uncovered_nz)} entries which'
-                         f' appear to be non-zero. (Magnitudes exceed {uncovered_threshold}) *')
-            with np.printoptions(linewidth=1000, formatter={'int': lambda i: f'{i}'}):
-                parts.append(f'      Rows: {rs}')
-                parts.append(f'      Cols: {cs}\n')
-
-        with np.printoptions(linewidth=240):
->>>>>>> 956cdd8d
             # Raw Derivatives
 
             if abs_errs[0].forward is not None:
