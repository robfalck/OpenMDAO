--- conflicted
+++ resolved
@@ -100,20 +100,13 @@
         if not isinstance(subset, (set, dict)):
             subset = set(subset)
 
-<<<<<<< HEAD
-=======
         seen = set()
->>>>>>> c034e2d6
         for name, meta in meta_iter:
             end += meta[size_name]
             if name in subset:
                 yield name, start, end
-<<<<<<< HEAD
-            start = end
-=======
             seen.add(name)
             start = end
 
         if subset - seen:
-            raise KeyError(f"In meta2range_iter, subset members {sorted(subset - seen)} not found.")
->>>>>>> c034e2d6
+            raise KeyError(f"In meta2range_iter, subset members {sorted(subset - seen)} not found.")