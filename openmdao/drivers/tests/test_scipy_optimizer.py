--- conflicted
+++ resolved
@@ -1933,7 +1933,6 @@
         prob.model.add_design_var('z', lower=-50, upper=50)
 
         prob.model.add_objective('parab.f_xy')
-<<<<<<< HEAD
 
         prob.model.add_constraint('const.g', lower=0, upper=10.)
 
@@ -1945,19 +1944,6 @@
         self.assertEqual(str(msg.exception),
                          "Design variables [('z', inds=[0])] have no impact on the constraints or objective.")
 
-=======
-
-        prob.model.add_constraint('const.g', lower=0, upper=10.)
-
-        prob.setup()
-
-        with self.assertRaises(RuntimeError) as msg:
-            prob.run_driver()
-
-        self.assertEqual(str(msg.exception),
-                         "Design variables [('z', inds=[0])] have no impact on the constraints or objective.")
-
->>>>>>> 71514e0a
     def test_singular_jac_ignore(self):
         prob = om.Problem()
         prob.model.add_subsystem('parab',
@@ -1966,7 +1952,6 @@
                                  promotes_inputs=['x', 'y'])
 
         prob.model.add_subsystem('const', om.ExecComp('g = x + y'), promotes_inputs=['x', 'y'])
-<<<<<<< HEAD
 
         prob.model.set_input_defaults('x', 3.0)
         prob.model.set_input_defaults('y', -4.0)
@@ -1984,25 +1969,6 @@
         # This constraint produces a zero row.
         prob.model.add_constraint('parab.z', equals=12.)
 
-=======
-
-        prob.model.set_input_defaults('x', 3.0)
-        prob.model.set_input_defaults('y', -4.0)
-
-        prob.driver = om.ScipyOptimizeDriver()
-        prob.driver.options['optimizer'] = 'SLSQP'
-        prob.driver.options['singular_jac_behavior'] = 'ignore'
-
-        prob.model.add_design_var('x', lower=-50, upper=50)
-        prob.model.add_design_var('y', lower=-50, upper=50)
-        prob.model.add_objective('parab.f_xy')
-
-        prob.model.add_constraint('const.g', lower=0, upper=10.)
-
-        # This constraint produces a zero row.
-        prob.model.add_constraint('parab.z', equals=12.)
-
->>>>>>> 71514e0a
         prob.setup()
 
         # Will not raise an exception.
@@ -2016,7 +1982,6 @@
                                  promotes_inputs=['x', 'y'])
 
         prob.model.add_subsystem('const', om.ExecComp('g = x + y'), promotes_inputs=['x', 'y'])
-<<<<<<< HEAD
 
         prob.model.set_input_defaults('x', 3.0)
         prob.model.set_input_defaults('y', -4.0)
@@ -2029,20 +1994,6 @@
         prob.model.add_design_var('y', lower=-50, upper=50)
         prob.model.add_objective('parab.f_xy')
 
-=======
-
-        prob.model.set_input_defaults('x', 3.0)
-        prob.model.set_input_defaults('y', -4.0)
-
-        prob.driver = om.ScipyOptimizeDriver()
-        prob.driver.options['optimizer'] = 'SLSQP'
-        # Default behavior is 'warn'
-
-        prob.model.add_design_var('x', lower=-50, upper=50)
-        prob.model.add_design_var('y', lower=-50, upper=50)
-        prob.model.add_objective('parab.f_xy')
-
->>>>>>> 71514e0a
         prob.model.add_constraint('const.g', lower=0, upper=10.)
 
         # This constraint produces a zero row.
@@ -2084,7 +2035,6 @@
 
         with self.assertRaises(RuntimeError) as msg:
             prob.run_driver()
-<<<<<<< HEAD
 
         self.assertEqual(str(msg.exception),
                          "Design variables [('z', inds=[(0, 1, 0), (1, 0, 1), (1, 1, 0)])] have no impact on the constraints or objective.")
@@ -2098,21 +2048,6 @@
 
         prob.model.add_subsystem('const', om.ExecComp('g = x + y', shape=(3,2,2)), promotes_inputs=['x', 'y'])
 
-=======
-
-        self.assertEqual(str(msg.exception),
-                         "Design variables [('z', inds=[(0, 1, 0), (1, 0, 1), (1, 1, 0)])] have no impact on the constraints or objective.")
-
-    def test_singular_jac_error_desvars_multidim_indices_con(self):
-        prob = om.Problem()
-        prob.model.add_subsystem('parab',
-                                 om.ExecComp(['f_xy = (x-3.0)**2 + x*y + (y+4.0)**2 - 3.0 - z',
-                                              'f_z = z * 0.0'], shape=(3,2,2)),
-                                 promotes_inputs=['x', 'y', 'z'])
-
-        prob.model.add_subsystem('const', om.ExecComp('g = x + y', shape=(3,2,2)), promotes_inputs=['x', 'y'])
-
->>>>>>> 71514e0a
         prob.model.set_input_defaults('x', np.ones((3,2,2)) * 3.0)
         prob.model.set_input_defaults('y', np.ones((3,2,2)) * -4.0)
 
