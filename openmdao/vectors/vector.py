"""Define the base Vector and Transfer classes."""
import hashlib

import numpy as np

from openmdao.utils.indexer import Indexer, indexer
from openmdao.utils.array_utils import shape_to_len

_full_slice = slice(None)
_flat_full_indexer = indexer(_full_slice, flat_src=True)
_full_indexer = indexer(_full_slice, flat_src=False)

_type_map = {  # map vector type to iotype
    'input': 'input',
    'output': 'output',
    'residual': 'output'
}


class _VecData(object):
    """
    Internal data structure for each variable in a Vector.
    """

    __slots__ = ('shape', 'size', 'is_scalar', 'range', 'view', 'flat')

    def __init__(self, shape, rng):
        self.shape = shape
        self.size = shape_to_len(shape)
        self.is_scalar = shape == ()
        self.range = rng
        self.view = None
        self.flat = None


class Vector(object):
    """
    Base Vector class.

    This class is instantiated for inputs, outputs, and residuals.
    It provides a dictionary interface and an arithmetic operations interface.

    Parameters
    ----------
    name : str
        The name of the vector: 'nonlinear' or 'linear'.
    kind : str
        The kind of vector, 'input', 'output', or 'residual'.
    system : <System>
        The owning system.
    parent_vector : Vector
        Parent vector.
    alloc_complex : bool
        Whether to allocate any imaginary storage to perform complex step. Default is False.

    Attributes
    ----------
    _resolver : <NameResolver>
        Name resolver for the owning system.
    _lookup : function
        Function to lookup a name in the name resolver.
    _name : str
        The name of the vector: 'nonlinear' or 'linear'.
    _iotype : str
        Type: 'input' for input vectors; 'output' for output/residual vectors.
    _kind : str
        Specific kind of vector, either 'input', 'output', or 'residual'.
    _views : dict
        Dictionary mapping absolute variable names to the ndarray views.
    _names : set([str, ...])
        Set of variables that are relevant in the current context.
    _alloc_complex : bool
        If True, then space for the complex vector is also allocated.
    _data : ndarray
        Actual allocated data.
    _slices : dict
        Dictionary mapping absolute variable names to slices into the data array.
    _parent_slice : slice
        Slice of the parent vector that this vector represents.
    _under_complex_step : bool
        When True, this vector is under complex step, and data is swapped with the complex data.
    _scaling : tuple
        If scaling is active, this is a tuple of (scale_factor, adder) for _data.
    _has_solver_ref : bool
        This is set to True only when a ref is defined on a solver.
    _nlvec : Vector or None
        Nonlinear vector.
    read_only : bool
        When True, values in the vector cannot be changed via the user __setitem__ API.
    """

    # Listing of relevant citations
    cite = ""
    # Indicator whether a vector class is MPI-distributed
    distributed = False

    def __init__(self, name, kind, system, parent_vector=None, alloc_complex=False):
        """
        Initialize all attributes.
        """
        self._resolver = system._resolver
        self._lookup = self._resolver.prom_or_rel2abs
        self._name = name
        self._iotype = _type_map[kind]
        self._kind = kind
        self._views = {}

        # self._names will either contain the same names as self._views or to the
        # set of variables relevant to the current matvec product.
        self._names = self._views

        self._data = None
        self._slices = None
        self._parent_slice = None

        # Support for Complex Step
        self._alloc_complex = alloc_complex
        self._under_complex_step = False

        self._scaling = None

        self._has_solver_ref = False
        self._nlvec = None

        self._initialize_data(parent_vector, system)
        self._initialize_views(parent_vector, system)

        self.read_only = False

    def __str__(self):
        """
        Return a string representation of the Vector object.

        Returns
        -------
        str
            String rep of this object.
        """
        return str(self.asarray())

    def __len__(self):
        """
        Return the flattened length of this Vector.

        Returns
        -------
        int
            Total flattened length of this vector.
        """
        raise NotImplementedError('__len__ not defined for vector type '
                                  f'{type(self).__name__}')

    def nvars(self):
        """
        Return the number of variables in this Vector.

        Returns
        -------
        int
            Number of variables in this Vector.
        """
        return len(self._views)

    def _copy_vars(self):
        """
        Return a dictionary containing the variable values.

        Returns
        -------
        dict
            Dictionary containing the variable values.
        """
        return {n: vinfo.view.item() if vinfo.is_scalar else vinfo.view.copy()
                for n, vinfo in self._views.items()}

    def keys(self):
        """
        Return variable names of variables contained in this vector (relative names).

        Returns
        -------
        listiterator (Python 3.x) or list (Python 2.x)
            The variable names.
        """
        return self.__iter__()

    def values(self):
        """
        Return values of variables contained in this vector.

        Yields
        ------
        ndarray or float
            Value of each variable.
        """
        if self._under_complex_step:
            for n, vinfo in self._views.items():
                if n in self._names:
                    yield vinfo.view.item() if vinfo.is_scalar else vinfo.view
                else:
                    yield 0.0j if vinfo.is_scalar else np.zeros_like(vinfo.view)
        else:
            for n, vinfo in self._views.items():
                if n in self._names:
                    yield vinfo.view.item().real if vinfo.is_scalar else vinfo.view.real
                else:
                    yield 0.0 if vinfo.is_scalar else np.zeros_like(vinfo.view.real)

    def items(self):
        """
        Return (name, value) for variables contained in this vector.

        Yields
        ------
        str
            Relative name of each variable.
        ndarray or float
            Value of each variable.
        """
        if self._resolver._pathname:
            plen = len(self._resolver._pathname) + 1
        else:
            plen = 0

        if self._under_complex_step:
            for n, vinfo in self._views.items():
                if n in self._names:
<<<<<<< HEAD
                    yield n[plen:], vinfo.view[0] if vinfo.is_scalar else vinfo.view
                else:
                    yield n[plen:], 0.0j if vinfo.is_scalar else np.zeros_like(vinfo.view)
        else:
            for n, vinfo in self._views.items():
                if n in self._names:
                    yield n[plen:], vinfo.view[0].real if vinfo.is_scalar else vinfo.view.real
                else:
                    yield n[plen:], 0.0 if vinfo.is_scalar else np.zeros_like(vinfo.view.real)
=======
                    yield n[plen:], vinfo.view.item() if vinfo.is_scalar else vinfo.view
        else:
            for n, vinfo in self._views.items():
                if n in self._names:
                    yield n[plen:], vinfo.view.item().real if vinfo.is_scalar else vinfo.view.real
>>>>>>> f00d5d59

    def ranges(self):
        """
        Yield (name, start, stop) for variables contained in this vector.

        Yields
        ------
        str
            Name of each variable.
        int
            Start index of the variable.
        int
            Stop index of the variable.
        """
        for name, vinfo in self._views.items():
            start, stop = vinfo.range
            yield name, start, stop

    def get_info(self, name):
        """
        Get the info object for the given variable.

        Parameters
        ----------
        name : str
            Name of the variable.

        Returns
        -------
        _VecData
            Info object for the variable.
        """
        return self._views[name]

    def __iter__(self):
        """
        Return an iterator over variables involved in the current mat-vec product (relative names).

        Returns
        -------
        listiterator
            iterator over the variable names.
        """
        idx = self._resolver._pathlen
        return (n[idx:] for n in self._views if n in self._names)

    def _abs_item_iter(self, flat=True):
        """
        Iterate over the items in the vector, using absolute names.

        Parameters
        ----------
        flat : bool
            If True, return the flattened values.

        Yields
        ------
        str
            Name of each variable.
        ndarray or float
            Value of each variable.
        """
        if flat:
            if self._under_complex_step:
                for name, vinfo in self._views.items():
                    yield name, vinfo.flat
            else:
                for name, vinfo in self._views.items():
                    yield name, vinfo.flat.real
        else:
            for name, vinfo in self._views.items():
                if vinfo.is_scalar:
                    if self._under_complex_step:
                        yield name, vinfo.view.item()
                    else:
                        yield name, vinfo.view.item().real
                else:
                    if self._under_complex_step:
                        yield name, vinfo.view
                    else:
                        yield name, vinfo.view.real

    def _abs_iter(self):
        """
        Iterate over the absolute names in the vector.

        Yields
        ------
        str
            Name of each variable.
        """
        yield from self._views

    def __contains__(self, name):
        """
        Check if the variable is found in this vector.

        Parameters
        ----------
        name : str
            Promoted or relative variable name in the owning system's namespace.

        Returns
        -------
        bool
            True or False.
        """
        return self._lookup(name, self._iotype) in self._names

    def _contains_abs(self, name):
        """
        Check if the variable is found in this vector.

        Parameters
        ----------
        name : str
            Absolute variable name.

        Returns
        -------
        bool
            True or False.
        """
        return name in self._names

    def __getitem__(self, name):
        """
        Get the variable value.

        Parameters
        ----------
        name : str
            Promoted or relative variable name in the owning system's namespace.

        Returns
        -------
        float or ndarray
            variable value.
        """
        return self._abs_get_val(self._lookup(name, self._iotype, True), flat=False)

    def get_slice(self, slc):
        """
        Get a slice of the vector.

        Parameters
        ----------
        slc : slice
            Slice of the vector.

        Returns
        -------
        ndarray
            Slice of the vector.
        """
        return self.asarray()[slc]

    def add_to_slice(self, slc, val):
        """
        Add a value to a slice of the vector.

        Parameters
        ----------
        slc : slice
            Slice of the vector.
        val : float or ndarray
            Value to add.
        """
        self.asarray()[slc] += val.flat

    def get_val(self, name, flat=True):
        """
        Get the variable value.

        Parameters
        ----------
        name : str
            Promoted or relative variable name in the owning system's namespace.
        flat : bool
            If True, return the flat value.

        Returns
        -------
        float or ndarray
            Variable value.
        """
        return self._abs_get_val(name, flat=flat)

    def _abs_get_val(self, name, flat=True):
        """
        Get the variable value using the absolute name.

        No error checking is performed on the name.

        Parameters
        ----------
        name : str
            Absolute name in the owning system's namespace.
        flat : bool
            If True, return the flat value.

        Returns
        -------
        float or ndarray
            variable value.
        """
        if flat:
            if self._under_complex_step:
                return self._views[name].flat
            else:
                return self._views[name].flat.real

        vinfo = self._views[name]
        if vinfo.is_scalar:
            return vinfo.view.item() if self._under_complex_step else vinfo.view.item().real

        return vinfo.view if self._under_complex_step else vinfo.view.real

    def _abs_set_val(self, name, val):
        """
        Set the variable value using the absolute name.

        No error checking is performed on the name.

        Parameters
        ----------
        name : str
            Absolute name in the owning system's namespace.
        val : float or ndarray
            Value to set.
        """
        if self._under_complex_step:
            self._views[name].view[:] = val
        else:
            self._views[name].view.real[:] = val

    def __setitem__(self, name, value):
        """
        Set the variable value.

        Parameters
        ----------
        name : str
            Promoted or relative variable name in the owning system's namespace.
        value : float or list or tuple or ndarray
            variable value to set
        """
        self.set_var(name, value)

    def _initialize_data(self, parent_vector, system):
        """
        Internally allocate vectors.

        Must be implemented by the subclass.

        Parameters
        ----------
        parent_vector : <Vector>
            Parent vector.
        system : <System>
            The owning system.
        """
        raise NotImplementedError('_initialize_data not defined for vector type '
                                  f'{type(self).__name__}')

    def _initialize_views(self, parent_vector, system):
        """
        Internally assemble views onto the vectors.

        Must be implemented by the subclass.
        """
        raise NotImplementedError('_initialize_views not defined for vector type '
                                  f'{type(self).__name__}')

    def __iadd__(self, vec):
        """
        Perform in-place vector addition.

        Must be implemented by the subclass.

        Parameters
        ----------
        vec : <Vector>
            vector to add to self.
        """
        raise NotImplementedError(f'__iadd__ not defined for vector type {type(self).__name__}')

    def __isub__(self, vec):
        """
        Perform in-place vector substraction.

        Must be implemented by the subclass.

        Parameters
        ----------
        vec : <Vector>
            vector to subtract from self.
        """
        raise NotImplementedError(f'__isub__ not defined for vector type {type(self).__name__}')

    def __imul__(self, val):
        """
        Perform in-place scalar multiplication.

        Must be implemented by the subclass.

        Parameters
        ----------
        val : int or float
            scalar to multiply self.
        """
        raise NotImplementedError(f'__imul__ not defined for vector type {type(self).__name__}')

    def add_scal_vec(self, val, vec):
        """
        Perform in-place addition of a vector times a scalar.

        Must be implemented by the subclass.

        Parameters
        ----------
        val : int or float
            Scalar.
        vec : <Vector>
            This vector times val is added to self.
        """
        raise NotImplementedError('add_scale_vec not defined for vector type '
                                  f'{type(self).__name__}')

    def asarray(self, copy=False, mask=None):
        """
        Return a flat array representation of this vector.

        If copy is True, return a copy.  Otherwise, try to avoid it.

        Parameters
        ----------
        copy : bool
            If True, return a copy of the array.
        mask : ndarray of type bool, or None
            Array used to mask out part of the vector.

        Returns
        -------
        ndarray
            Array representation of this vector.
        """
        raise NotImplementedError(f'asarray not defined for vector type {type(self).__name__}')
        return None  # silence lint warning

    def get_mask(self):
        """
        Return a mask for the vector based on the current matvec context.

        Returns
        -------
        ndarray of type bool
            Mask for the vector.  True values indicate that the corresponding value should be
            zeroed out.
        """
        if self._in_matvec_context():
            return slice(0)

        arr = np.ones(len(self), dtype=bool)
        for name in self._names:
            vinfo = self._views[name]
            arr[vinfo.range[0]:vinfo.range[1]] = False

        return arr

    def iscomplex(self):
        """
        Return True if this vector contains complex values.

        This checks the type of the values, not whether they have a nonzero imaginary part.

        Returns
        -------
        bool
            True if this vector contains complex values.
        """
        raise NotImplementedError(f'iscomplex not defined for vector type {type(self).__name__}')
        return False  # silence lint warning

    def set_vec(self, vec):
        """
        Set the value of this vector to that of the incoming vector.

        Must be implemented by the subclass.

        Parameters
        ----------
        vec : <Vector>
            The vector whose values self is set to.
        """
        raise NotImplementedError(f'set_vec not defined for vector type {type(self).__name__}')

    def set_val(self, val, idxs=_full_slice):
        """
        Set the data array of this vector to a scalar or array value, with optional indices.

        Must be implemented by the subclass.

        Parameters
        ----------
        val : float or ndarray
            Scalar or array to set data array to.
        idxs : int or slice or tuple of ints and/or slices
            The locations where the data array should be updated.
        """
        raise NotImplementedError(f'set_arr not defined for vector type {type(self).__name__}')

    def set_vals(self, vals):
        """
        Set the data array of this vector using a value or iter of values, one for each variable.

        The values must be in the same order and size as the variables appear in this Vector.

        Parameters
        ----------
        vals : iter of ndarrays
            Values for each variable contained in this vector, in the proper order.
        """
        for vinfo, val in zip(self._views.values(), vals):
            vinfo.flat[:] = val if vinfo.is_scalar else val.ravel()

    def set_var(self, name, val, idxs=_full_slice, flat=False, var_name=None):
        """
        Set the array view corresponding to the named variable, with optional indexing.

        Parameters
        ----------
        name : str
            The name of the variable.
        val : float or ndarray
            Scalar or array to set data array to.
        idxs : int or slice or tuple of ints and/or slices
            The locations where the data array should be updated.
        flat : bool
            If True, set into flattened variable.
        var_name : str or None
            If specified, the variable name to use when reporting errors. This is useful
            when setting an AutoIVC value that the user only knows by a connected input name.
        """
        abs_name = self._lookup(name, self._iotype)
        if abs_name is None:
            raise KeyError(f"{self._resolver.msginfo}: Variable name "
                           f"'{var_name if var_name else name}' not found.")

        if self.read_only:
            raise ValueError(f"{self._resolver.msginfo}: Attempt to set value of "
                             f"'{var_name if var_name else name}' in "
                             f"{self._kind} vector when it is read only.")

        if idxs is _full_slice:
            if flat:
                idxs = _flat_full_indexer
            else:
                idxs = _full_indexer

        elif not isinstance(idxs, Indexer):
            idxs = indexer(idxs, flat_src=flat)

        vinfo = self._views[abs_name]
        value = np.asarray(val)

        if flat:
            vinfo.flat[idxs.flat()] = value.flat
        else:
            try:
                vinfo.view[idxs()] = value
            except Exception as err:
                try:
                    value = value.reshape(vinfo.view[idxs()].shape)
                except Exception:
                    raise ValueError(f"{self._resolver.msginfo}: Failed to set value of "
                                     f"'{var_name if var_name else name}': {str(err)}.")
                vinfo.view[idxs()] = value

    def dot(self, vec):
        """
        Compute the dot product of the current vec and the incoming vec.

        Must be implemented by the subclass.

        Parameters
        ----------
        vec : <Vector>
            The incoming vector being dotted with self.
        """
        raise NotImplementedError(f'dot not defined for vector type {type(self).__name__}')

    def get_norm(self):
        """
        Return the norm of this vector.

        Must be implemented by the subclass.

        Returns
        -------
        float
            Norm of this vector.
        """
        raise NotImplementedError(f'get_norm not defined for vector type {type(self).__name__}')
        return None  # silence lint warning about missing return value.

    def _in_matvec_context(self):
        """
        Return True if this vector is inside of a matvec_context.
        """
        raise NotImplementedError('_in_matvec_context not defined for vector type '
                                  f'{type(self).__name__}')

    def set_complex_step_mode(self, active):
        """
        Turn on or off complex stepping mode.

        Parameters
        ----------
        active : bool
            Complex mode flag; set to True prior to commencing complex step.
        """
        self._under_complex_step = active

    def get_hash(self, alg=hashlib.sha1):
        """
        Return a hash string for the array contained in this Vector.

        Parameters
        ----------
        alg : function
            Algorithm used to generate the hash.  Default is hashlib.sha1.

        Returns
        -------
        str
            The hash string.
        """
        raise NotImplementedError(f'get_hash not defined for vector type {type(self).__name__}')
        return ''  # silence lint warning about missing return value.

    def _get_local_views(self, arr=None):
        """
        Return a dict of views into an array using local names.

        If arr is not supplied, use our existing internal data array.
        Note that if arr is not specified, the array used will depend upon the value of
        _under_complex_step.

        Parameters
        ----------
        arr : ndarray or None
            If not None, create views into this array.

        Returns
        -------
        dict
            A dict of (view, is_scalar) tuples into the data array keyed using local names.
        """
        if arr is None:
            arr = self.asarray(copy=False)
        elif len(self) != arr.size:
            raise RuntimeError(f"{self._resolver.msginfo}: can't create local view dict because "
                               f"given array is size {arr.size} but expected size is {len(self)}.")

        dct = {}
        pathlen = len(self._resolver._pathname) + 1 if self._resolver._pathname else 0

        start = end = 0
        for name, vinfo in self._views.items():
            end += vinfo.size
            dct[name[pathlen:]] = (arr[start:end].reshape(vinfo.view.shape), vinfo.is_scalar)
            start = end

        return dct<|MERGE_RESOLUTION|>--- conflicted
+++ resolved
@@ -225,23 +225,15 @@
         if self._under_complex_step:
             for n, vinfo in self._views.items():
                 if n in self._names:
-<<<<<<< HEAD
-                    yield n[plen:], vinfo.view[0] if vinfo.is_scalar else vinfo.view
+                    yield n[plen:], vinfo.item() if vinfo.is_scalar else vinfo.view
                 else:
                     yield n[plen:], 0.0j if vinfo.is_scalar else np.zeros_like(vinfo.view)
         else:
             for n, vinfo in self._views.items():
                 if n in self._names:
-                    yield n[plen:], vinfo.view[0].real if vinfo.is_scalar else vinfo.view.real
+                    yield n[plen:], vinfo.item().real if vinfo.is_scalar else vinfo.view.real
                 else:
                     yield n[plen:], 0.0 if vinfo.is_scalar else np.zeros_like(vinfo.view.real)
-=======
-                    yield n[plen:], vinfo.view.item() if vinfo.is_scalar else vinfo.view
-        else:
-            for n, vinfo in self._views.items():
-                if n in self._names:
-                    yield n[plen:], vinfo.view.item().real if vinfo.is_scalar else vinfo.view.real
->>>>>>> f00d5d59
 
     def ranges(self):
         """
