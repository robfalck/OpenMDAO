"""
Unit tests for the spline interpolator component.
"""
import unittest

import numpy as np
from numpy.testing import assert_array_almost_equal

import openmdao.api as om
from openmdao.utils.assert_utils import assert_rel_error, assert_check_partials

class SplineTestCase(unittest.TestCase):

    def test_simple_spline(self):

        x_cp = np.array([1.0, 2.0, 4.0, 6.0, 10.0, 12.0])
        y_cp = np.array([5.0, 12.0, 14.0, 16.0, 21.0, 29.0])
        x = np.linspace(1.0, 12.0, 20)

        prob = om.Problem()

        comp = om.SplineComp(method='akima', vec_size=50, x_cp_val=x_cp, x_interp=x)
        prob.model.add_subsystem('akima1', comp)

        comp.add_spline(y_cp_name='ycp', y_interp_name='y_val', y_cp_val=y_cp)

        print('done')
        # y_interp = prob['akima1.y_val']

    def test_multiple_splines(self):

        x_cp = np.array([1.0, 2.0, 4.0, 6.0, 10.0, 12.0])
        y_cp = np.array([5.0, 12.0, 14.0, 16.0, 21.0, 29.0])
        y_cp2 = np.array([1.0, 5.0, 7.0, 8.0, 13.0, 16.0])
        x = np.linspace(1.0, 12.0, 50)

        prob = om.Problem()

        comp = om.SplineComp(method='akima', vec_size=50, x_cp_val=x_cp, x_interp=x, x_interp_name='x_val')
        prob.model.add_subsystem('akima1', comp)

        comp.add_spline(y_cp_name='ycp1', y_interp_name='y_val1', y_cp_val=y_cp)
        comp.add_spline(y_cp_name='ycp2', y_interp_name='y_val2', y_cp_val=y_cp2)

        prob.setup(force_alloc_complex=True)
        prob.run_model()

        y_interp = prob['akima1.y_val1']

    def test_akima_interp_options(self):

        x_cp = np.array([1.0, 2.0, 4.0, 6.0, 10.0, 12.0])
        y_cp = np.array([5.0, 12.0, 14.0, 16.0, 21.0, 29.0])
        x = np.linspace(1.0, 12.0, 50)

        prob = om.Problem()

        akima_option = {'delta_x': 0.1, 'eps': 1e-30}
        comp = om.SplineComp(method='akima', x_cp_val=x_cp, vec_size=50, x_interp=x, x_cp_name='xcp',
                            x_interp_name='x_val', x_units='km', interp_options=akima_option)

        prob.model.add_subsystem('atmosphere', comp)

        comp.add_spline(y_cp_name='alt_cp', y_interp_name='alt', y_cp_val=y_cp, y_units='kft')

        prob.setup(force_alloc_complex=True)
        prob.run_model()

        y_interp = prob['atmosphere.alt']

    def test_akima_backward_compatibility(self):

        x_cp = np.array([1.0, 2.0, 4.0, 6.0, 10.0, 12.0])
        y_cp = np.array([5.0, 12.0, 14.0, 16.0, 21.0, 29.0])
        n = 50
        x = np.linspace(1.0, 12.0, n)

        prob = om.Problem()

        comp = om.SplineComp(method='akima', x_cp_val=x_cp, x_interp=x, vec_size=n,
                             interp_options={'delta_x': 0.1})
        comp.add_spline(y_cp_name='ycp', y_interp_name='y_val', y_cp_val=y_cp)

        prob.model.add_subsystem('akima1', comp)

        prob.setup(force_alloc_complex=True)
        prob.run_model()

<<<<<<< HEAD
    comp = om.SplineComp(method='akima', x_cp_val=x_cp, x_interp=x, vec_size=n, interp_options={'delta_x': 0.10})
=======
        print('XCP: \n', prob['akima1.x_cp'])
        print('YCP: \n', prob['akima1.ycp'])
        print('\n')
        print('X_Interp: \n', prob['akima1.x_interp'])
        print('Y_interp: \n', prob['akima1.y_val'])
>>>>>>> d5f11fb7

        # Verification array from AkimaSplineComp
        akima_y = np.array([[ 5.        ,  7.20902005,  9.21276849, 10.81097162, 11.80335574,
                            12.1278001 , 12.35869145, 12.58588536, 12.81022332, 13.03254681,
                            13.25369732, 13.47451633, 13.69584534, 13.91852582, 14.14281484,
                            14.36710105, 14.59128625, 14.81544619, 15.03965664, 15.26399335,
                            15.48853209, 15.7133486 , 15.93851866, 16.16573502, 16.39927111,
                            16.63928669, 16.8857123 , 17.1384785 , 17.39751585, 17.66275489,
                            17.93412619, 18.21156029, 18.49498776, 18.78433915, 19.07954501,
                            19.38053589, 19.68724235, 19.99959495, 20.31752423, 20.64096076,
                            20.96983509, 21.37579297, 21.94811407, 22.66809748, 23.51629844,
                            24.47327219, 25.51957398, 26.63575905, 27.80238264, 29.        ]])

        assert_array_almost_equal(akima_y.flatten(), prob['akima1.y_val'])

        # derivs = prob.check_partials(compact_print=False, method='cs')

        # assert_check_partials(derivs, atol=1e-14, rtol=1e-14)


    # def test_bspline_interp_options(self):

    #     x_cp = np.array([1.0, 2.0, 4.0, 6.0, 10.0, 12.0])
    #     y_cp2 = np.array([1.0, 5.0, 7.0, 8.0, 13.0, 16.0])
    #     x = np.linspace(1.0, 12.0, 50)

    #     prob = om.Problem()

    #     bspline_options = {'order': 5}
    #     comp = om.SplineComp(method='bspline', x_cp_val=x_cp, x_interp=x, x_cp_name='xcp',
    #                         x_interp_name='x_val', x_units='km',
    #                         interp_options=bspline_options)

    #     prob.model.add_subsystem('atmosphere', comp)

    #     comp.add_spline(y_cp_name='temp_cp', y_interp_name='temp', y_cp_val=y_cp2, y_units='C')

    #     y_interp = prob['atmosphere.temp']

if __name__ == '__main__':
    unittest.main()<|MERGE_RESOLUTION|>--- conflicted
+++ resolved
@@ -86,15 +86,11 @@
         prob.setup(force_alloc_complex=True)
         prob.run_model()
 
-<<<<<<< HEAD
-    comp = om.SplineComp(method='akima', x_cp_val=x_cp, x_interp=x, vec_size=n, interp_options={'delta_x': 0.10})
-=======
         print('XCP: \n', prob['akima1.x_cp'])
         print('YCP: \n', prob['akima1.ycp'])
         print('\n')
         print('X_Interp: \n', prob['akima1.x_interp'])
         print('Y_interp: \n', prob['akima1.y_val'])
->>>>>>> d5f11fb7
 
         # Verification array from AkimaSplineComp
         akima_y = np.array([[ 5.        ,  7.20902005,  9.21276849, 10.81097162, 11.80335574,
