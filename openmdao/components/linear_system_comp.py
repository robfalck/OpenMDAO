--- conflicted
+++ resolved
@@ -39,41 +39,25 @@
         """
         Declare options.
         """
-<<<<<<< HEAD
-        self.metadata.declare('size', default=1, types=int, desc='The size of the linear system.')
-        self.metadata.declare('vec_size', types=int, default=1,
+        self.options.declare('size', default=1, types=int, desc='The size of the linear system.')
+        self.options.declare('vec_size', types=int, default=1,
                               desc='Number of linear systems to solve.')
-        self.metadata.declare('vectorize_A', default=False, types=bool,
+        self.options.declare('vectorize_A', default=False, types=bool,
                               desc='Set to True to vectorize the A matrix.')
-=======
-        self.options.declare('size', default=1, types=int, desc='the size of the linear system')
-        self.options.declare('partial_type', default='dense',
-                             values=['dense', 'sparse', 'matrix_free'],
-                             desc='the way the derivatives are defined')
->>>>>>> 41981fd2
 
     def setup(self):
         """
         Matrix and RHS are inputs, solution vector is the output.
         """
-<<<<<<< HEAD
-        vec_size = self.metadata['vec_size']
-        vec_size_A = self.vec_size_A = vec_size if self.metadata['vectorize_A'] else 1
-        size = self.metadata['size']
+        vec_size = self.options['vec_size']
+        vec_size_A = self.vec_size_A = vec_size if self.options['vectorize_A'] else 1
+        size = self.options['size']
         mat_size = size * size
         full_size = size * vec_size
 
         self._lup = []
         shape = (vec_size, size) if vec_size > 1 else (size, )
         shape_A = (vec_size_A, size, size) if vec_size_A > 1 else (size, size)
-=======
-        size = self.options['size']
-
-        self._lup = None
-
-        if self.options['partial_type'] == "matrix_free":
-            self.apply_linear = self._mat_vec_prod
->>>>>>> 41981fd2
 
         init_A = np.eye(size)
         if vec_size_A > 1:
@@ -83,17 +67,10 @@
         self.add_input("b", val=np.ones(shape))
         self.add_output("x", shape=shape, val=.1)
 
-<<<<<<< HEAD
         # Set up the derivatives.
         row_col = np.arange(full_size, dtype="int")
 
         self.declare_partials('x', 'b', val=-np.ones(full_size), rows=row_col, cols=row_col)
-=======
-        partial_type = self.options['partial_type']
-
-        size = self.options['size']
-        row_col = np.arange(size, dtype="int")
->>>>>>> 41981fd2
 
         rows = np.repeat(np.arange(full_size), size)
 
@@ -122,7 +99,7 @@
         residuals : Vector
             unscaled, dimensional residuals written to via residuals[key]
         """
-        if self.metadata['vec_size'] > 1:
+        if self.options['vec_size'] > 1:
             if self.vec_size_A > 1:
                 residuals['x'] = np.einsum('ijk,ik->ij', inputs['A'], outputs['x']) - inputs['b']
             else:
@@ -142,7 +119,7 @@
         outputs : Vector
             unscaled, dimensional output variables read via outputs[key]
         """
-        vec_size = self.metadata['vec_size']
+        vec_size = self.options['vec_size']
         vec_size_A = self.vec_size_A
 
         # lu factorization for use with solve_linear
@@ -172,84 +149,16 @@
         J : Jacobian
             sub-jac components written to jacobian[output_name, input_name]
         """
-<<<<<<< HEAD
         x = outputs['x']
-        size = self.metadata['size']
-        vec_size = self.metadata['vec_size']
+        size = self.options['size']
+        vec_size = self.options['vec_size']
 
         J['x', 'A'] = np.tile(x, size).flat
         if self.vec_size_A > 1:
             J['x', 'x'] = inputs['A'].flat
         else:
             J['x', 'x'] = np.tile(inputs['A'].flat, vec_size)
-=======
-        partial_type = self.options['partial_type']
-        if partial_type == "matrix_free":
-            return
-
-        x = outputs['x']
-        size = self.options['size']
-        if partial_type == "dense":
-            dx_dA = np.zeros((size, size**2))
-
-            for i in range(size):
-                dx_dA[i, i * size:(i + 1) * size] = x
-
-            J['x', 'A'] = dx_dA
-            J['x', 'x'] = inputs['A']
-
-            # constant, defined int setup
-            # J['x', 'b'] = -np.eye()
-
-        else:  # sparse
-
-            J['x', 'A'] = np.tile(x, size)
-            J['x', 'x'] = inputs['A']
-
-            # constant, defined int setup
-            # J['x', 'b'] = -np.ones(size)
-
-    def _mat_vec_prod(self, inputs, outputs, d_inputs, d_outputs,
-                      d_residuals, mode):
-        """
-        Compute jac-vector product.
-
-        linear operator for the partial derivative jacobian, only used if the 'partial_type'
-        option is set to 'matrix_free'.
-
-        Parameters
-        ----------
-        inputs : Vector
-            unscaled, dimensional input variables read via inputs[key]
-        outputs : Vector
-            unscaled, dimensional output variables read via outputs[key]
-        d_inputs : Vector
-            see inputs; product must be computed only if var_name in d_inputs
-        d_outputs : Vector
-            see outputs; product must be computed only if var_name in d_outputs
-        d_residuals : Vector
-            see outputs
-        mode : str
-            either 'fwd' or 'rev'
-        """
-        if mode == 'fwd':
-
-            if 'x' in d_outputs:
-                d_residuals['x'] += inputs['A'].dot(d_outputs['x'])
-            if 'A' in d_inputs:
-                d_residuals['x'] += d_inputs['A'].dot(outputs['x'])
-            if 'b' in d_inputs:
-                d_residuals['x'] -= d_inputs['b']
-
-        elif mode == 'rev':
-
-            if 'x' in d_outputs:
-                d_outputs['x'] += inputs['A'].T.dot(d_residuals['x'])
-            if 'A' in d_inputs:
-                d_inputs['A'] += np.outer(outputs['x'], d_residuals['x']).T
-            if 'b' in d_inputs:
-                d_inputs['b'] -= d_residuals['x']
->>>>>>> 41981fd2
+
 
     def solve_linear(self, d_outputs, d_residuals, mode):
         r"""
@@ -269,7 +178,7 @@
         mode : str
             either 'fwd' or 'rev'
         """
-        vec_size = self.metadata['vec_size']
+        vec_size = self.options['vec_size']
         vec_size_A = self.vec_size_A
 
         if mode == 'fwd':
