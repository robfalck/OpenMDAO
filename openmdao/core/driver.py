"""Define a base class for all Drivers in OpenMDAO."""
from collections import OrderedDict
import pprint
import sys
import os
import weakref

import numpy as np

from openmdao.core.total_jac import _TotalJacInfo
from openmdao.core.constants import INT_DTYPE
from openmdao.recorders.recording_manager import RecordingManager
from openmdao.recorders.recording_iteration_stack import Recording
from openmdao.utils.record_util import create_local_meta, check_path
from openmdao.utils.general_utils import _prom2ivc_src_dict, \
    _prom2ivc_src_name_iter
from openmdao.utils.mpi import MPI
from openmdao.utils.options_dictionary import OptionsDictionary
import openmdao.utils.coloring as coloring_mod
from openmdao.utils.array_utils import sizes2offsets, convert_neg
from openmdao.vectors.vector import _full_slice
from openmdao.utils.indexer import indexer
from openmdao.warnings import issue_warning, DerivativesWarning, warn_deprecation


def _check_debug_print_opts_valid(name, opts):
    """
    Check validity of debug_print option for Driver.

    Parameters
    ----------
    name : str
        The name of the option.
    opts : list
        The value of the debug_print option set by the user.
    """
    if not isinstance(opts, list):
        raise ValueError("Option '%s' with value %s is not a list." % (name, opts))

    _valid_opts = ['desvars', 'nl_cons', 'ln_cons', 'objs', 'totals']
    for opt in opts:
        if opt not in _valid_opts:
            raise ValueError("Option '%s' contains value '%s' which is not one of %s." %
                             (name, opt, _valid_opts))


class Driver(object):
    """
    Top-level container for the systems and drivers.

    Attributes
    ----------
    fail : bool
        Reports whether the driver ran successfully.
    iter_count : int
        Keep track of iterations for case recording.
    options : <OptionsDictionary>
        Dictionary with general pyoptsparse options.
    recording_options : <OptionsDictionary>
        Dictionary with driver recording options.
    cite : str
        Listing of relevant citations that should be referenced when
        publishing work that uses this class.
    _problem : weakref to <Problem>
        Pointer to the containing problem.
    supports : <OptionsDictionary>
        Provides a consistent way for drivers to declare what features they support.
    _designvars : dict
        Contains all design variable info.
    _designvars_discrete : list
        List of design variables that are discrete.
    _dist_driver_vars : dict
        Dict of constraints that are distributed outputs. Key is abs variable name, values are
        (local indices, local sizes).
    _cons : dict
        Contains all constraint info.
    _objs : dict
        Contains all objective info.
    _responses : dict
        Contains all response info.
    _remote_dvs : dict
        Dict of design variables that are remote on at least one proc. Values are
        (owning rank, size).
    _remote_cons : dict
        Dict of constraints that are remote on at least one proc. Values are
        (owning rank, size).
    _remote_objs : dict
        Dict of objectives that are remote on at least one proc. Values are
        (owning rank, size).
    _rec_mgr : <RecordingManager>
        Object that manages all recorders added to this driver.
    _coloring_info : dict
        Metadata pertaining to total coloring.
    _total_jac_sparsity : dict, str, or None
        Specifies sparsity of sub-jacobians of the total jacobian. Only used by pyOptSparseDriver.
    _res_jacs : dict
        Dict of sparse subjacobians for use with certain optimizers, e.g. pyOptSparseDriver.
    _total_jac : _TotalJacInfo or None
        Cached total jacobian handling object.
    """

    def __init__(self, **kwargs):
        """
        Initialize the driver.

        Parameters
        ----------
        **kwargs : dict of keyword arguments
            Keyword arguments that will be mapped into the Driver options.
        """
        self._rec_mgr = RecordingManager()

        self._problem = None
        self._designvars = None
        self._designvars_discrete = []
        self._cons = None
        self._objs = None
        self._responses = None

        # Driver options
        self.options = OptionsDictionary(parent_name=type(self).__name__)

        self.options.declare('debug_print', types=list, check_valid=_check_debug_print_opts_valid,
                             desc="List of what type of Driver variables to print at each "
                                  "iteration. Valid items in list are 'desvars', 'ln_cons', "
                                  "'nl_cons', 'objs', 'totals'",
                             default=[])

        # Case recording options
        self.recording_options = OptionsDictionary(parent_name=type(self).__name__)

        self.recording_options.declare('record_model_metadata', types=bool, default=True,
                                       desc='Deprecated. Recording of model metadata will always '
                                       'be done',
                                       deprecation="The recording option, record_model_metadata, "
                                       "on Driver is "
                                       "deprecated. Recording of model metadata will always "
                                       "be done",
                                       )
        self.recording_options.declare('record_desvars', types=bool, default=True,
                                       desc='Set to True to record design variables at the '
                                            'driver level')
        self.recording_options.declare('record_responses', types=bool, default=False,
                                       desc='Set True to record constraints and objectives at the '
                                            'driver level')

        self.recording_options.declare('record_objectives', types=bool, default=True,
                                       desc='Set to True to record objectives at the driver level')
        self.recording_options.declare('record_constraints', types=bool, default=True,
                                       desc='Set to True to record constraints at the '
                                            'driver level')
        self.recording_options.declare('includes', types=list, default=[],
                                       desc='Patterns for variables to include in recording. '
                                       'Uses fnmatch wildcards')
        self.recording_options.declare('excludes', types=list, default=[],
                                       desc='Patterns for vars to exclude in recording '
                                            '(processed post-includes). Uses fnmatch wildcards')
        self.recording_options.declare('record_derivatives', types=bool, default=False,
                                       desc='Set to True to record derivatives at the driver '
                                            'level')
        self.recording_options.declare('record_inputs', types=bool, default=True,
                                       desc='Set to True to record inputs at the driver level')
        self.recording_options.declare('record_outputs', types=bool, default=True,
                                       desc='Set True to record outputs at the '
                                            'driver level.')
        self.recording_options.declare('record_residuals', types=bool, default=False,
                                       desc='Set True to record residuals at the '
                                            'driver level.')

        # What the driver supports.
        self.supports = OptionsDictionary(parent_name=type(self).__name__)
        self.supports.declare('inequality_constraints', types=bool, default=False)
        self.supports.declare('equality_constraints', types=bool, default=False)
        self.supports.declare('linear_constraints', types=bool, default=False)
        self.supports.declare('two_sided_constraints', types=bool, default=False)
        self.supports.declare('multiple_objectives', types=bool, default=False)
        self.supports.declare('integer_design_vars', types=bool, default=True)
        self.supports.declare('gradients', types=bool, default=False)
        self.supports.declare('active_set', types=bool, default=False)
        self.supports.declare('simultaneous_derivatives', types=bool, default=False)
        self.supports.declare('total_jac_sparsity', types=bool, default=False)
        self.supports.declare('distributed_design_vars', types=bool, default=True)

        self.iter_count = 0
        self.cite = ""

        self._coloring_info = coloring_mod._get_coloring_meta()

        self._total_jac_sparsity = None
        self._res_jacs = {}
        self._total_jac = None

        self.fail = False

        self._declare_options()
        self.options.update(kwargs)

    def _get_inst_id(self):
        if self._problem is None:
            return None
        probid = self._problem()._get_inst_id()
        if probid is None:
            return "driver"
        return f"{probid}.driver"

    @property
    def msginfo(self):
        """
        Return info to prepend to messages.

        Returns
        -------
        str
            Info to prepend to messages.
        """
        return type(self).__name__

    def add_recorder(self, recorder):
        """
        Add a recorder to the driver.

        Parameters
        ----------
        recorder : CaseRecorder
           A recorder instance.
        """
        self._rec_mgr.append(recorder)

    def cleanup(self):
        """
        Clean up resources prior to exit.
        """
        # shut down all recorders
        self._rec_mgr.shutdown()

    def _declare_options(self):
        """
        Declare options before kwargs are processed in the init method.

        This is optionally implemented by subclasses of Driver.
        """
        pass

    def _setup_comm(self, comm):
        """
        Perform any driver-specific setup of communicators for the model.

        Parameters
        ----------
        comm : MPI.Comm or <FakeComm> or None
            The communicator for the Problem.

        Returns
        -------
        MPI.Comm or <FakeComm> or None
            The communicator for the Problem model.
        """
        return comm

    def _setup_driver(self, problem):
        """
        Prepare the driver for execution.

        This is the final thing to run during setup.

        Parameters
        ----------
        problem : <Problem>
            Pointer to the containing problem.
        """
        self._problem = weakref.ref(problem)
        model = problem.model

        self._total_jac = None

        self._has_scaling = (
            np.any([r['total_scaler'] is not None for r in self._responses.values()]) or
            np.any([dv['total_scaler'] is not None for dv in self._designvars.values()])
        )

        # Determine if any design variables are discrete.
        self._designvars_discrete = [name for name, meta in self._designvars.items()
                                     if meta['ivc_source'] in model._discrete_outputs]
        if not self.supports['integer_design_vars'] and len(self._designvars_discrete) > 0:
            msg = "Discrete design variables are not supported by this driver: "
            msg += '.'.join(self._designvars_discrete)
            raise RuntimeError(msg)

        self._remote_dvs = remote_dv_dict = {}
        self._remote_cons = remote_con_dict = {}
        self._dist_driver_vars = dist_dict = {}
        self._remote_objs = remote_obj_dict = {}

        # Only allow distributed design variables on drivers that support it.
        if self.supports['distributed_design_vars'] is False:
            dist_vars = []
            abs2meta_in = model._var_allprocs_abs2meta['input']
            discrete_in = model._var_allprocs_discrete['input']
            for dv, meta in self._designvars.items():

                # For Auto-ivcs, we need to check the distributed metadata on the target instead.
                if meta['ivc_source'].startswith('_auto_ivc.'):
                    for abs_name in model._var_allprocs_prom2abs_list['input'][dv]:
                        if abs_name in discrete_in:
                            # Discrete vars aren't distributed.
                            break

                        if abs2meta_in[abs_name]['distributed']:
                            dist_vars.append(dv)
                            break
                elif meta['distributed']:
                    dist_vars.append(dv)

            if dist_vars:
                dstr = ', '.join(dist_vars)
                msg = "Distributed design variables are not supported by this driver, but the "
                msg += f"following variables are distributed: [{dstr}]"
                raise RuntimeError(msg)

        # Now determine if later we'll need to allgather cons, objs, or desvars.
        if model.comm.size > 1 and model._subsystems_allprocs:
            con_set = set()
            obj_set = set()
            dv_set = set()

            src_design_vars = _prom2ivc_src_dict(self._designvars)
            responses = _prom2ivc_src_dict(self._responses)

            local_out_vars = set(model._outputs._abs_iter())
            remote_dvs = set(src_design_vars) - local_out_vars
            remote_cons = set(_prom2ivc_src_name_iter(self._cons)) - local_out_vars
            remote_objs = set(_prom2ivc_src_name_iter(self._objs)) - local_out_vars

            all_remote_vois = model.comm.allgather(
                (remote_dvs, remote_cons, remote_objs))
            for rem_dvs, rem_cons, rem_objs in all_remote_vois:
                con_set.update(rem_cons)
                obj_set.update(rem_objs)
                dv_set.update(rem_dvs)

            # If we have remote VOIs, pick an owning rank for each and use that
            # to bcast to others later
            owning_ranks = model._owning_rank
            sizes = model._var_sizes['output']
            rank = model.comm.rank
            nprocs = model.comm.size
            for i, (vname, meta) in enumerate(model._var_allprocs_abs2meta['output'].items()):
                if vname in responses:
                    indices = responses[vname].get('indices')
                elif vname in src_design_vars:
                    indices = src_design_vars[vname].get('indices')
                else:
                    continue

                if meta['distributed']:

<<<<<<< HEAD
                    idx = model._var_allprocs_abs2idx[vname]
                    dist_sizes = model._var_sizes['output'][:, idx]
                    total_dist_size = np.sum(dist_sizes)
=======
                    dist_sizes = sizes[:, i]
>>>>>>> 2b762d3d

                    # Determine which indices are on our proc.
                    offsets = sizes2offsets(dist_sizes)

                    if indices is not None:
                        indices = indices.shaped_array()
                        true_sizes = np.zeros(nprocs, dtype=INT_DTYPE)
                        for irank in range(nprocs):
                            dist_inds = indices[np.logical_and(indices >= offsets[irank],
                                                               indices < (offsets[irank] +
                                                                          dist_sizes[irank]))]
                            true_sizes[irank] = dist_inds.size
                            if irank == rank:
                                local_indices = dist_inds - offsets[rank]
                                distrib_indices = dist_inds

                        dist_dict[vname] = (indexer(local_indices), true_sizes, distrib_indices)
                    else:
                        dist_dict[vname] = (_full_slice, dist_sizes,
                                            slice(offsets[rank], offsets[rank] + dist_sizes[rank]))

                else:
                    owner = owning_ranks[vname]
                    sz = sizes[owner, i]

                    if vname in dv_set:
                        remote_dv_dict[vname] = (owner, sz)
                    if vname in con_set:
                        remote_con_dict[vname] = (owner, sz)
                    if vname in obj_set:
                        remote_obj_dict[vname] = (owner, sz)

        self._remote_responses = self._remote_cons.copy()
        self._remote_responses.update(self._remote_objs)

        # set up simultaneous deriv coloring
        if coloring_mod._use_total_sparsity:
            # reset the coloring
            if self._coloring_info['dynamic'] or self._coloring_info['static'] is not None:
                self._coloring_info['coloring'] = None

            coloring = self._get_static_coloring()
            if coloring is not None and self.supports['simultaneous_derivatives']:
                if model._owns_approx_jac:
                    coloring._check_config_partial(model)
                else:
                    coloring._check_config_total(self)
                self._setup_simul_coloring()

    def _check_for_missing_objective(self):
        """
        Check for missing objective and raise error if no objectives found.
        """
        if len(self._objs) == 0:
            msg = "Driver requires objective to be declared"
            raise RuntimeError(msg)

    def _get_vars_to_record(self, recording_options):
        """
        Get variables to record based on recording options.

        Parameters
        ----------
        recording_options : <OptionsDictionary>
            Dictionary with recording options.

        Returns
        -------
        dict
           Dictionary containing lists of variables to record.
        """
        problem = self._problem()
        model = problem.model

        incl = recording_options['includes']
        excl = recording_options['excludes']

        # includes and excludes for outputs are specified using promoted names
        abs2prom = model._var_allprocs_abs2prom['output']

        # 1. If record_outputs is True, get the set of outputs
        # 2. Filter those using includes and excludes to get the baseline set of variables to record
        # 3. Add or remove from that set any desvars, objs, and cons based on the recording
        #    options of those

        # includes and excludes for outputs are specified using _promoted_ names
        # vectors are keyed on absolute name, discretes on relative/promoted name
        myinputs = myoutputs = myresiduals = []

        if recording_options['record_outputs']:
            myoutputs = [n for n, prom in abs2prom.items() if check_path(prom, incl, excl)]

            model_outs = model._outputs

            if model._var_discrete['output']:
                # if we have discrete outputs then residual name set doesn't match output one
                if recording_options['record_residuals']:
                    myresiduals = [n for n in myoutputs if model_outs._contains_abs(n)]
            elif recording_options['record_residuals']:
                myresiduals = myoutputs

        elif recording_options['record_residuals']:
            myresiduals = [n for n in model._residuals._abs_iter()
                           if check_path(abs2prom[n], incl, excl)]

        myoutputs = set(myoutputs)
        if recording_options['record_desvars']:
            myoutputs.update(model.get_source(n) for n in self._designvars)
        if recording_options['record_objectives'] or recording_options['record_responses']:
            myoutputs.update(self._objs)
        if recording_options['record_constraints'] or recording_options['record_responses']:
            myoutputs.update(self._cons)

        # inputs (if in options). inputs use _absolute_ names for includes/excludes
        if 'record_inputs' in recording_options:
            if recording_options['record_inputs']:
                myinputs = [n for n in model._var_allprocs_abs2prom['input']
                            if check_path(n, incl, excl)]

        # sort lists to ensure that vars are iterated over in the same order on all procs
        vars2record = {
            'input': sorted(myinputs),
            'output': sorted(myoutputs),
            'residual': sorted(myresiduals)
        }

        return vars2record

    def _setup_recording(self):
        """
        Set up case recording.
        """
        self._filtered_vars_to_record = self._get_vars_to_record(self.recording_options)

        self._rec_mgr.startup(self)

    def _get_voi_val(self, name, meta, remote_vois, driver_scaling=True,
                     get_remote=True, rank=None):
        """
        Get the value of a variable of interest (objective, constraint, or design var).

        This will retrieve the value if the VOI is remote.

        Parameters
        ----------
        name : str
            Name of the variable of interest.
        meta : dict
            Metadata for the variable of interest.
        remote_vois : dict
            Dict containing (owning_rank, size) for all remote vois of a particular
            type (design var, constraint, or objective).
        driver_scaling : bool
            When True, return values that are scaled according to either the adder and scaler or
            the ref and ref0 values that were specified when add_design_var, add_objective, and
            add_constraint were called on the model. Default is True.
        get_remote : bool or None
            If True, retrieve the value even if it is on a remote process.  Note that if the
            variable is remote on ANY process, this function must be called on EVERY process
            in the Problem's MPI communicator.
            If False, only retrieve the value if it is on the current process, or only the part
            of the value that's on the current process for a distributed variable.
        rank : int or None
            If not None, gather value to this rank only.

        Returns
        -------
        float or ndarray
            The value of the named variable of interest.
        """
        model = self._problem().model
        comm = model.comm
        get = model._outputs._abs_get_val
        indices = meta['indices']

        if meta.get('ivc_source') is not None:
            src_name = meta['ivc_source']
        else:
            src_name = name

        if MPI:
            distributed = comm.size > 0 and src_name in self._dist_driver_vars
        else:
            distributed = False

        if src_name in remote_vois:
            owner, size = remote_vois[src_name]
            # if var is distributed or only gathering to one rank
            # TODO - support distributed var under a parallel group.
            if owner is None or rank is not None:
                val = model.get_val(src_name, get_remote=get_remote, rank=rank, flat=True)
                if indices is not None:
                    val = val[indices.flat()]
            else:
                if owner == comm.rank:
                    if indices is None:
                        val = get(name, flat=True).copy()
                    else:
                        val = get(name, flat=True)[indices.as_array()]
                else:
                    if indices is not None:
                        size = len(indices)
                    val = np.empty(size)

                if get_remote:
                    comm.Bcast(val, root=owner)

        elif distributed:
            local_val = model.get_val(src_name, get_remote=False, flat=True)
            local_indices, sizes, _ = self._dist_driver_vars[src_name]
            if local_indices is not _full_slice:
                local_val = local_val[local_indices()]

            if get_remote:
                local_val = np.ascontiguousarray(local_val)
                offsets = np.zeros(sizes.size, dtype=INT_DTYPE)
                offsets[1:] = np.cumsum(sizes[:-1])
                val = np.zeros(np.sum(sizes))
                comm.Allgatherv(local_val, [val, sizes, offsets, MPI.DOUBLE])
            else:
                val = local_val

        else:
            if name in self._designvars_discrete:
                val = model._discrete_outputs[src_name]

                # At present, only integers are supported by OpenMDAO drivers.
                # We check the values here.
                msg = "Only integer scalars or ndarrays are supported as values for " + \
                      "discrete variables when used as a design variable. "
                if np.isscalar(val) and not isinstance(val, (int, np.integer)):
                    msg += "A value of type '{}' was specified.".format(val.__class__.__name__)
                    raise ValueError(msg)
                elif isinstance(val, np.ndarray) and not np.issubdtype(val[0], np.integer):
                    msg += "An array of type '{}' was specified.".format(val[0].__class__.__name__)
                    raise ValueError(msg)

            elif indices is None:
                val = get(src_name, flat=True).copy()
            else:
                val = get(src_name, flat=True)[indices.as_array()]

        if self._has_scaling and driver_scaling:
            # Scale design variable values
            adder = meta['total_adder']
            if adder is not None:
                val += adder

            scaler = meta['total_scaler']
            if scaler is not None:
                val *= scaler

        return val

    def get_design_var_values(self, get_remote=True, driver_scaling=True):
        """
        Return the design variable values.

        Parameters
        ----------
        get_remote : bool or None
            If True, retrieve the value even if it is on a remote process.  Note that if the
            variable is remote on ANY process, this function must be called on EVERY process
            in the Problem's MPI communicator.
            If False, only retrieve the value if it is on the current process, or only the part
            of the value that's on the current process for a distributed variable.
        driver_scaling : bool
            When True, return values that are scaled according to either the adder and scaler or
            the ref and ref0 values that were specified when add_design_var, add_objective, and
            add_constraint were called on the model. Default is True.

        Returns
        -------
        dict
           Dictionary containing values of each design variable.
        """
        return {n: self._get_voi_val(n, dv, self._remote_dvs, get_remote=get_remote,
                                     driver_scaling=driver_scaling)
                for n, dv in self._designvars.items()}

    def set_design_var(self, name, value, set_remote=True):
        """
        Set the value of a design variable.

        Parameters
        ----------
        name : str
            Global pathname of the design variable.
        value : float or ndarray
            Value for the design variable.
        set_remote : bool
            If True, set the global value of the variable (value must be of the global size).
            If False, set the local value of the variable (value must be of the local size).
        """
        problem = self._problem()
        meta = self._designvars[name]

        src_name = meta['ivc_source']

        # if the value is not local, don't set the value
        if (src_name in self._remote_dvs and
                problem.model._owning_rank[src_name] != problem.comm.rank):
            return

        if name in self._designvars_discrete:

            # Note, drivers set values here and generally should know it is setting an integer.
            # However, the DOEdriver may pull a non-integer value from its generator, so we
            # convert it.
            if isinstance(value, float):
                value = int(value)
            elif isinstance(value, np.ndarray):
                if isinstance(problem.model._discrete_outputs[src_name], int):
                    # Setting an integer value with a 1D array - don't want to convert to array.
                    value = int(value)
                else:
                    value = value.astype(np.int)

            problem.model._discrete_outputs[src_name] = value

        elif problem.model._outputs._contains_abs(src_name):
            desvar = problem.model._outputs._abs_get_val(src_name)
            if src_name in self._dist_driver_vars:
                loc_idxs, _, dist_idxs = self._dist_driver_vars[src_name]
            else:
                loc_idxs = meta['indices']
                if loc_idxs is None:
                    loc_idxs = _full_slice
                else:
                    loc_idxs = loc_idxs()
                dist_idxs = _full_slice

            if set_remote:
                # provided value is the global value, use indices for this proc
                desvar[loc_idxs] = np.atleast_1d(value)[dist_idxs]
            else:
                # provided value is the local value
                desvar[loc_idxs] = np.atleast_1d(value)

            # Undo driver scaling when setting design var values into model.
            if self._has_scaling:
                scaler = meta['total_scaler']
                if scaler is not None:
                    desvar[loc_idxs] *= 1.0 / scaler

                adder = meta['total_adder']
                if adder is not None:
                    desvar[loc_idxs] -= adder

    def get_objective_values(self, driver_scaling=True):
        """
        Return objective values.

        Parameters
        ----------
        driver_scaling : bool
            When True, return values that are scaled according to either the adder and scaler or
            the ref and ref0 values that were specified when add_design_var, add_objective, and
            add_constraint were called on the model. Default is True.

        Returns
        -------
        dict
           Dictionary containing values of each objective.
        """
        return {n: self._get_voi_val(n, obj, self._remote_objs,
                                     driver_scaling=driver_scaling)
                for n, obj in self._objs.items()}

    def get_constraint_values(self, ctype='all', lintype='all', driver_scaling=True):
        """
        Return constraint values.

        Parameters
        ----------
        ctype : string
            Default is 'all'. Optionally return just the inequality constraints
            with 'ineq' or the equality constraints with 'eq'.
        lintype : string
            Default is 'all'. Optionally return just the linear constraints
            with 'linear' or the nonlinear constraints with 'nonlinear'.
        driver_scaling : bool
            When True, return values that are scaled according to either the adder and scaler or
            the ref and ref0 values that were specified when add_design_var, add_objective, and
            add_constraint were called on the model. Default is True.

        Returns
        -------
        dict
           Dictionary containing values of each constraint.
        """
        con_dict = {}
        for name, meta in self._cons.items():
            if lintype == 'linear' and not meta['linear']:
                continue

            if lintype == 'nonlinear' and meta['linear']:
                continue

            if ctype == 'eq' and meta['equals'] is None:
                continue

            if ctype == 'ineq' and meta['equals'] is not None:
                continue

            con_dict[name] = self._get_voi_val(name, meta, self._remote_cons,
                                               driver_scaling=driver_scaling)

        return con_dict

    def _get_ordered_nl_responses(self):
        """
        Return the names of nonlinear responses in the order used by the driver.

        Default order is objectives followed by nonlinear constraints.  This is used for
        simultaneous derivative coloring and sparsity determination.

        Returns
        -------
        list of str
            The nonlinear response names in order.
        """
        order = list(self._objs)
        order.extend(n for n, meta in self._cons.items()
                     if not ('linear' in meta and meta['linear']))
        return order

    def _update_voi_meta(self, model):
        """
        Collect response and design var metadata from the model and size desvars and responses.

        Parameters
        ----------
        model : System
            The System that represents the entire model.

        Returns
        -------
        int
            Total size of responses, with linear constraints excluded.
        int
            Total size of design vars.
        """
        self._objs = objs = OrderedDict()
        self._cons = cons = OrderedDict()

        model._setup_driver_units()

        self._responses = resps = model.get_responses(recurse=True, use_prom_ivc=True)
        for name, data in resps.items():
            if data['type'] == 'con':
                cons[name] = data
            else:
                objs[name] = data

        response_size = sum(resps[n]['global_size'] for n in self._get_ordered_nl_responses())

        # Gather up the information for design vars.
        self._designvars = designvars = model.get_design_vars(recurse=True, use_prom_ivc=True)
        desvar_size = sum(data['global_size'] for data in designvars.values())

        return response_size, desvar_size

    def run(self):
        """
        Execute this driver.

        The base `Driver` just runs the model. All other drivers overload
        this method.

        Returns
        -------
        boolean
            Failure flag; True if failed to converge, False is successful.
        """
        with RecordingDebugging(self._get_name(), self.iter_count, self):
            self._problem().model.run_solve_nonlinear()

        self.iter_count += 1
        return False

    @property
    def _recording_iter(self):
        return self._problem()._metadata['recording_iter']

    def _compute_totals(self, of=None, wrt=None, return_format='flat_dict', global_names=None,
                        use_abs_names=True):
        """
        Compute derivatives of desired quantities with respect to desired inputs.

        All derivatives are returned using driver scaling.

        Parameters
        ----------
        of : list of variable name strings or None
            Variables whose derivatives will be computed. Default is None, which
            uses the driver's objectives and constraints.
        wrt : list of variable name strings or None
            Variables with respect to which the derivatives will be computed.
            Default is None, which uses the driver's desvars.
        return_format : string
            Format to return the derivatives. Default is a 'flat_dict', which
            returns them in a dictionary whose keys are tuples of form (of, wrt). For
            the scipy optimizer, 'array' is also supported.
        global_names : bool
            Deprecated.  Use 'use_abs_names' instead.
        use_abs_names : bool
            Set to True when passing in absolute names to skip some translation steps.

        Returns
        -------
        derivs : object
            Derivatives in form requested by 'return_format'.
        """
        problem = self._problem()
        total_jac = self._total_jac
        debug_print = 'totals' in self.options['debug_print'] and (not MPI or
                                                                   problem.comm.rank == 0)

        if debug_print:
            header = 'Driver total derivatives for iteration: ' + str(self.iter_count)
            print(header)
            print(len(header) * '-' + '\n')

        if global_names is not None:
            warn_deprecation("'global_names' is deprecated in calls to _compute_totals. "
                             "Use 'use_abs_names' instead.")
            use_abs_names = global_names

        if problem.model._owns_approx_jac:
            self._recording_iter.push(('_compute_totals_approx', 0))

            try:
                if total_jac is None:
                    total_jac = _TotalJacInfo(problem, of, wrt, use_abs_names,
                                              return_format, approx=True, debug_print=debug_print)

                    # Don't cache linear constraint jacobian
                    if not total_jac.has_lin_cons:
                        self._total_jac = total_jac

                    totals = total_jac.compute_totals_approx(initialize=True)
                else:
                    totals = total_jac.compute_totals_approx()
            finally:
                self._recording_iter.pop()

        else:
            if total_jac is None:
                total_jac = _TotalJacInfo(problem, of, wrt, use_abs_names, return_format,
                                          debug_print=debug_print)

                # don't cache linear constraint jacobian
                if not total_jac.has_lin_cons:
                    self._total_jac = total_jac

            self._recording_iter.push(('_compute_totals', 0))

            try:
                totals = total_jac.compute_totals()
            finally:
                self._recording_iter.pop()

        if self._rec_mgr._recorders and self.recording_options['record_derivatives']:
            metadata = create_local_meta(self._get_name())
            total_jac.record_derivatives(self, metadata)

        return totals

    def record_iteration(self):
        """
        Record an iteration of the current Driver.
        """
        record_iteration(self, self._problem(), self._get_name())

    def _get_recorder_metadata(self, case_name):
        """
        Return metadata from the latest iteration for use in the recorder.

        Parameters
        ----------
        case_name : str
            Name of current case.

        Returns
        -------
        dict
            Metadata dictionary for the recorder.
        """
        return create_local_meta(case_name)

    def _get_name(self):
        """
        Get name of current Driver.

        Returns
        -------
        str
            Name of current Driver.
        """
        return "Driver"

    def declare_coloring(self, num_full_jacs=coloring_mod._DEF_COMP_SPARSITY_ARGS['num_full_jacs'],
                         tol=coloring_mod._DEF_COMP_SPARSITY_ARGS['tol'],
                         orders=coloring_mod._DEF_COMP_SPARSITY_ARGS['orders'],
                         perturb_size=coloring_mod._DEF_COMP_SPARSITY_ARGS['perturb_size'],
                         min_improve_pct=coloring_mod._DEF_COMP_SPARSITY_ARGS['min_improve_pct'],
                         show_summary=coloring_mod._DEF_COMP_SPARSITY_ARGS['show_summary'],
                         show_sparsity=coloring_mod._DEF_COMP_SPARSITY_ARGS['show_sparsity']):
        """
        Set options for total deriv coloring.

        Parameters
        ----------
        num_full_jacs : int
            Number of times to repeat partial jacobian computation when computing sparsity.
        tol : float
            Tolerance used to determine if an array entry is nonzero during sparsity determination.
        orders : int
            Number of orders above and below the tolerance to check during the tolerance sweep.
        perturb_size : float
            Size of input/output perturbation during generation of sparsity.
        min_improve_pct : float
            If coloring does not improve (decrease) the number of solves more than the given
            percentage, coloring will not be used.
        show_summary : bool
            If True, display summary information after generating coloring.
        show_sparsity : bool
            If True, display sparsity with coloring info after generating coloring.
        """
        self._coloring_info['num_full_jacs'] = num_full_jacs
        self._coloring_info['tol'] = tol
        self._coloring_info['orders'] = orders
        self._coloring_info['perturb_size'] = perturb_size
        self._coloring_info['min_improve_pct'] = min_improve_pct
        if self._coloring_info['static'] is None:
            self._coloring_info['dynamic'] = True
        else:
            self._coloring_info['dynamic'] = False
        self._coloring_info['coloring'] = None
        self._coloring_info['show_summary'] = show_summary
        self._coloring_info['show_sparsity'] = show_sparsity

    def use_fixed_coloring(self, coloring=coloring_mod._STD_COLORING_FNAME):
        """
        Tell the driver to use a precomputed coloring.

        Parameters
        ----------
        coloring : str
            A coloring filename.  If no arg is passed, filename will be determined
            automatically.

        """
        if self.supports['simultaneous_derivatives']:
            if coloring_mod._force_dyn_coloring and coloring is coloring_mod._STD_COLORING_FNAME:
                # force the generation of a dynamic coloring this time
                self._coloring_info['dynamic'] = True
                self._coloring_info['static'] = None
            else:
                self._coloring_info['static'] = coloring
                self._coloring_info['dynamic'] = False

            self._coloring_info['coloring'] = None
        else:
            raise RuntimeError("Driver '%s' does not support simultaneous derivatives." %
                               self._get_name())

    def _setup_tot_jac_sparsity(self, coloring=None):
        """
        Set up total jacobian subjac sparsity.

        Drivers that can use subjac sparsity should override this.

        Parameters
        ----------
        coloring : Coloring or None
            Current coloring.
        """
        pass

    def _get_static_coloring(self):
        """
        Get the Coloring for this driver.

        If necessary, load the Coloring from a file.

        Returns
        -------
        Coloring or None
            The pre-existing or loaded Coloring, or None
        """
        info = self._coloring_info
        static = info['static']

        if isinstance(static, coloring_mod.Coloring):
            coloring = static
            info['coloring'] = coloring
        else:
            coloring = info['coloring']

        if coloring is not None:
            return coloring

        if static is coloring_mod._STD_COLORING_FNAME or isinstance(static, str):
            if static is coloring_mod._STD_COLORING_FNAME:
                fname = self._get_total_coloring_fname()
            else:
                fname = static
            print("loading total coloring from file %s" % fname)
            coloring = info['coloring'] = coloring_mod.Coloring.load(fname)
            info.update(coloring._meta)
            return coloring

    def _get_total_coloring_fname(self):
        return os.path.join(self._problem().options['coloring_dir'], 'total_coloring.pkl')

    def _setup_simul_coloring(self):
        """
        Set up metadata for coloring of total derivative solution.

        If set_coloring was called with a filename, load the coloring file.
        """
        # command line simul_coloring uses this env var to turn pre-existing coloring off
        if not coloring_mod._use_total_sparsity:
            return

        problem = self._problem()
        if not problem.model._use_derivatives:
            issue_warning("Derivatives are turned off.  Skipping simul deriv coloring.",
                          category=DerivativesWarning)
            return

        total_coloring = self._get_static_coloring()

        if total_coloring._rev and problem._orig_mode not in ('rev', 'auto'):
            revcol = total_coloring._rev[0][0]
            if revcol:
                raise RuntimeError("Simultaneous coloring does reverse solves but mode has "
                                   "been set to '%s'" % problem._orig_mode)
        if total_coloring._fwd and problem._orig_mode not in ('fwd', 'auto'):
            fwdcol = total_coloring._fwd[0][0]
            if fwdcol:
                raise RuntimeError("Simultaneous coloring does forward solves but mode has "
                                   "been set to '%s'" % problem._orig_mode)

    def scaling_report(self, outfile='driver_scaling_report.html', title=None, show_browser=True,
                       jac=True):
        """
        Generate a self-contained html file containing a detailed connection viewer.

        Optionally pops up a web browser to view the file.

        Parameters
        ----------
        outfile : str, optional
            The name of the output html file.  Defaults to 'driver_scaling_report.html'.
        title : str, optional
            Sets the title of the web page.
        show_browser : bool, optional
            If True, pop up a browser to view the generated html file. Defaults to True.
        jac : bool
            If True, show jacobian information.

        Returns
        -------
        dict
            Data used to create html file.
        """
        from openmdao.visualization.scaling_viewer.scaling_report import view_driver_scaling
        return view_driver_scaling(self, outfile=outfile, show_browser=show_browser, jac=jac,
                                   title=title)

    def _pre_run_model_debug_print(self):
        """
        Optionally print some debugging information before the model runs.
        """
        debug_opt = self.options['debug_print']
        rank = self._problem().comm.rank
        if not debug_opt or debug_opt == ['totals']:
            return

        if not MPI or rank == 0:
            header = 'Driver debug print for iter coord: {}'.format(
                self._recording_iter.get_formatted_iteration_coordinate())
            print(header)
            print(len(header) * '-')

        if 'desvars' in debug_opt:
            model = self._problem().model
            desvar_vals = {n: model.get_val(n, get_remote=True, rank=0) for n in self._designvars}
            if not MPI or rank == 0:
                print("Design Vars")
                if desvar_vals:
                    pprint.pprint(desvar_vals)
                else:
                    print("None")
                print()

        sys.stdout.flush()

    def _post_run_model_debug_print(self):
        """
        Optionally print some debugging information after the model runs.
        """
        rank = self._problem().comm.rank

        if 'nl_cons' in self.options['debug_print']:
            cons = self.get_constraint_values(lintype='nonlinear', driver_scaling=False)
            if not MPI or rank == 0:
                print("Nonlinear constraints")
                if cons:
                    pprint.pprint(cons)
                else:
                    print("None")
                print()

        if 'ln_cons' in self.options['debug_print']:
            cons = self.get_constraint_values(lintype='linear', driver_scaling=False)
            if not MPI or rank == 0:
                print("Linear constraints")
                if cons:
                    pprint.pprint(cons)
                else:
                    print("None")
                print()

        if 'objs' in self.options['debug_print']:
            objs = self.get_objective_values(driver_scaling=False)
            if not MPI or rank == 0:
                print("Objectives")
                if objs:
                    pprint.pprint(objs)
                else:
                    print("None")
                print()

        sys.stdout.flush()


class RecordingDebugging(Recording):
    """
    A class that acts as a context manager.

    Handles doing the case recording and also the Driver
    debugging printing.
    """

    def __enter__(self):
        """
        Do things before the code inside the 'with RecordingDebugging' block.

        Returns
        -------
        self : object
            self
        """
        super().__enter__()
        self.recording_requester()._pre_run_model_debug_print()
        return self

    def __exit__(self, *args):
        """
        Do things after the code inside the 'with RecordingDebugging' block.

        Parameters
        ----------
        *args : array
            Solver recording requires extra args.
        """
        self.recording_requester()._post_run_model_debug_print()
        super().__exit__()


def record_iteration(requester, prob, case_name):
    """
    Record an iteration of the current Problem or Driver.

    Parameters
    ----------
    requester : Problem or Driver
        The recording requester.
    prob : Problem
        The Problem.
    case_name : str
        The name of this case.
    """
    rec_mgr = requester._rec_mgr
    if not rec_mgr._recorders:
        return

    # Get the data to record (collective calls that get across all ranks)
    model = prob.model
    parallel = rec_mgr._check_parallel() if model.comm.size > 1 else False

    inputs, outputs, residuals = model.get_nonlinear_vectors()
    discrete_inputs = model._discrete_inputs
    discrete_outputs = model._discrete_outputs

    opts = requester.recording_options
    data = {'input': {}, 'output': {}, 'residual': {}}
    filt = requester._filtered_vars_to_record

    if opts['record_inputs'] and (inputs._names or len(discrete_inputs) > 0):
        data['input'] = model._retrieve_data_of_kind(filt, 'input', 'nonlinear', parallel)

    if opts['record_outputs'] and (outputs._names or len(discrete_outputs) > 0):
        data['output'] = model._retrieve_data_of_kind(filt, 'output', 'nonlinear', parallel)

    if opts['record_residuals'] and residuals._names:
        data['residual'] = model._retrieve_data_of_kind(filt, 'residual', 'nonlinear', parallel)

    from openmdao.core.problem import Problem
    if isinstance(requester, Problem):
        # Record total derivatives
        if opts['record_derivatives'] and prob.driver._designvars and prob.driver._responses:
            data['totals'] = requester.compute_totals(return_format='flat_dict_structured_key')

        # Record solver info
        if opts['record_abs_error'] or opts['record_rel_error']:
            norm = residuals.get_norm()
        if opts['record_abs_error']:
            data['abs'] = norm
        if opts['record_rel_error']:
            solver = model.nonlinear_solver
            norm0 = solver._norm0 if solver._norm0 != 0.0 else 1.0  # runonce never sets _norm0
            data['rel'] = norm / norm0

    rec_mgr.record_iteration(requester, data, requester._get_recorder_metadata(case_name))<|MERGE_RESOLUTION|>--- conflicted
+++ resolved
@@ -354,13 +354,7 @@
 
                 if meta['distributed']:
 
-<<<<<<< HEAD
-                    idx = model._var_allprocs_abs2idx[vname]
-                    dist_sizes = model._var_sizes['output'][:, idx]
-                    total_dist_size = np.sum(dist_sizes)
-=======
                     dist_sizes = sizes[:, i]
->>>>>>> 2b762d3d
 
                     # Determine which indices are on our proc.
                     offsets = sizes2offsets(dist_sizes)
