"""Simple example demonstrating how to implement an explicit component."""

from io import StringIO
import unittest

import numpy as np

import openmdao.api as om
from openmdao.test_suite.components.double_sellar import SubSellar
from openmdao.test_suite.components.expl_comp_simple import TestExplCompSimple, \
    TestExplCompSimpleDense
from openmdao.utils.assert_utils import assert_near_equal
from openmdao.utils.general_utils import printoptions, remove_whitespace
from openmdao.utils.mpi import MPI

# Note: The following class definitions are used in feature docs


class RectangleComp(om.ExplicitComponent):
    """
    A simple Explicit Component that computes the area of a rectangle.
    """

    def setup(self):
        self.add_input('length', val=1.)
        self.add_input('width', val=1.)
        self.add_output('area', val=1.)

        self.declare_partials('*', '*')

    def compute(self, inputs, outputs):
        outputs['area'] = inputs['length'] * inputs['width']


class RectangleCompWithTags(om.ExplicitComponent):
    """
    A simple Explicit Component that also has input and output with tags.
    """

    def setup(self):
        self.add_input('length', val=1., tags=["tag1"])
        self.add_input('width', val=1., tags=["tag2"])
        self.add_output('area', val=1., tags=["tag1"])

        self.declare_partials('*', '*')

    def compute(self, inputs, outputs):
        outputs['area'] = inputs['length'] * inputs['width']


class RectanglePartial(RectangleComp):

    def compute_partials(self, inputs, partials):
        partials['area', 'length'] = inputs['width']
        partials['area', 'width'] = inputs['length']


class RectangleJacVec(RectangleComp):

    def compute_jacvec_product(self, inputs, d_inputs, d_outputs, mode):
        if mode == 'fwd':
            if 'area' in d_outputs:
                if 'length' in d_inputs:
                    d_outputs['area'] += inputs['width'] * d_inputs['length']
                if 'width' in d_inputs:
                    d_outputs['area'] += inputs['length'] * d_inputs['width']
        elif mode == 'rev':
            if 'area' in d_outputs:
                if 'length' in d_inputs:
                    d_inputs['length'] += inputs['width'] * d_outputs['area']
                if 'width' in d_inputs:
                    d_inputs['width'] += inputs['length'] * d_outputs['area']


class RectangleGroup(om.Group):

    def setup(self):
        self.add_subsystem('comp1', RectanglePartial(), promotes_inputs=['width', 'length'])
        self.add_subsystem('comp2', RectangleJacVec(), promotes_inputs=['width', 'length'])


class ExplCompTestCase(unittest.TestCase):

    def test_simple(self):
        prob = om.Problem(RectangleComp())
        prob.setup()
        prob.run_model()

    def test_feature_simple(self):
        import openmdao.api as om
        from openmdao.core.tests.test_expl_comp import RectangleComp

        prob = om.Problem(RectangleComp())
        prob.setup()
        prob.run_model()

    def test_compute_and_list(self):
        prob = om.Problem(RectangleGroup())
        prob.setup()

        # list explicit outputs
        outputs = prob.model.list_outputs(implicit=False, out_stream=None)
<<<<<<< HEAD
        expected = {'comp1.area', 'comp2.area'}
        self.assertEqual(set(outputs), expected)
        for name in expected:
            self.assertEqual(outputs[name], {'value': [1.]})

        # list states
        states = prob.model.list_outputs(explicit=False, out_stream=None)
        self.assertEqual(states, {})
=======
        expected = {
            'comp1.area': {'value': np.array([1.])},
            'comp2.area': {'value': np.array([1.])}
        }
        self.assertEqual(dict(outputs), expected)

        # list states
        states = prob.model.list_outputs(explicit=False, out_stream=None)
        self.assertEqual(states, [])
>>>>>>> ee172692

        prob.set_val('length', 3.)
        prob.set_val('width', 2.)
        prob.run_model()
        assert_near_equal(prob['comp1.area'], 6.)
        assert_near_equal(prob['comp2.area'], 6.)

        # total derivs
        total_derivs = prob.compute_totals(
            wrt=['length', 'width'],
            of=['comp1.area', 'comp2.area']
        )
        assert_near_equal(total_derivs['comp1.area', 'length'], [[2.]])
        assert_near_equal(total_derivs['comp2.area', 'length'], [[2.]])
        assert_near_equal(total_derivs['comp1.area', 'width'], [[3.]])
        assert_near_equal(total_derivs['comp2.area', 'width'], [[3.]])

        # list inputs
        inputs = prob.model.list_inputs(out_stream=None)
        self.assertEqual(sorted(inputs.items()), [
            ('comp1.length', {'value': [3.]}),
            ('comp1.width',  {'value': [2.]}),
            ('comp2.length', {'value': [3.]}),
            ('comp2.width',  {'value': [2.]}),
        ])

        # list explicit outputs
        outputs = prob.model.list_outputs(implicit=False, out_stream=None)
        self.assertEqual(sorted(outputs.items()), [
            ('comp1.area',   {'value': [6.]}),
            ('comp2.area',   {'value': [6.]}),
        ])

        # list states
        states = prob.model.list_outputs(explicit=False, out_stream=None)
        self.assertEqual(states, {})

        # list excluding both explicit and implicit components raises error
        msg = "You have excluded both Explicit and Implicit components."

        with self.assertRaisesRegex(RuntimeError, msg):
            prob.model.list_outputs(explicit=False, implicit=False)

    def test_simple_list_vars_options(self):

        import openmdao.api as om

        prob = om.Problem()
        model = prob.model

        model.add_subsystem('p1', om.IndepVarComp('x', 12.0,
                                                  lower=1.0, upper=100.0,
                                                  ref=1.1, ref0=2.1,
                                                  units='inch',
                                                  desc='indep x'))
        model.add_subsystem('p2', om.IndepVarComp('y', 1.0,
                                                  lower=2.0, upper=200.0,
                                                  ref=1.2, res_ref=2.2,
                                                  units='ft',
                                                  desc='indep y'))
        model.add_subsystem('comp', om.ExecComp('z=x+y',
                                                x={'value': 0.0, 'units': 'inch'},
                                                y={'value': 0.0, 'units': 'inch'},
                                                z={'value': 0.0, 'units': 'inch'}))
        model.connect('p1.x', 'comp.x')
        model.connect('p2.y', 'comp.y')

        prob.setup()

        # list outputs before model has been run will raise an exception
<<<<<<< HEAD
        outputs = prob.model.list_outputs(out_stream=None)
=======
        outputs = dict(prob.model.list_outputs(out_stream=None))
>>>>>>> ee172692
        expected = {
            'p1.x': {'value': 12.},
            'p2.y': {'value': 1.},
            'comp.z': {'value': 0.},
        }
        self.assertEqual(outputs, expected)

        # list_inputs on a component before run is okay, using relative names
        expl_inputs = prob.model.comp.list_inputs(out_stream=None)
        expected = {
            'x': {'value': 0.},
            'y': {'value': 0.}
        }
        self.assertEqual(expl_inputs, expected)

        expl_inputs = prob.model.comp.list_inputs(includes='x', out_stream=None)
        self.assertEqual(expl_inputs, {'x': {'value': 0.}})

        expl_inputs = prob.model.comp.list_inputs(excludes='x', out_stream=None)
        self.assertEqual(expl_inputs, {'y': {'value': 0.}})

        # specifying prom_name should not cause an error
        expl_inputs = prob.model.comp.list_inputs(prom_name=True, out_stream=None)
        self.assertEqual(expl_inputs, {
            'x': {'value': 0., 'prom_name': 'x'},
            'y': {'value': 0., 'prom_name': 'y'},
        })

        # list_outputs on a component before run is okay, using relative names
        stream = StringIO()
        expl_outputs = prob.model.p1.list_outputs(out_stream=stream)
        expected = {
            'x': {'value': 12.}
        }
        self.assertEqual(expl_outputs, expected)

        text = stream.getvalue().split('\n')
        expected_text = [
            "1 Explicit Output(s) in 'p1'",
            "----------------------------",
            "",
            "varname  value",
            "-------  -----",
            "x        [12.]",
            "",
            "",
            "0 Implicit Output(s) in 'p1'",
            "----------------------------"
        ]
        for i, line in enumerate(expected_text):
            if line and not line.startswith('-'):
                self.assertEqual(remove_whitespace(text[i]), remove_whitespace(line))

        expl_outputs = prob.model.p1.list_outputs(includes='x', out_stream=None)
        self.assertEqual(expl_outputs, expected)

        expl_outputs = prob.model.p1.list_outputs(excludes='x', out_stream=None)
        self.assertEqual(expl_outputs, {})

        # specifying residuals_tol should not cause an error
        expl_outputs = prob.model.p1.list_outputs(residuals_tol=.01, out_stream=None)
        self.assertEqual(expl_outputs, expected)

        # specifying prom_name should not cause an error
        expl_outputs = prob.model.p1.list_outputs(prom_name=True, out_stream=None)
        self.assertEqual(expl_outputs, {
            'x': {'value': 12., 'prom_name': 'x'}
        })

        # run model
        prob.set_solver_print(level=0)
        prob.run_model()

        # list_inputs tests
        # Can't do exact equality here because units cause comp.y to be slightly different than 12.0
        stream = StringIO()
        inputs = prob.model.list_inputs(units=True, shape=True, out_stream=stream)
        tol = 1e-7
        for actual, expected in zip(sorted(inputs.items()), [
            ('comp.x', {'value': [12.], 'shape': (1,), 'units': 'inch'}),
            ('comp.y', {'value': [12.], 'shape': (1,), 'units': 'inch'})
        ]):
            self.assertEqual(expected[0], actual[0])
            self.assertEqual(expected[1]['units'], actual[1]['units'])
            self.assertEqual(expected[1]['shape'], actual[1]['shape'])
            assert_near_equal(expected[1]['value'], actual[1]['value'], tol)

        text = stream.getvalue().split('\n')
        expected_text = [
            "2 Input(s) in 'model'",
            "---------------------",
            "",
            "varname  value  units  shape",
            "-------  -----  -----  -----",
            "comp",
            "  x    [12.]  inch   (1,)",
            "  y    [12.]  inch   (1,)"
        ]
        for i, line in enumerate(expected_text):
            if line and not line.startswith('-'):
                self.assertEqual(remove_whitespace(text[i]).replace('1L', ''), remove_whitespace(line))

        # list_outputs tests

        # list outputs for implicit comps - should get none
        outputs = prob.model.list_outputs(implicit=True, explicit=False, out_stream=None)
        self.assertEqual(outputs, {})

        # list outputs with out_stream and all the optional display values True
        stream = StringIO()
        outputs = prob.model.list_outputs(values=True,
                                          units=True,
                                          shape=True,
                                          bounds=True,
                                          desc=True,
                                          residuals=True,
                                          scaling=True,
                                          print_arrays=False,
                                          out_stream=stream)

        self.assertEqual([
            ('comp.z', {'value': [24.], 'resids': [0.], 'units': 'inch', 'shape': (1,), 'desc': '',
                        'lower': None, 'upper': None, 'ref': 1.0, 'ref0': 0.0, 'res_ref': 1.0}),
            ('p1.x', {'value': [12.], 'resids': [0.], 'units': 'inch', 'shape': (1,), 'desc': 'indep x',
                      'lower': [1.], 'upper': [100.], 'ref': 1.1, 'ref0': 2.1, 'res_ref': 1.1}),
            ('p2.y', {'value': [1.], 'resids': [0.], 'units': 'ft', 'shape': (1,), 'desc': 'indep y',
                      'lower': [2.], 'upper': [200.], 'ref': 1.2, 'ref0': 0.0, 'res_ref': 2.2}),
        ], sorted(outputs.items()))

        text = stream.getvalue().split('\n')
        expected_text = [
            "3 Explicit Output(s) in 'model'",
            "-------------------------------",
            "",
            "varname  value  resids  units  shape  lower  upper   ref  ref0  res_ref  desc",
            "-------  -----  ------  -----  -----  -----  ------  ---  ----  -------  -------",
            "p1",
            "  x    [12.]  [0.]    inch   (1,)   [1.]   [100.]  1.1  2.1   1.1      indep x",
            "p2",
            "  y    [1.]   [0.]    ft     (1,)   [2.]   [200.]  1.2  0.0   2.2      indep y",
            "comp",
            "  z    [24.]  [0.]    inch   (1,)   None   None    1.0  0.0   1.0",
            "",
            "",
            "0 Implicit Output(s) in 'model'",
            "-------------------------------",
        ]
        for i, line in enumerate(expected_text):
            if line and not line.startswith('-'):
                self.assertEqual(remove_whitespace(text[i]).replace('1L', ''), remove_whitespace(line))

    def test_for_feature_docs_list_vars_options(self):

        import openmdao.api as om

        prob = om.Problem()
        model = prob.model

        model.add_subsystem('p1', om.IndepVarComp('x', 12.0,
                                                  lower=1.0, upper=100.0,
                                                  ref=1.1, ref0=2.1,
                                                  units='inch',
                                                  ))
        model.add_subsystem('p2', om.IndepVarComp('y', 1.0,
                                                  lower=2.0, upper=200.0,
                                                  ref=1.2, res_ref=2.2,
                                                  units='ft',
                                                  ))
        model.add_subsystem('comp', om.ExecComp('z=x+y',
                                                x={'value': 0.0, 'units': 'inch'},
                                                y={'value': 0.0, 'units': 'inch'},
                                                z={'value': 0.0, 'units': 'inch'}))
        model.connect('p1.x', 'comp.x')
        model.connect('p2.y', 'comp.y')

        prob.setup()
        prob.set_solver_print(level=0)
        prob.run_model()

        inputs = prob.model.list_inputs(units=True)
        print(inputs)

        outputs = prob.model.list_outputs(implicit=False,
                                          values=True,
                                          units=True,
                                          shape=True,
                                          bounds=True,
                                          residuals=True,
                                          scaling=True,
                                          hierarchical=False,
                                          print_arrays=False)

        self.assertEqual(sorted(outputs.items()), [
            ('comp.z', {'value': [24.], 'resids': [0.], 'units': 'inch', 'shape': (1,),
                        'lower': None, 'upper': None, 'ref': 1.0, 'ref0': 0.0, 'res_ref': 1.0}),
            ('p1.x', {'value': [12.], 'resids': [0.], 'units': 'inch', 'shape': (1,),
                      'lower': [1.], 'upper': [100.], 'ref': 1.1, 'ref0': 2.1, 'res_ref': 1.1}),
            ('p2.y', {'value': [1.], 'resids': [0.], 'units': 'ft', 'shape': (1,),
                      'lower': [2.], 'upper': [200.], 'ref': 1.2, 'ref0': 0.0, 'res_ref': 2.2}),
        ])

        outputs = prob.model.list_outputs(implicit=False,
                                          values=True,
                                          units=True,
                                          shape=True,
                                          bounds=True,
                                          residuals=True,
                                          scaling=True,
                                          hierarchical=True,
                                          print_arrays=False)

    def test_hierarchy_list_vars_options(self):

        prob = om.Problem()
        model = prob.model

        model.add_subsystem('pz', om.IndepVarComp('z', np.array([5.0, 2.0])))

        sub1 = model.add_subsystem('sub1', om.Group())
        sub2 = sub1.add_subsystem('sub2', om.Group())
        g1 = sub2.add_subsystem('g1', SubSellar())
        g2 = model.add_subsystem('g2', SubSellar())

        model.connect('pz.z', 'sub1.sub2.g1.z')
        model.connect('sub1.sub2.g1.y2', 'g2.x')
        model.connect('g2.y2', 'sub1.sub2.g1.x')

        model.nonlinear_solver = om.NewtonSolver()
        model.linear_solver = om.ScipyKrylov()
        model.nonlinear_solver.options['solve_subsystems'] = True
        model.nonlinear_solver.options['max_sub_solves'] = 0

        g1.nonlinear_solver = om.NewtonSolver(solve_subsystems=False)
        g1.linear_solver = om.LinearBlockGS()

        g2.nonlinear_solver = om.NewtonSolver(solve_subsystems=False)
        g2.linear_solver = om.ScipyKrylov()
        g2.linear_solver.precon = om.LinearBlockGS()
        g2.linear_solver.precon.options['maxiter'] = 2

        prob.setup()
        prob.run_driver()

        # logging inputs
        # out_stream - not hierarchical - extras - no print_arrays
        stream = StringIO()
        prob.model.list_inputs(values=True,
                               units=True,
                               hierarchical=False,
                               print_arrays=False,
                               out_stream=stream)
        text = stream.getvalue()
        self.assertEqual(1, text.count("10 Input(s) in 'model'"))
        # make sure they are in the correct order
        self.assertTrue(text.find("sub1.sub2.g1.d1.z") <
                        text.find('sub1.sub2.g1.d1.x') <
                        text.find('sub1.sub2.g1.d1.y2') <
                        text.find('sub1.sub2.g1.d2.z') <
                        text.find('sub1.sub2.g1.d2.y1') <
                        text.find('g2.d1.z') <
                        text.find('g2.d1.x') <
                        text.find('g2.d1.y2') <
                        text.find('g2.d2.z') <
                        text.find('g2.d2.y1'))
        num_non_empty_lines = sum([1 for s in text.splitlines() if s.strip()])
        self.assertEqual(14, num_non_empty_lines)

        # out_stream - hierarchical - extras - no print_arrays
        stream = StringIO()
        prob.model.list_inputs(values=True,
                               units=True,
                               hierarchical=True,
                               print_arrays=False,
                               out_stream=stream)
        text = stream.getvalue()
        self.assertEqual(1, text.count("10 Input(s) in 'model'"))
        num_non_empty_lines = sum([1 for s in text.splitlines() if s.strip()])
        self.assertEqual(22, num_non_empty_lines)
        self.assertEqual(1, text.count('\nsub1'))
        self.assertEqual(1, text.count('\n  sub2'))
        self.assertEqual(1, text.count('\n    g1'))
        self.assertEqual(1, text.count('\n      d1'))
        self.assertEqual(2, text.count('\n        z'))

        # logging outputs
        # out_stream - not hierarchical - extras - no print_arrays
        stream = StringIO()
        prob.model.list_outputs(values=True,
                                units=True,
                                shape=True,
                                bounds=True,
                                residuals=True,
                                scaling=True,
                                hierarchical=False,
                                print_arrays=False,
                                out_stream=stream)
        text = stream.getvalue()
        self.assertEqual(text.count('5 Explicit Output'), 1)
        # make sure they are in the correct order
        self.assertTrue(text.find("pz.z") < text.find('sub1.sub2.g1.d1.y1') <
                        text.find('sub1.sub2.g1.d2.y2') <
                        text.find('g2.d1.y1') < text.find('g2.d2.y2'))
        num_non_empty_lines = sum([1 for s in text.splitlines() if s.strip()])
        self.assertEqual(11, num_non_empty_lines)

        # Hierarchical
        stream = StringIO()
        prob.model.list_outputs(values=True,
                                units=True,
                                shape=True,
                                bounds=True,
                                residuals=True,
                                scaling=True,
                                hierarchical=True,
                                print_arrays=False,
                                out_stream=stream)
        text = stream.getvalue()
        self.assertEqual(text.count('\n        y1'), 1)
        self.assertEqual(text.count('\ng2'), 1)
        num_non_empty_lines = sum([1 for s in text.splitlines() if s.strip()])
        self.assertEqual(num_non_empty_lines, 20)

    def test_array_list_vars_options(self):

        class ArrayAdder(om.ExplicitComponent):
            """
            Just a simple component that has array inputs and outputs
            """

            def __init__(self, size):
                super(ArrayAdder, self).__init__()
                self.size = size

            def setup(self):
                self.add_input('x', val=np.zeros(self.size), units='inch')
                self.add_output('y', val=np.zeros(self.size), units='ft')

            def compute(self, inputs, outputs):
                outputs['y'] = inputs['x'] + 10.0

        size = 100  # how many items in the array

        prob = om.Problem()

        prob.model.add_subsystem('des_vars', om.IndepVarComp('x', np.ones(size), units='inch'),
                                 promotes=['x'])
        prob.model.add_subsystem('mult', ArrayAdder(size), promotes=['x', 'y'])

        prob.setup()

        prob['x'] = np.ones(size)

        prob.run_driver()

        # logging inputs
        # out_stream - not hierarchical - extras - no print_arrays
        stream = StringIO()
        prob.model.list_inputs(values=True,
                               units=True,
                               hierarchical=False,
                               print_arrays=False,
                               out_stream=stream)
        text = stream.getvalue()
        self.assertEqual(1, text.count("1 Input(s) in 'model'"))
        self.assertEqual(1, text.count('mult.x'))
        num_non_empty_lines = sum([1 for s in text.splitlines() if s.strip()])
        self.assertEqual(5, num_non_empty_lines)

        # out_stream - hierarchical - extras - no print_arrays
        stream = StringIO()
        prob.model.list_inputs(values=True,
                               units=True,
                               hierarchical=True,
                               print_arrays=False,
                               out_stream=stream)
        text = stream.getvalue()
        self.assertEqual(1, text.count("1 Input(s) in 'model'"))
        num_non_empty_lines = sum([1 for s in text.splitlines() if s.strip()])
        self.assertEqual(6, num_non_empty_lines)
        self.assertEqual(1, text.count('\nmult'))
        self.assertEqual(1, text.count('\n  x'))

        # logging outputs
        # out_stream - not hierarchical - extras - no print_arrays
        stream = StringIO()
        prob.model.list_outputs(values=True,
                                units=True,
                                shape=True,
                                bounds=True,
                                residuals=True,
                                scaling=True,
                                hierarchical=False,
                                print_arrays=False,
                                out_stream=stream)
        text = stream.getvalue()
        self.assertEqual(text.count('2 Explicit Output'), 1)
        # make sure they are in the correct order
        self.assertTrue(text.find("des_vars.x") < text.find('mult.y'))
        num_non_empty_lines = sum([1 for s in text.splitlines() if s.strip()])
        self.assertEqual(8, num_non_empty_lines)

        # Promoted names - no print arrays
        stream = StringIO()
        prob.model.list_outputs(values=True,
                                prom_name=True,
                                print_arrays=False,
                                out_stream=stream)
        text = stream.getvalue()
        self.assertEqual(text.count('  x       |10.0|   x'), 1)
        self.assertEqual(text.count('  y       |110.0|  y'), 1)
        num_non_empty_lines = sum([1 for s in text.splitlines() if s.strip()])
        self.assertEqual(num_non_empty_lines, 10)

        # Hierarchical - no print arrays
        stream = StringIO()
        prob.model.list_outputs(values=True,
                                units=True,
                                shape=True,
                                bounds=True,
                                residuals=True,
                                scaling=True,
                                hierarchical=True,
                                print_arrays=False,
                                out_stream=stream)
        text = stream.getvalue()
        self.assertEqual(text.count('\ndes_vars'), 1)
        self.assertEqual(text.count('\n  x'), 1)
        self.assertEqual(text.count('\nmult'), 1)
        self.assertEqual(text.count('\n  y'), 1)
        num_non_empty_lines = sum([1 for s in text.splitlines() if s.strip()])
        self.assertEqual(num_non_empty_lines, 10)

        # Need to explicitly set this to make sure all ways of running this test
        #   result in the same format of the output. When running this test from the
        #   top level via testflo, the format comes out different than if the test is
        #   run individually
        opts = {
            'edgeitems': 3,
            'infstr': 'inf',
            'linewidth': 75,
            'nanstr': 'nan',
            'precision': 8,
            'suppress': False,
            'threshold': 1000,
        }

        from distutils.version import LooseVersion
        if LooseVersion(np.__version__) >= LooseVersion("1.14"):
            opts['legacy'] = '1.13'

        with printoptions(**opts):
            # logging outputs
            # out_stream - not hierarchical - extras - print_arrays
            stream = StringIO()
            prob.model.list_outputs(values=True,
                                    units=True,
                                    shape=True,
                                    bounds=True,
                                    residuals=True,
                                    scaling=True,
                                    hierarchical=False,
                                    print_arrays=True,
                                    out_stream=stream)
            text = stream.getvalue()
            self.assertEqual(text.count('2 Explicit Output'), 1)
            self.assertEqual(text.count('value:'), 2)
            self.assertEqual(text.count('resids:'), 2)
            self.assertEqual(text.count('['), 4)
            # make sure they are in the correct order
            self.assertTrue(text.find("des_vars.x") < text.find('mult.y'))
            num_non_empty_lines = sum([1 for s in text.splitlines() if s.strip()])
            self.assertEqual(46, num_non_empty_lines)

            # Hierarchical
            stream = StringIO()
            prob.model.list_outputs(values=True,
                                    units=True,
                                    shape=True,
                                    bounds=True,
                                    residuals=True,
                                    scaling=True,
                                    hierarchical=True,
                                    print_arrays=True,
                                    out_stream=stream)
            text = stream.getvalue()
            self.assertEqual(text.count('2 Explicit Output'), 1)
            self.assertEqual(text.count('value:'), 2)
            self.assertEqual(text.count('resids:'), 2)
            self.assertEqual(text.count('['), 4)
            self.assertEqual(text.count('\ndes_vars'), 1)
            self.assertEqual(text.count('\n  x'), 1)
            self.assertEqual(text.count('\nmult'), 1)
            self.assertEqual(text.count('\n  y'), 1)
            num_non_empty_lines = sum([1 for s in text.splitlines() if s.strip()])
            self.assertEqual(num_non_empty_lines, 48)

    def test_for_docs_array_list_vars_options(self):

        import numpy as np

        import openmdao.api as om
        from openmdao.utils.general_utils import printoptions

        class ArrayAdder(om.ExplicitComponent):
            """
            Just a simple component that has array inputs and outputs
            """

            def __init__(self, size):
                super(ArrayAdder, self).__init__()
                self.size = size

            def setup(self):
                self.add_input('x', val=np.zeros(self.size), units='inch')
                self.add_output('y', val=np.zeros(self.size), units='ft')

            def compute(self, inputs, outputs):
                outputs['y'] = inputs['x'] + 10.0

        size = 30

        prob = om.Problem()
        prob.model.add_subsystem('des_vars', om.IndepVarComp('x', np.ones(size), units='inch'),
                                 promotes=['x'])
        prob.model.add_subsystem('mult', ArrayAdder(size), promotes=['x', 'y'])

        prob.setup()
        prob['x'] = np.arange(size)
        prob.run_driver()

        prob.model.list_inputs(values=True,
                               units=True,
                               hierarchical=True,
                               print_arrays=True)

        with printoptions(edgeitems=3, infstr='inf',
                          linewidth=75, nanstr='nan', precision=8,
                          suppress=False, threshold=1000, formatter=None):

            prob.model.list_outputs(values=True,
                                    implicit=False,
                                    units=True,
                                    shape=True,
                                    bounds=True,
                                    residuals=True,
                                    scaling=True,
                                    hierarchical=False,
                                    print_arrays=True)

            prob.model.list_outputs(values=True,
                                    implicit=False,
                                    units=True,
                                    shape=True,
                                    bounds=True,
                                    residuals=True,
                                    scaling=True,
                                    hierarchical=True,
                                    print_arrays=True)

    def test_simple_var_tags(self):
        prob = om.Problem(RectangleCompWithTags())
        prob.setup(check=False)
        prob.run_model()

        # Inputs no tags
        inputs = prob.model.list_inputs(out_stream=None)
        self.assertEqual(sorted(inputs.items()), [
            ('length', {'value': [1.]}),
            ('width', {'value': [1.]}),
        ])

        # Inputs with tags
        inputs = prob.model.list_inputs(out_stream=None, tags="tag1")
        self.assertEqual(sorted(inputs.items()), [
            ('length', {'value': [1.]}),
        ])

        # Inputs with multiple tags
        inputs = prob.model.list_inputs(out_stream=None, tags=["tag1", "tag3"])
        self.assertEqual(sorted(inputs.items()), [
            ('length', {'value': [1.]}),
        ])
        inputs = prob.model.list_inputs(out_stream=None, tags=["tag1", "tag2"])
        self.assertEqual(sorted(inputs.items()), [
            ('length', {'value': [1.]}),
            ('width', {'value': [1.]}),
        ])

        # Inputs with tag that does not match
        inputs = prob.model.list_inputs(out_stream=None, tags="tag3")
        self.assertEqual(sorted(inputs.items()), [])

        # Outputs no tags
        outputs = prob.model.list_outputs(out_stream=None)
        self.assertEqual(sorted(outputs.items()), [
            ('area', {'value': [1.]}),
        ])

        # Outputs with tags
        outputs = prob.model.list_outputs(out_stream=None, tags="tag1")
        self.assertEqual(sorted(outputs.items()), [
            ('area', {'value': [1.]}),
        ])

        # Outputs with multiple tags
        outputs = prob.model.list_outputs(out_stream=None, tags=["tag1", "tag3"])
        self.assertEqual(sorted(outputs.items()), [
            ('area', {'value': [1.]}),
        ])

        # Outputs with tag that does not match
        outputs = prob.model.list_outputs(out_stream=None, tags="tag3")
        self.assertEqual(sorted(outputs.items()), [])

    def test_feature_simple_var_tags(self):
        from openmdao.api import Problem, ExplicitComponent

        class RectangleCompWithTags(ExplicitComponent):
            """
            A simple Explicit Component that also has input and output with tags.
            """

            def setup(self):
                self.add_input('length', val=1., tags=["tag1", "tag2"])
                self.add_input('width', val=1., tags=["tag2"])
                self.add_output('area', val=1., tags="tag1")

                self.declare_partials('*', '*')

            def compute(self, inputs, outputs):
                outputs['area'] = inputs['length'] * inputs['width']

        prob = Problem(RectangleCompWithTags())
        prob.setup(check=False)
        prob.run_model()

        # Inputs no tags
        inputs = prob.model.list_inputs(values=False, out_stream=None)
        self.assertEqual(sorted(inputs.items()), [
            ('length', {}),
            ('width', {}),
        ])

        # Inputs with tags
        inputs = prob.model.list_inputs(values=False, out_stream=None, tags="tag1")
        self.assertEqual(sorted(inputs.items()), [
            ('length', {}),
        ])

        # Inputs with multiple tags
        inputs = prob.model.list_inputs(values=False, out_stream=None, tags=["tag1", "tag2"])
        self.assertEqual(sorted(inputs.items()), [
            ('length', {}),
            ('width', {}),
        ])

        # Inputs with tag that does not match
        inputs = prob.model.list_inputs(values=False, out_stream=None, tags="tag3")
        self.assertEqual(sorted(inputs.items()), [])

        # Outputs no tags
        outputs = prob.model.list_outputs(values=False, out_stream=None)
        self.assertEqual(sorted(outputs.items()), [
            ('area', {}),
        ])

        # Outputs with tags
        outputs = prob.model.list_outputs(values=False, out_stream=None, tags="tag1")
        self.assertEqual(sorted(outputs.items()), [
            ('area', {}),
        ])

        # Outputs with multiple tags
        outputs = prob.model.list_outputs(values=False, out_stream=None, tags=["tag1", "tag3"])
        self.assertEqual(sorted(outputs.items()), [
            ('area', {}),
        ])

        # Outputs with tag that does not match
        outputs = prob.model.list_outputs(values=False, out_stream=None, tags="tag3")
        self.assertEqual(sorted(outputs.items()), [])

    def test_compute_inputs_read_only(self):
        class BadComp(TestExplCompSimple):
            def compute(self, inputs, outputs):
                super(BadComp, self).compute(inputs, outputs)
                inputs['length'] = 0.  # should not be allowed

        prob = om.Problem(BadComp())
        prob.setup()

        with self.assertRaises(ValueError) as cm:
            prob.run_model()

        self.assertEqual(str(cm.exception),
                         "BadComp (<model>): Attempt to set value of 'length' in input vector when it is read only.")

    def test_compute_inputs_read_only_reset(self):
        class BadComp(TestExplCompSimple):
            def compute(self, inputs, outputs):
                super(BadComp, self).compute(inputs, outputs)
                raise om.AnalysisError("It's just a scratch.")

        prob = om.Problem(BadComp())
        prob.setup()
        with self.assertRaises(om.AnalysisError):
            prob.run_model()

        # verify read_only status is reset after AnalysisError
        prob['length'] = 111.

    def test_compute_partials_inputs_read_only(self):
        class BadComp(TestExplCompSimpleDense):
            def compute_partials(self, inputs, partials):
                super(BadComp, self).compute_partials(inputs, partials)
                inputs['length'] = 0.  # should not be allowed

        prob = om.Problem(BadComp())
        prob.setup()
        prob.run_model()

        with self.assertRaises(ValueError) as cm:
            prob.check_partials()

        self.assertEqual(str(cm.exception),
                         "BadComp (<model>): Attempt to set value of 'length' in input vector "
                         "when it is read only.")

    def test_compute_partials_inputs_read_only_reset(self):
        class BadComp(TestExplCompSimpleDense):
            def compute_partials(self, inputs, partials):
                super(BadComp, self).compute_partials(inputs, partials)
                raise om.AnalysisError("It's just a scratch.")

        prob = om.Problem(BadComp())
        prob.setup()
        prob.run_model()

        with self.assertRaises(om.AnalysisError):
            prob.check_partials()

        # verify read_only status is reset after AnalysisError
        prob['length'] = 111.

    def test_compute_jacvec_product_inputs_read_only(self):
        class BadComp(RectangleJacVec):
            def compute_jacvec_product(self, inputs, d_inputs, d_outputs, mode):
                super(BadComp, self).compute_jacvec_product(inputs, d_inputs, d_outputs, mode)
                inputs['length'] = 0.  # should not be allowed

        prob = om.Problem(BadComp())
        prob.setup()
        prob.run_model()

        with self.assertRaises(ValueError) as cm:
            prob.check_partials()

        self.assertEqual(str(cm.exception),
                         "BadComp (<model>): Attempt to set value of 'length' in input vector "
                         "when it is read only.")

    def test_compute_jacvec_product_inputs_read_only_reset(self):
        class BadComp(RectangleJacVec):
            def compute_jacvec_product(self, inputs, d_inputs, d_outputs, mode):
                super(BadComp, self).compute_jacvec_product(inputs, d_inputs, d_outputs, mode)
                raise om.AnalysisError("It's just a scratch.")

        prob = om.Problem(BadComp())
        prob.setup()
        prob.run_model()

        with self.assertRaises(om.AnalysisError):
            prob.check_partials()

        # verify read_only status is reset after AnalysisError
        prob['length'] = 111.

@unittest.skipUnless(MPI, "MPI is required.")
class TestMPIExplComp(unittest.TestCase):
    N_PROCS = 3

    def test_list_inputs_outputs_with_parallel_comps(self):
        class TestComp(om.ExplicitComponent):

            def initialize(self):
                self.options['distributed'] = False

            def setup(self):
                self.add_input('x', shape=1)
                self.add_output('y', shape=1)
                self.declare_partials('y', 'x')

            def compute(self, inputs, outputs):
                outputs['y'] = inputs['x'] ** 2

            def compute_partials(self, inputs, J):
                J['y', 'x'] = 2 * inputs['x']

        prob = om.Problem()
        model = prob.model

        model.add_subsystem('p1', om.IndepVarComp('x', 1.0))
        model.add_subsystem('p2', om.IndepVarComp('x', 1.0))

        parallel = model.add_subsystem('parallel', om.ParallelGroup())
        parallel.add_subsystem('c1', TestComp())
        parallel.add_subsystem('c2', TestComp())

        model.add_subsystem('c3', om.ExecComp(['y=3.0*x1+7.0*x2']))

        model.connect("parallel.c1.y", "c3.x1")
        model.connect("parallel.c2.y", "c3.x2")

        model.connect("p1.x", "parallel.c1.x")
        model.connect("p2.x", "parallel.c2.x")

        prob.setup()
        prob.run_model()

        stream = StringIO()
        prob.model.list_outputs(all_procs=True, out_stream=stream)

        if self.comm.rank == 0:

            text = stream.getvalue().split('\n')
            expected_text = [
                "5 Explicit Output(s) in 'model'",
                "-------------------------------",
                "",
                "varname     value",
                "----------  -----",
                "p1",
                "  x       [1.]",
                "p2",
                "  x       [1.]",
                "parallel",
                "  c1",
                "    y     [1.]",
                "  c2",
                "    y     [1.]",
                "c3",
                "  y       [10.]",
                "",
                "",
                "0 Implicit Output(s) in 'model'",
                "-------------------------------",
            ]
            for i, line in enumerate(expected_text):
                if line and not line.startswith('-'):
                    self.assertEqual(remove_whitespace(text[i]), remove_whitespace(line))

        stream = StringIO()
        prob.model.list_inputs(all_procs=True, out_stream=stream)

        if self.comm.rank == 0:

            text = stream.getvalue().split('\n')
            expected_text = [
                "4 Input(s) in 'model'",
                "---------------------",
                "",
                "varname     value",
                "----------  -----",
                "parallel",
                "  c1",
                "    x     [1.]",
                "  c2",
                "    x     [1.]",
                "c3",
                "  x1      [1.]",
                "  x2      [1.]",
            ]

            for i, line in enumerate(expected_text):
                if line and not line.startswith('-'):
                    self.assertEqual(remove_whitespace(text[i]), remove_whitespace(line))

if __name__ == '__main__':
    unittest.main()<|MERGE_RESOLUTION|>--- conflicted
+++ resolved
@@ -100,16 +100,6 @@
 
         # list explicit outputs
         outputs = prob.model.list_outputs(implicit=False, out_stream=None)
-<<<<<<< HEAD
-        expected = {'comp1.area', 'comp2.area'}
-        self.assertEqual(set(outputs), expected)
-        for name in expected:
-            self.assertEqual(outputs[name], {'value': [1.]})
-
-        # list states
-        states = prob.model.list_outputs(explicit=False, out_stream=None)
-        self.assertEqual(states, {})
-=======
         expected = {
             'comp1.area': {'value': np.array([1.])},
             'comp2.area': {'value': np.array([1.])}
@@ -119,7 +109,6 @@
         # list states
         states = prob.model.list_outputs(explicit=False, out_stream=None)
         self.assertEqual(states, [])
->>>>>>> ee172692
 
         prob.set_val('length', 3.)
         prob.set_val('width', 2.)
@@ -139,7 +128,7 @@
 
         # list inputs
         inputs = prob.model.list_inputs(out_stream=None)
-        self.assertEqual(sorted(inputs.items()), [
+        self.assertEqual(sorted(inputs), [
             ('comp1.length', {'value': [3.]}),
             ('comp1.width',  {'value': [2.]}),
             ('comp2.length', {'value': [3.]}),
@@ -148,14 +137,14 @@
 
         # list explicit outputs
         outputs = prob.model.list_outputs(implicit=False, out_stream=None)
-        self.assertEqual(sorted(outputs.items()), [
+        self.assertEqual(sorted(outputs), [
             ('comp1.area',   {'value': [6.]}),
             ('comp2.area',   {'value': [6.]}),
         ])
 
         # list states
         states = prob.model.list_outputs(explicit=False, out_stream=None)
-        self.assertEqual(states, {})
+        self.assertEqual(states, [])
 
         # list excluding both explicit and implicit components raises error
         msg = "You have excluded both Explicit and Implicit components."
@@ -190,11 +179,7 @@
         prob.setup()
 
         # list outputs before model has been run will raise an exception
-<<<<<<< HEAD
-        outputs = prob.model.list_outputs(out_stream=None)
-=======
         outputs = dict(prob.model.list_outputs(out_stream=None))
->>>>>>> ee172692
         expected = {
             'p1.x': {'value': 12.},
             'p2.y': {'value': 1.},
@@ -208,17 +193,17 @@
             'x': {'value': 0.},
             'y': {'value': 0.}
         }
-        self.assertEqual(expl_inputs, expected)
+        self.assertEqual(dict(expl_inputs), expected)
 
         expl_inputs = prob.model.comp.list_inputs(includes='x', out_stream=None)
-        self.assertEqual(expl_inputs, {'x': {'value': 0.}})
+        self.assertEqual(dict(expl_inputs), {'x': {'value': 0.}})
 
         expl_inputs = prob.model.comp.list_inputs(excludes='x', out_stream=None)
-        self.assertEqual(expl_inputs, {'y': {'value': 0.}})
+        self.assertEqual(dict(expl_inputs), {'y': {'value': 0.}})
 
         # specifying prom_name should not cause an error
         expl_inputs = prob.model.comp.list_inputs(prom_name=True, out_stream=None)
-        self.assertEqual(expl_inputs, {
+        self.assertEqual(dict(expl_inputs), {
             'x': {'value': 0., 'prom_name': 'x'},
             'y': {'value': 0., 'prom_name': 'y'},
         })
@@ -229,7 +214,7 @@
         expected = {
             'x': {'value': 12.}
         }
-        self.assertEqual(expl_outputs, expected)
+        self.assertEqual(dict(expl_outputs), expected)
 
         text = stream.getvalue().split('\n')
         expected_text = [
@@ -249,18 +234,18 @@
                 self.assertEqual(remove_whitespace(text[i]), remove_whitespace(line))
 
         expl_outputs = prob.model.p1.list_outputs(includes='x', out_stream=None)
-        self.assertEqual(expl_outputs, expected)
+        self.assertEqual(dict(expl_outputs), expected)
 
         expl_outputs = prob.model.p1.list_outputs(excludes='x', out_stream=None)
-        self.assertEqual(expl_outputs, {})
+        self.assertEqual(dict(expl_outputs), {})
 
         # specifying residuals_tol should not cause an error
         expl_outputs = prob.model.p1.list_outputs(residuals_tol=.01, out_stream=None)
-        self.assertEqual(expl_outputs, expected)
+        self.assertEqual(dict(expl_outputs), expected)
 
         # specifying prom_name should not cause an error
         expl_outputs = prob.model.p1.list_outputs(prom_name=True, out_stream=None)
-        self.assertEqual(expl_outputs, {
+        self.assertEqual(dict(expl_outputs), {
             'x': {'value': 12., 'prom_name': 'x'}
         })
 
@@ -273,7 +258,7 @@
         stream = StringIO()
         inputs = prob.model.list_inputs(units=True, shape=True, out_stream=stream)
         tol = 1e-7
-        for actual, expected in zip(sorted(inputs.items()), [
+        for actual, expected in zip(sorted(inputs), [
             ('comp.x', {'value': [12.], 'shape': (1,), 'units': 'inch'}),
             ('comp.y', {'value': [12.], 'shape': (1,), 'units': 'inch'})
         ]):
@@ -301,7 +286,7 @@
 
         # list outputs for implicit comps - should get none
         outputs = prob.model.list_outputs(implicit=True, explicit=False, out_stream=None)
-        self.assertEqual(outputs, {})
+        self.assertEqual(outputs, [])
 
         # list outputs with out_stream and all the optional display values True
         stream = StringIO()
@@ -322,7 +307,7 @@
                       'lower': [1.], 'upper': [100.], 'ref': 1.1, 'ref0': 2.1, 'res_ref': 1.1}),
             ('p2.y', {'value': [1.], 'resids': [0.], 'units': 'ft', 'shape': (1,), 'desc': 'indep y',
                       'lower': [2.], 'upper': [200.], 'ref': 1.2, 'ref0': 0.0, 'res_ref': 2.2}),
-        ], sorted(outputs.items()))
+        ], sorted(outputs))
 
         text = stream.getvalue().split('\n')
         expected_text = [
@@ -387,7 +372,7 @@
                                           hierarchical=False,
                                           print_arrays=False)
 
-        self.assertEqual(sorted(outputs.items()), [
+        self.assertEqual(sorted(outputs), [
             ('comp.z', {'value': [24.], 'resids': [0.], 'units': 'inch', 'shape': (1,),
                         'lower': None, 'upper': None, 'ref': 1.0, 'ref0': 0.0, 'res_ref': 1.0}),
             ('p1.x', {'value': [12.], 'resids': [0.], 'units': 'inch', 'shape': (1,),
@@ -761,53 +746,53 @@
 
         # Inputs no tags
         inputs = prob.model.list_inputs(out_stream=None)
-        self.assertEqual(sorted(inputs.items()), [
+        self.assertEqual(sorted(inputs), [
             ('length', {'value': [1.]}),
             ('width', {'value': [1.]}),
         ])
 
         # Inputs with tags
         inputs = prob.model.list_inputs(out_stream=None, tags="tag1")
-        self.assertEqual(sorted(inputs.items()), [
+        self.assertEqual(sorted(inputs), [
             ('length', {'value': [1.]}),
         ])
 
         # Inputs with multiple tags
         inputs = prob.model.list_inputs(out_stream=None, tags=["tag1", "tag3"])
-        self.assertEqual(sorted(inputs.items()), [
+        self.assertEqual(sorted(inputs), [
             ('length', {'value': [1.]}),
         ])
         inputs = prob.model.list_inputs(out_stream=None, tags=["tag1", "tag2"])
-        self.assertEqual(sorted(inputs.items()), [
+        self.assertEqual(sorted(inputs), [
             ('length', {'value': [1.]}),
             ('width', {'value': [1.]}),
         ])
 
         # Inputs with tag that does not match
         inputs = prob.model.list_inputs(out_stream=None, tags="tag3")
-        self.assertEqual(sorted(inputs.items()), [])
+        self.assertEqual(sorted(inputs), [])
 
         # Outputs no tags
         outputs = prob.model.list_outputs(out_stream=None)
-        self.assertEqual(sorted(outputs.items()), [
+        self.assertEqual(sorted(outputs), [
             ('area', {'value': [1.]}),
         ])
 
         # Outputs with tags
         outputs = prob.model.list_outputs(out_stream=None, tags="tag1")
-        self.assertEqual(sorted(outputs.items()), [
+        self.assertEqual(sorted(outputs), [
             ('area', {'value': [1.]}),
         ])
 
         # Outputs with multiple tags
         outputs = prob.model.list_outputs(out_stream=None, tags=["tag1", "tag3"])
-        self.assertEqual(sorted(outputs.items()), [
+        self.assertEqual(sorted(outputs), [
             ('area', {'value': [1.]}),
         ])
 
         # Outputs with tag that does not match
         outputs = prob.model.list_outputs(out_stream=None, tags="tag3")
-        self.assertEqual(sorted(outputs.items()), [])
+        self.assertEqual(sorted(outputs), [])
 
     def test_feature_simple_var_tags(self):
         from openmdao.api import Problem, ExplicitComponent
@@ -833,49 +818,49 @@
 
         # Inputs no tags
         inputs = prob.model.list_inputs(values=False, out_stream=None)
-        self.assertEqual(sorted(inputs.items()), [
+        self.assertEqual(sorted(inputs), [
             ('length', {}),
             ('width', {}),
         ])
 
         # Inputs with tags
         inputs = prob.model.list_inputs(values=False, out_stream=None, tags="tag1")
-        self.assertEqual(sorted(inputs.items()), [
+        self.assertEqual(sorted(inputs), [
             ('length', {}),
         ])
 
         # Inputs with multiple tags
         inputs = prob.model.list_inputs(values=False, out_stream=None, tags=["tag1", "tag2"])
-        self.assertEqual(sorted(inputs.items()), [
+        self.assertEqual(sorted(inputs), [
             ('length', {}),
             ('width', {}),
         ])
 
         # Inputs with tag that does not match
         inputs = prob.model.list_inputs(values=False, out_stream=None, tags="tag3")
-        self.assertEqual(sorted(inputs.items()), [])
+        self.assertEqual(sorted(inputs), [])
 
         # Outputs no tags
         outputs = prob.model.list_outputs(values=False, out_stream=None)
-        self.assertEqual(sorted(outputs.items()), [
+        self.assertEqual(sorted(outputs), [
             ('area', {}),
         ])
 
         # Outputs with tags
         outputs = prob.model.list_outputs(values=False, out_stream=None, tags="tag1")
-        self.assertEqual(sorted(outputs.items()), [
+        self.assertEqual(sorted(outputs), [
             ('area', {}),
         ])
 
         # Outputs with multiple tags
         outputs = prob.model.list_outputs(values=False, out_stream=None, tags=["tag1", "tag3"])
-        self.assertEqual(sorted(outputs.items()), [
+        self.assertEqual(sorted(outputs), [
             ('area', {}),
         ])
 
         # Outputs with tag that does not match
         outputs = prob.model.list_outputs(values=False, out_stream=None, tags="tag3")
-        self.assertEqual(sorted(outputs.items()), [])
+        self.assertEqual(sorted(outputs), [])
 
     def test_compute_inputs_read_only(self):
         class BadComp(TestExplCompSimple):
