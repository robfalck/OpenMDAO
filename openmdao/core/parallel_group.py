--- conflicted
+++ resolved
@@ -67,7 +67,6 @@
         else:
             yield from super()._ordered_comp_name_iter()
 
-<<<<<<< HEAD
     def _check_order(self, reorder=True, recurse=True, out_of_order=None):
         """
         Check if auto ordering is needed and if so, set the order appropriately.
@@ -99,7 +98,7 @@
                 s._check_order(reorder, recurse, out_of_order)
 
         return out_of_order
-=======
+
     def _declared_partials_iter(self):
         """
         Iterate over all declared partials.
@@ -147,5 +146,4 @@
                         missing[sysname] = mset
                         seen.add(sysname)
         else:
-            super()._get_missing_partials(missing)
->>>>>>> b02cb344
+            super()._get_missing_partials(missing)