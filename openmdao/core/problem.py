--- conflicted
+++ resolved
@@ -690,29 +690,13 @@
 
         # Convert of and wrt names from promoted to unpromoted
         # (which is absolute path since we're at the top)
-<<<<<<< HEAD
-        if global_names:
-            oldwrt, oldof = wrt, of
-        else:
-            oldof = of
+        oldwrt, oldof = wrt, of
+        if not global_names:
             of = [model._var_allprocs_prom2abs_list['output'][name][0]
                   for name in oldof]
 
-            oldwrt = wrt
             wrt = [model._var_allprocs_prom2abs_list['output'][name][0]
                    for name in oldwrt]
-=======
-        oldwrt, oldof = wrt, of
-        if not global_names:
-            of = []
-            for names in oldof:
-                of.append(tuple(model._var_allprocs_prom2abs_list['output'][name][0]
-                                for name in names))
-            wrt = []
-            for names in oldwrt:
-                wrt.append(tuple(model._var_allprocs_prom2abs_list['output'][name][0]
-                                 for name in names))
->>>>>>> bd36a412
 
         if fwd:
             input_list, output_list = wrt, of
