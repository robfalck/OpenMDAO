"""Define the Problem class and a FakeComm class for non-MPI users."""

from __future__ import division
from collections import OrderedDict, defaultdict, namedtuple
import sys

from six import string_types, iteritems, iterkeys
from six.moves import range
from itertools import product

import numpy as np
import scipy.sparse as sparse

from openmdao.approximation_schemes.finite_difference import FiniteDifference, DEFAULT_FD_OPTIONS
from openmdao.components.deprecated_component import Component as DepComponent
from openmdao.core.component import Component
from openmdao.core.driver import Driver
from openmdao.core.explicitcomponent import ExplicitComponent
from openmdao.core.group import Group
from openmdao.core.indepvarcomp import IndepVarComp
from openmdao.error_checking.check_config import check_config

from openmdao.utils.general_utils import warn_deprecation
from openmdao.utils.mpi import MPI, FakeComm
from openmdao.vectors.default_vector import DefaultVector
try:
    from openmdao.vectors.petsc_vector import PETScVector
except ImportError:
    PETScVector = None

from openmdao.utils.name_maps import rel_key2abs_key, rel_name2abs_name

ErrorTuple = namedtuple('ErrorTuple', ['forward', 'reverse', 'forward_reverse'])
MagnitudeTuple = namedtuple('MagnitudeTuple', ['forward', 'reverse', 'fd'])


class Problem(object):
    """
    Top-level container for the systems and drivers.

    Attributes
    ----------
    model : <System>
        Pointer to the top-level <System> object (root node in the tree).
    comm : MPI.Comm or <FakeComm>
        The global communicator.
    driver : <Driver>
        Slot for the driver. The default driver is `Driver`, which just runs
        the model once.
    _mode : 'fwd' or 'rev'
        Derivatives calculation mode, 'fwd' for forward, and 'rev' for
        reverse (adjoint).
    _use_ref_vector : bool
        If True, allocate vectors to store ref. values.
    _solver_print_cache : list
        Allows solver iprints to be set to requested values after setup calls.
    """

    def __init__(self, model=None, comm=None, use_ref_vector=True, root=None):
        """
        Initialize attributes.

        Parameters
        ----------
        model : <System> or None
            Pointer to the top-level <System> object (root node in the tree).
        comm : MPI.Comm or <FakeComm> or None
            The global communicator.
        use_ref_vector : bool
            If True, allocate vectors to store ref. values.
        root : <System> or None
            Deprecated kwarg for `model`.
        """
        if comm is None:
            try:
                from mpi4py import MPI
                comm = MPI.COMM_WORLD
            except ImportError:
                comm = FakeComm()

        if root is not None:
            if model is not None:
                raise ValueError("cannot specify both `root` and `model`. `root` has been "
                                 "deprecated, please use model")

            warn_deprecation("The 'root' argument provides backwards compatibility "
                             "with OpenMDAO <= 1.x ; use 'model' instead.")

            model = root

        if model is None:
            model = Group()

        self.model = model
        self.comm = comm
        self.driver = Driver()

        self._use_ref_vector = use_ref_vector
        self._solver_print_cache = []

        self._mode = None  # mode is assigned in setup()

    def __getitem__(self, name):
        """
        Get an output/input variable.

        Parameters
        ----------
        name : str
            Promoted or relative variable name in the root system's namespace.

        Returns
        -------
        float or ndarray
            the requested output/input variable.
        """
        if name in self.model._outputs:
            return self.model._outputs[name]
        elif name in self.model._inputs:
            return self.model._inputs[name]
        else:
            msg = 'Variable name "{}" not found.'
            raise KeyError(msg.format(name))

    def __setitem__(self, name, value):
        """
        Set an output/input variable.

        Parameters
        ----------
        name : str
            Promoted or relative variable name in the root system's namespace.
        value : float or ndarray or list
            value to set this variable to.
        """
        if name in self.model._outputs:
            self.model._outputs[name] = value
        elif name in self.model._inputs:
            self.model._inputs[name] = value
        else:
            msg = 'Variable name "{}" not found.'
            raise KeyError(msg.format(name))

    @property
    def root(self):
        """
        Provide 'root' property for backwards compatibility.

        Returns
        -------
        <Group>
            reference to the 'model' property.
        """
        warn_deprecation("The 'root' property provides backwards compatibility "
                         "with OpenMDAO <= 1.x ; use 'model' instead.")
        return self.model

    @root.setter
    def root(self, model):
        """
        Provide for setting the 'root' property for backwards compatibility.

        Parameters
        ----------
        model : <Group>
            reference to a <Group> to be assigned to the 'model' property.
        """
        warn_deprecation("The 'root' property provides backwards compatibility "
                         "with OpenMDAO <= 1.x ; use 'model' instead.")
        self.model = model

    def run_model(self):
        """
        Run the model by calling the root system's solve_nonlinear.

        Returns
        -------
        boolean
            Failure flag; True if failed to converge, False is successful.
        float
            relative error.
        float
            absolute error.
        """
        if self._mode is None:
            raise RuntimeError("The `setup` method must be called before `run_model`.")

        return self.model.run_solve_nonlinear()

    def run_driver(self):
        """
        Run the driver on the model.

        Returns
        -------
        boolean
            Failure flag; True if failed to converge, False is successful.
        """
        if self._mode is None:
            raise RuntimeError("The `setup` method must be called before `run_driver`.")

        with self.model._scaled_context_all():
            return self.driver.run()

    def run_once(self):
        """
        Backward compatible call for run_model.

        Returns
        -------
        boolean
            Failure flag; True if failed to converge, False is successful.
        float
            relative error.
        float
            absolute error.
        """
        warn_deprecation("The 'run_once' method provides backwards compatibility with "
                         "OpenMDAO <= 1.x ; use 'run_model' instead.")

        return self.run_model()

    def run(self):
        """
        Backward compatible call for run_driver.

        Returns
        -------
        boolean
            Failure flag; True if failed to converge, False is successful.
        """
        warn_deprecation("The 'run' method provides backwards compatibility with "
                         "OpenMDAO <= 1.x ; use 'run_driver' instead.")

        return self.run_driver()

    def setup(self, vector_class=DefaultVector, check=True, logger=None, mode='auto'):
        """
        Set up everything.

        Parameters
        ----------
        vector_class : type
            reference to an actual <Vector> class; not an instance.
        check : boolean
            whether to run error check after setup is complete.
        logger : object
            Object for logging config checks if check is True.
        mode : string
            Derivatives calculation mode, 'fwd' for forward, and 'rev' for
            reverse (adjoint). Default is 'auto', which lets OpenMDAO choose
            the best mode for your problem.

        Returns
        -------
        self : <Problem>
            this enables the user to instantiate and setup in one line.
        """
        model = self.model
        comm = self.comm

        # PETScVector is required for MPI
        if PETScVector and comm.size > 1 and vector_class is not PETScVector:
            msg = ("The `vector_class` argument must be `PETScVector` when "
                   "running in parallel under MPI but '%s' was specified."
                   % vector_class.__name__)
            raise ValueError(msg)

        if mode not in ['fwd', 'rev', 'auto']:
            msg = "Unsupported mode: '%s'" % mode
            raise ValueError(msg)

        if mode == 'auto':
            mode = 'rev'
        self._mode = mode

        model._setup(comm, vector_class, 'full')
        self.driver._setup_driver(self)

        # Now that setup has been called, we can set the iprints.
        for items in self._solver_print_cache:
            self.set_solver_print(level=items[0], depth=items[1], type_=items[2])

        if check and comm.rank == 0:
            check_config(self, logger)

        return self

    def check_partials(self, out_stream=sys.stdout, comps=None, compact_print=False,
                       abs_err_tol=1e-6, rel_err_tol=1e-6, global_options=None,
                       force_dense=True):
        """
        Check partial derivatives comprehensively for all components in your model.

        Parameters
        ----------
        out_stream : file_like
            Where to send human readable output. Default is sys.stdout. Set to None to suppress.
        comps : None or list_like
            List of component names to check the partials of (all others will be skipped). Set to
             None (default) to run all components.
        compact_print : bool
            Set to True to just print the essentials, one line per unknown-param pair.
        abs_err_tol : float
            Threshold value for absolute error.  Errors about this value will have a '*' displayed
            next to them in output, making them easy to search for. Default is 1.0E-6.
        rel_err_tol : float
            Threshold value for relative error.  Errors about this value will have a '*' displayed
            next to them in output, making them easy to search for. Note at times there may be a
            significant relative error due to a minor absolute error.  Default is 1.0E-6.
        global_options : dict
            Dictionary of options that override options specified in ALL components. Only
            'form', 'step', 'step_calc', and 'method' can be specified in this way.
        force_dense : bool
            If True, analytic derivatives will be coerced into arrays.

        Returns
        -------
        dict of dicts of dicts
            First key:
                is the component name;
            Second key:
                is the (output, input) tuple of strings;
            Third key:
                is one of ['rel error', 'abs error', 'magnitude', 'J_fd', 'J_fwd', 'J_rev'];

            For 'rel error', 'abs error', 'magnitude' the value is: A tuple containing norms for
                forward - fd, adjoint - fd, forward - adjoint.
            For 'J_fd', 'J_fwd', 'J_rev' the value is: A numpy array representing the computed
                Jacobian for the three different methods of computation.
        """
        if not global_options:
            global_options = DEFAULT_FD_OPTIONS.copy()
            global_options['method'] = 'fd'

        if global_options['method'] == 'fd':
            scheme = FiniteDifference
        else:
            raise ValueError('Unrecognized method: "{}"'.format(global_options['method']))

        model = self.model

        # TODO: Once we're tracking iteration counts, run the model if it has not been run before.

        all_comps = model.system_iter(typ=Component, include_self=True)
        if comps is None:
            comps = [comp for comp in all_comps]
        else:
            all_comp_names = {c.pathname for c in all_comps}
            requested = set(comps)
            extra = requested.difference(all_comp_names)
            if extra:
                msg = 'The following are not valid comp names: {}'.format(sorted(list(extra)))
                raise ValueError(msg)
            comps = [model.get_subsystem(c_name) for c_name in comps]

        current_mode = self._mode
        self.set_solver_print(level=0)

        # This is a defaultdict of (defaultdict of dicts).
        partials_data = defaultdict(lambda: defaultdict(dict))

        # Caching current point to restore after setups.
        input_cache = model._inputs._clone()
        output_cache = model._outputs._clone()

        # Analytic Jacobians
        for mode in ('fwd', 'rev'):
            model._inputs.set_vec(input_cache)
            model._outputs.set_vec(output_cache)
            # Make sure we're in a valid state
            model.run_apply_nonlinear()
            model.run_linearize()

            jac_key = 'J_' + mode

            for comp in comps:

                # Skip IndepVarComps
                if isinstance(comp, IndepVarComp):
                    continue

                explicit = isinstance(comp, ExplicitComponent)
                deprecated = isinstance(comp, DepComponent)
                matrix_free = comp.matrix_free
                c_name = comp.pathname

                # TODO: Check deprecated deriv_options.

                with comp._unscaled_context():
                    subjacs = comp._jacobian._subjacs
                    if explicit:
                        comp._negate_jac()

                    of_list = list(comp._var_allprocs_prom2abs_list['output'].keys())
                    wrt_list = list(comp._var_allprocs_prom2abs_list['input'].keys())

                    # The only outputs in wrt should be implicit states.
                    if deprecated:
                        wrt_list.extend(comp._state_names)
                    elif not explicit:
                        wrt_list.extend(of_list)

                    # Matrix-free components need to calculate their Jacobian by matrix-vector
                    # product.
                    if matrix_free:

                        dstate = comp._vectors['output']['linear']
                        if mode == 'fwd':
                            dinputs = comp._vectors['input']['linear']
                            doutputs = comp._vectors['residual']['linear']
                            in_list = wrt_list
                            out_list = of_list
                        else:
                            dinputs = comp._vectors['residual']['linear']
                            doutputs = comp._vectors['input']['linear']
                            in_list = of_list
                            out_list = wrt_list

                        for inp in in_list:
                            inp_abs = rel_name2abs_name(comp, inp)

                            try:
                                flat_view = dinputs._views_flat[inp_abs]
                            except KeyError:
                                # Implicit state
                                flat_view = dstate._views_flat[inp_abs]

                            n_in = len(flat_view)
                            for idx in range(n_in):

                                dinputs.set_const(0.0)
                                dstate.set_const(0.0)

                                # TODO - Sort out the minus sign difference.
                                perturb = 1.0 if (deprecated or not explicit) else -1.0

                                # Dictionary access returns a scaler for 1d input, and we
                                # need a vector for clean code, so use _views_flat.
                                flat_view[idx] = perturb

                                # Matrix Vector Product
                                comp._apply_linear(['linear'], mode)

                                for out in out_list:
                                    out_abs = rel_name2abs_name(comp, out)

                                    try:
                                        derivs = doutputs._views_flat[out_abs]
                                    except KeyError:
                                        # Implicit state
                                        derivs = dstate._views_flat[out_abs]

                                    if mode == 'fwd':
                                        key = out, inp
                                        deriv = partials_data[c_name][key]

                                        # Allocate first time
                                        if jac_key not in deriv:
                                            shape = (len(derivs), n_in)
                                            deriv[jac_key] = np.zeros(shape)

                                        deriv[jac_key][:, idx] = derivs

                                    else:
                                        key = inp, out
                                        deriv = partials_data[c_name][key]

                                        # Allocate first time
                                        if jac_key not in deriv:
                                            shape = (n_in, len(derivs))
                                            deriv[jac_key] = np.zeros(shape)

                                        deriv[jac_key][idx, :] = derivs

                    # These components already have a Jacobian with calculated derivatives.
                    else:

                        for rel_key in product(of_list, wrt_list):
                            abs_key = rel_key2abs_key(comp, rel_key)
                            of, wrt = abs_key

                            # No need to calculate partials; they are already stored
                            deriv_value = subjacs.get(abs_key)

                            if deriv_value is None:
                                # Missing derivatives are assumed 0.
                                try:
                                    in_size = np.prod(comp._var_abs2meta['input'][wrt]['shape'])
                                except KeyError:
                                    in_size = np.prod(comp._var_abs2meta['output'][wrt]['shape'])

                                out_size = np.prod(comp._var_abs2meta['output'][of]['shape'])
                                deriv_value = np.zeros((out_size, in_size))

                            if force_dense:
                                if isinstance(deriv_value, list):
                                    try:
                                        in_size = np.prod(
                                            comp._var_abs2meta['input'][wrt]['shape'])
                                    except KeyError:
                                        in_size = np.prod(
                                            comp._var_abs2meta['output'][wrt]['shape'])
                                    out_size = np.prod(comp._var_abs2meta['output'][of]['shape'])
                                    tmp_value = np.zeros((out_size, in_size))
                                    jac_val, jac_i, jac_j = deriv_value
                                    # if a scalar value is provided (in declare_partials),
                                    # expand to the correct size array value for zipping
                                    if jac_val.size == 1:
                                        jac_val = jac_val * np.ones(jac_i.size)
                                    for i, j, val in zip(jac_i, jac_j, jac_val):
                                        tmp_value[i, j] += val
                                    deriv_value = tmp_value

                                elif sparse.issparse(deriv_value):
                                    deriv_value = deriv_value.todense()

                            partials_data[c_name][rel_key][jac_key] = deriv_value.copy()

                    if explicit:
                        comp._negate_jac()

        model._inputs.set_vec(input_cache)
        model._outputs.set_vec(output_cache)
        model.run_apply_nonlinear()

        # Finite Difference (or TODO: Complex Step) to calculate Jacobian
        jac_key = 'J_fd'
        for comp in comps:

            c_name = comp.pathname

            # Skip IndepVarComps
            if isinstance(comp, IndepVarComp):
                continue

            subjac_info = comp._subjacs_info
            explicit = isinstance(comp, ExplicitComponent)
            deprecated = isinstance(comp, DepComponent)
            approximation = scheme()

            of = list(comp._var_allprocs_prom2abs_list['output'].keys())
            wrt = list(comp._var_allprocs_prom2abs_list['input'].keys())

            # The only outputs in wrt should be implicit states.
            if deprecated:
                wrt.extend(comp._state_names)
            elif not explicit:
                wrt.extend(of)

            for rel_key in product(of, wrt):
                abs_key = rel_key2abs_key(comp, rel_key)
                approximation.add_approximation(abs_key, global_options)

            approx_jac = {}
            approximation._init_approximations()

            # Peform the FD here.
            approximation.compute_approximations(comp, jac=approx_jac)

            for rel_key, partial in iteritems(approx_jac):
                abs_key = rel_key2abs_key(comp, rel_key)
                # Since all partials for outputs for explicit comps are declared, assume anything
                # missing is an input deriv.
                if explicit and abs_key[1] in comp._var_abs_names['input']:
                    partials_data[c_name][rel_key][jac_key] = -partial
                else:
                    partials_data[c_name][rel_key][jac_key] = partial

        # Conversion of defaultdict to dicts
        partials_data = {comp_name: dict(outer) for comp_name, outer in iteritems(partials_data)}

        _assemble_derivative_data(partials_data, rel_err_tol, abs_err_tol, out_stream,
                                  compact_print, comps, global_options)

        return partials_data

    def compute_total_derivs(self, of=None, wrt=None, return_format='flat_dict'):
        """
        Compute derivatives of desired quantities with respect to desired inputs.

        Parameters
        ----------
        of : list of variable name strings or None
            Variables whose derivatives will be computed. Default is None, which
            uses the driver's objectives and constraints.
        wrt : list of variable name strings or None
            Variables with respect to which the derivatives will be computed.
            Default is None, which uses the driver's desvars.
        return_format : string
            Format to return the derivatives. Default is a 'flat_dict', which
            returns them in a dictionary whose keys are tuples of form (of, wrt).

        Returns
        -------
        derivs : object
            Derivatives in form requested by 'return_format'.
        """
        with self.model._scaled_context_all():
            totals = self._compute_total_derivs(of=of, wrt=wrt, return_format=return_format,
                                                global_names=False)

        return totals

    def _compute_total_derivs(self, of=None, wrt=None, return_format='flat_dict',
                              global_names=True):
        """
        Compute derivatives of desired quantities with respect to desired inputs.

        Parameters
        ----------
        of : list of variable name strings or None
            Variables whose derivatives will be computed. Default is None, which
            uses the driver's objectives and constraints.
        wrt : list of variable name strings or None
            Variables with respect to which the derivatives will be computed.
            Default is None, which uses the driver's desvars.
        return_format : string
            Format to return the derivatives. Default is a 'flat_dict', which
            returns them in a dictionary whose keys are tuples of form (of, wrt).
        global_names : bool
            Set to True when passing in global names to skip some translation steps.

        Returns
        -------
        derivs : object
            Derivatives in form requested by 'return_format'.
        """
        model = self.model
        mode = self._mode
        vec_dinput = model._vectors['input']
        vec_doutput = model._vectors['output']
        vec_dresid = model._vectors['residual']
        fwd = mode == 'fwd'
        nproc = self.comm.size
        iproc = model.comm.rank

        # TODO - Pull 'of' and 'wrt' from driver if unspecified.
        if wrt is None:
            raise NotImplementedError("Need to specify 'wrt' for now.")
        if of is None:
            raise NotImplementedError("Need to specify 'of' for now.")

        # A number of features will need to be supported here as development
        # goes forward.
        # -------------------------------------------------------------------
        # TODO: Support parallel adjoint and parallel forward derivatives
        #       Aside: how are they specified, and do we have to pick up any
        #       that are missed?
        # TODO: Handle driver scaling.
        # TODO: Support for any other return_format we need.
        # TODO: Support constraint sparsity (i.e., skip in/out that are not
        #       relevant for this constraint) (desvars too?)
        # TODO: Don't calculate for inactive constraints
        # TODO: Support full-model FD. Don't know how this'll work, but we
        #       used to need a separate function for that.
        # -------------------------------------------------------------------

        # Prepare model for calculation by cleaning out the derivatives
        # vectors.
        for subname in vec_dinput:

            # TODO: Do all three deriv vectors have the same keys?

            # Skip nonlinear because we don't need to mess with it?
            if subname == 'nonlinear':
                continue

            vec_dinput[subname].set_const(0.0)
            vec_doutput[subname].set_const(0.0)
            vec_dresid[subname].set_const(0.0)

        # Linearize Model
        model._linearize()

        # Create data structures (and possibly allocate space) for the total
        # derivatives that we will return.
        totals = OrderedDict()
        if return_format == 'flat_dict':
            for okey in of:
                for ikey in wrt:
                    totals[(okey, ikey)] = None

        elif return_format == 'dict':
            for okey in of:
                totals[okey] = OrderedDict()
                for ikey in wrt:
                    totals[okey][ikey] = None

        else:
            msg = "Unsupported return format '%s." % return_format
            raise NotImplementedError(msg)

        # Convert of and wrt names from promoted to unpromoted
        # (which is absolute path since we're at the top)
        oldwrt, oldof = wrt, of
        if not global_names:
            of = [model._var_allprocs_prom2abs_list['output'][name][0]
                  for name in oldof]

            wrt = [model._var_allprocs_prom2abs_list['output'][name][0]
                   for name in oldwrt]

        if fwd:
            input_list, output_list = wrt, of
            old_input_list, old_output_list = oldwrt, oldof
            input_vec, output_vec = vec_dresid, vec_doutput
            input_vois = self.driver._designvars
            output_vois = self.driver._responses
        else:  # rev
            input_list, output_list = of, wrt
            old_input_list, old_output_list = oldof, oldwrt
            input_vec, output_vec = vec_doutput, vec_dresid
            input_vois = self.driver._responses
            output_vois = self.driver._designvars

        voi_lists = defaultdict(list)
        v2rhs_group = {}
        for i, name in enumerate(input_list):
            if name in input_vois:
                grp = input_vois[name]['rhs_group']
            else:
                grp = None
            if grp is None:
                if name in voi_lists:
                    raise RuntimeError("Variable name '%s' matches an rhs_group name." %
                                       name)
                voi_lists[name].append((name, old_input_list[i]))
                v2rhs_group[name] = 'linear'
            else:
                voi_lists[grp].append((name, old_input_list[i]))
                v2rhs_group[name] = grp

        for rhs_name, vois in iteritems(voi_lists):

            # If Forward mode, solve linear system for each 'wrt'
            # If Adjoint mode, solve linear system for each 'of'
            for input_name, old_input_name in vois:
                vecname = v2rhs_group[input_name]
                dinputs = input_vec[vecname]
                doutputs = output_vec[vecname]

                # Dictionary access returns a scaler for 1d input, and we
                # need a vector for clean code, so use _views_flat.
                flat_view = dinputs._views_flat[input_name]
                in_var_idx = model._var_allprocs_abs2idx['output'][input_name]
                in_var_meta = model._var_allprocs_abs2meta['output'][input_name]
                start = np.sum(model._var_sizes['output'][:iproc, in_var_idx])
                end = np.sum(model._var_sizes['output'][:iproc + 1, in_var_idx])

                in_idxs = None
                if input_name in input_vois:
                    in_voi_meta = input_vois[input_name]
                    if 'indices' in in_voi_meta:
                        in_idxs = in_voi_meta['indices']

                distrib = in_var_meta['distributed']
                if in_idxs is not None:
                    irange = in_idxs
                    loc_size = len(in_idxs)
                else:
                    irange = range(in_var_meta['global_size'])
                    loc_size = end - start

                dup = not distrib

                loc_idx = -1
                for idx in irange:

                    # Maybe we don't need to clean up so much at the beginning,
                    # since we clean this every time.
                    dinputs.set_const(0.0)

                    # the 'store' flag is here so that we properly initialize
                    # totals to zeros instead of None in those cases when none
                    # of the specified indices are within the range of interest
                    # for this proc.
                    if idx < 0:
                        idx += end
                    if start <= idx < end:
                        flat_view[idx - start] = 1.0
                        store = True
                    else:
                        store = dup

                    if store:
                        loc_idx += 1

                    model._solve_linear([vecname], mode)

                    # Pull out the answers and pack into our data structure.
<<<<<<< HEAD
                    for ocount, output_name in enumerate(output_list):
                        out_var_idx = model._var_allprocs_abs2idx['output'][output_name]
                        deriv_val = doutputs._views_flat[output_name]
                        out_idxs = None
                        if output_name in output_vois:
                            out_voi_meta = output_vois[output_name]
                            if 'indices' in out_voi_meta:
                                out_idxs = out_voi_meta['indices']

                        if out_idxs is not None:
                            deriv_val = deriv_val[out_idxs]
                        len_val = len(deriv_val)

                        if dup and nproc > 1:
                            self.comm.Bcast(deriv_val, root=np.min(np.nonzero(
                                model._var_sizes['output'][:, out_var_idx])[0][0]))

                        if return_format == 'flat_dict':
                            if fwd:
                                key = (old_output_list[ocount], old_input_name)

                                if totals[key] is None:
                                    totals[key] = np.zeros((len_val, loc_size))
                                if store:
                                    totals[key][:, loc_idx] = deriv_val
=======
                    for ocount, output_names in enumerate(output_list):
                        for oname_count, output_name in enumerate(output_names):
                            out_var_idx = model._var_allprocs_abs2idx['output'][output_name]
                            deriv_val = doutputs._views_flat[output_name]
                            print("deriv_val:", deriv_val)
                            print("dup:", dup)
                            out_idxs = None
                            if output_name in output_vois:
                                out_voi_meta = output_vois[output_name]
                                if 'indices' in out_voi_meta:
                                    out_idxs = out_voi_meta['indices']

                            if out_idxs is not None:
                                deriv_val = deriv_val[out_idxs]
                            len_val = len(deriv_val)

                            if dup and nproc > 1:
                                self.comm.Bcast(deriv_val, root=np.min(np.nonzero(
                                    model._var_sizes['output'][:, out_var_idx])[0][0]))

                            if return_format == 'flat_dict':
                                if fwd:
                                    key = (old_output_list[ocount][oname_count],
                                           old_input_list[icount][iname_count])

                                    if totals[key] is None:
                                        totals[key] = np.zeros((len_val, loc_size))
                                    if store:
                                        totals[key][:, loc_idx] = deriv_val

                                else:
                                    key = (old_input_list[icount][iname_count],
                                           old_output_list[ocount][oname_count])

                                    if totals[key] is None:
                                        totals[key] = np.zeros((loc_size, len_val))
                                    if store:
                                        totals[key][loc_idx, :] = deriv_val

                            elif return_format == 'dict':
                                if fwd:
                                    okey = old_output_list[ocount][oname_count]
                                    ikey = old_input_list[icount][iname_count]

                                    if totals[okey][ikey] is None:
                                        totals[okey][ikey] = np.zeros((len_val, loc_size))
                                    if store:
                                        totals[okey][ikey][:, loc_idx] = deriv_val

                                else:
                                    okey = old_input_list[icount][iname_count]
                                    ikey = old_output_list[ocount][oname_count]

                                    if totals[okey][ikey] is None:
                                        totals[okey][ikey] = np.zeros((loc_size, len_val))
                                    if store:
                                        totals[okey][ikey][loc_idx, :] = deriv_val
>>>>>>> 9f598c5a

                            else:
                                key = (old_input_name, old_output_list[ocount])

                                if totals[key] is None:
                                    totals[key] = np.zeros((loc_size, len_val))
                                if store:
                                    totals[key][loc_idx, :] = deriv_val

                        elif return_format == 'dict':
                            if fwd:
                                okey = old_output_list[ocount]

                                if totals[okey][old_input_name] is None:
                                    totals[okey][old_input_name] = np.zeros((len_val, loc_size))
                                if store:
                                    totals[okey][old_input_name][:, loc_idx] = deriv_val

                            else:
                                ikey = old_output_list[ocount]

                                if totals[old_input_name][ikey] is None:
                                    totals[old_input_name][ikey] = np.zeros((loc_size, len_val))
                                if store:
                                    totals[old_input_name][ikey][loc_idx, :] = deriv_val

                        else:
                            raise RuntimeError("unsupported return format")

        return totals

    def set_solver_print(self, level=2, depth=1e99, type_='all'):
        """
        Control printing for solvers and subsolvers in the model.

        Parameters
        ----------
        level : int
            iprint level. Set to 2 to print residuals each iteration; set to 1
            to print just the iteration totals; set to 0 to disable all printing
            except for failures, and set to -1 to disable all printing including failures.
        depth : int
            How deep to recurse. For example, you can set this to 0 if you only want
            to print the top level linear and nonlinear solver messages. Default
            prints everything.
        type_ : str
            Type of solver to set: 'LN' for linear, 'NL' for nonlinear, or 'all' for all.
        """
        if (level, depth, type_) not in self._solver_print_cache:
            self._solver_print_cache.append((level, depth, type_))

        self.model._set_solver_print(level=level, depth=depth, type_=type_)


def _assemble_derivative_data(derivative_data, rel_error_tol, abs_error_tol, out_stream,
                              compact_print, system_list, global_options):
    """
    Compute the relative and absolute errors in the given derivatives and print to `out_stream`.

    Parameters
    ----------
    derivative_data : dict
        Dictionary containing derivative information keyed by system name.
    rel_error_tol : float
        Relative error tolerance.
    abs_error_tol : float
        Absolute error tolerance.
    out_stream : File-like
        File-like stream (or None) to which results are written.
    compact_print : bool
        If results should be printed verbosely or in a table.
    system_list : Iterable
        The systems (in the proper order) that were checked.0
    global_options : dict
        Dictionary containing the options for the approximation.
    """
    fd_desc = "{}:{}".format(global_options['method'],
                             global_options['form'])
    if compact_print:
        check_desc = "    (Check Type: {})".format(fd_desc)
        deriv_line = "{0} wrt {1} | {2:.4e} | {3:.4e} | {4:.4e} | {5:.4e} | {6:.4e} | {7:.4e}"\
                     " | {8:.4e} | {9:.4e} | {10:.4e}\n"
    else:
        check_desc = ""

    for system in system_list:
        # No need to see derivatives of IndepVarComps
        if isinstance(system, IndepVarComp):
            continue

        sys_name = system.pathname
        explicit = False

        # Match header to appropriate type.
        if isinstance(system, Component):
            sys_type = 'Component'
            explicit = isinstance(system, ExplicitComponent)
        elif isinstance(system, Group):
            sys_type = 'Group'
        else:
            sys_type = type(system).__name__

        derivatives = derivative_data[sys_name]

        if out_stream:
            out_stream.write('-' * (len(sys_name) + 15) + '\n')
            out_stream.write("{}: '{}'{}\n".format(sys_type, sys_name, check_desc))
            out_stream.write('-' * (len(sys_name) + 15) + '\n')

            if compact_print:
                # Error Header
                header = "{0} wrt {1} | {2} | {3} | {4} | {5} | {6} | {7} | {8} | {9} | {10}\n"\
                    .format(
                        _pad_name('<output>', 13, True),
                        _pad_name('<variable>', 13, True),
                        _pad_name('fwd mag.'),
                        _pad_name('rev mag.'),
                        _pad_name('check mag.'),
                        _pad_name('a(fwd-chk)'),
                        _pad_name('a(rev-chk)'),
                        _pad_name('a(fwd-rev)'),
                        _pad_name('r(fwd-chk)'),
                        _pad_name('r(rev-chk)'),
                        _pad_name('r(fwd-rev)')
                    )
                out_stream.write(header)
                out_stream.write('-' * len(header) + '\n')

        # Sorted keys ensures deterministic ordering
        sorted_keys = sorted(iterkeys(derivatives))

        for of, wrt in sorted_keys:
            derivative_info = derivatives[of, wrt]
            forward = derivative_info['J_fwd']
            reverse = derivative_info['J_rev']
            fd = derivative_info['J_fd']

            fwd_error = np.linalg.norm(forward - fd)
            rev_error = np.linalg.norm(reverse - fd)
            fwd_rev_error = np.linalg.norm(forward - reverse)

            fwd_norm = np.linalg.norm(forward)
            rev_norm = np.linalg.norm(reverse)
            fd_norm = np.linalg.norm(fd)

            derivative_info['abs error'] = abs_err = ErrorTuple(fwd_error, rev_error, fwd_rev_error)
            derivative_info['magnitude'] = magnitude = MagnitudeTuple(fwd_norm, rev_norm, fd_norm)

            if fd_norm == 0.:
                nan = float('nan')
                derivative_info['rel error'] = rel_err = ErrorTuple(nan, nan, nan)
            else:
                derivative_info['rel error'] = rel_err = ErrorTuple(fwd_error / fd_norm,
                                                                    rev_error / fd_norm,
                                                                    fwd_rev_error / fd_norm)

            if out_stream:
                if compact_print:
                    out_stream.write(deriv_line.format(
                        _pad_name(of, 13, True),
                        _pad_name(wrt, 13, True),
                        magnitude.forward,
                        magnitude.reverse,
                        magnitude.fd,
                        abs_err.forward,
                        abs_err.reverse,
                        abs_err.forward_reverse,
                        rel_err.forward,
                        rel_err.reverse,
                        rel_err.forward_reverse,
                    ))
                else:
                    # Magnitudes
                    out_stream.write("  {}: '{}' wrt '{}'\n\n".format(sys_name, of, wrt))
                    out_stream.write('    Forward Magnitude : {:.6e}\n'.format(magnitude.forward))
                    out_stream.write('    Reverse Magnitude : {:.6e}\n'.format(magnitude.reverse))
                    out_stream.write('         Fd Magnitude : {:.6e} ({})\n\n'.format(magnitude.fd,
                                                                                      fd_desc))
                    # Absolute Errors
                    error_descs = ('(Jfor  - Jfd) ', '(Jrev  - Jfd) ', '(Jfor  - Jrev)')
                    for error, desc in zip(abs_err, error_descs):
                        error_str = _format_error(error, abs_error_tol)
                        out_stream.write('    Absolute Error {}: {}\n'.format(desc, error_str))
                    out_stream.write('\n')

                    # Relative Errors
                    for error, desc in zip(rel_err, error_descs):
                        error_str = _format_error(error, rel_error_tol)
                        out_stream.write('    Relative Error {}: {}\n'.format(desc, error_str))
                    out_stream.write('\n')

                    # Raw Derivatives
                    out_stream.write('    Raw Forward Derivative (Jfor)\n\n')
                    out_stream.write(str(forward))
                    out_stream.write('\n\n')

                    out_stream.write('    Raw Reverse Derivative (Jfor)\n\n')
                    out_stream.write(str(reverse))
                    out_stream.write('\n\n')

                    out_stream.write('    Raw FD Derivative (Jfd)\n\n')
                    out_stream.write(str(fd))
                    out_stream.write('\n\n')

                    out_stream.write(' -' * 30 + '\n')


def _pad_name(name, pad_num=10, quotes=False):
    """
    Pad a string so that they all line up when stacked.

    Parameters
    ----------
    name : str
        The string to pad.
    pad_num : int
        The number of total spaces the string should take up.
    quotes : bool
        If name should be quoted.

    Returns
    -------
    str
        Padded string
    """
    l_name = len(name)
    if l_name < pad_num:
        pad = pad_num - l_name
        if quotes:
            pad_str = "'{name}'{sep:<{pad}}"
        else:
            pad_str = "{name}{sep:<{pad}}"
        pad_name = pad_str.format(name=name, sep='', pad=pad)
        return pad_name
    else:
        return '{0}'.format(name)


def _format_error(error, tol):
    """
    Format the error, flagging if necessary.

    Parameters
    ----------
    error : float
        The absolute or relative error.
    tol : float
        Tolerance above which errors are flagged

    Returns
    -------
    str
        Formatted and possibly flagged error.
    """
    if np.isnan(error) or error < tol:
        return '{:.6e}'.format(error)
    return '{:.6e} *'.format(error)<|MERGE_RESOLUTION|>--- conflicted
+++ resolved
@@ -789,7 +789,6 @@
                     model._solve_linear([vecname], mode)
 
                     # Pull out the answers and pack into our data structure.
-<<<<<<< HEAD
                     for ocount, output_name in enumerate(output_list):
                         out_var_idx = model._var_allprocs_abs2idx['output'][output_name]
                         deriv_val = doutputs._views_flat[output_name]
@@ -815,65 +814,6 @@
                                     totals[key] = np.zeros((len_val, loc_size))
                                 if store:
                                     totals[key][:, loc_idx] = deriv_val
-=======
-                    for ocount, output_names in enumerate(output_list):
-                        for oname_count, output_name in enumerate(output_names):
-                            out_var_idx = model._var_allprocs_abs2idx['output'][output_name]
-                            deriv_val = doutputs._views_flat[output_name]
-                            print("deriv_val:", deriv_val)
-                            print("dup:", dup)
-                            out_idxs = None
-                            if output_name in output_vois:
-                                out_voi_meta = output_vois[output_name]
-                                if 'indices' in out_voi_meta:
-                                    out_idxs = out_voi_meta['indices']
-
-                            if out_idxs is not None:
-                                deriv_val = deriv_val[out_idxs]
-                            len_val = len(deriv_val)
-
-                            if dup and nproc > 1:
-                                self.comm.Bcast(deriv_val, root=np.min(np.nonzero(
-                                    model._var_sizes['output'][:, out_var_idx])[0][0]))
-
-                            if return_format == 'flat_dict':
-                                if fwd:
-                                    key = (old_output_list[ocount][oname_count],
-                                           old_input_list[icount][iname_count])
-
-                                    if totals[key] is None:
-                                        totals[key] = np.zeros((len_val, loc_size))
-                                    if store:
-                                        totals[key][:, loc_idx] = deriv_val
-
-                                else:
-                                    key = (old_input_list[icount][iname_count],
-                                           old_output_list[ocount][oname_count])
-
-                                    if totals[key] is None:
-                                        totals[key] = np.zeros((loc_size, len_val))
-                                    if store:
-                                        totals[key][loc_idx, :] = deriv_val
-
-                            elif return_format == 'dict':
-                                if fwd:
-                                    okey = old_output_list[ocount][oname_count]
-                                    ikey = old_input_list[icount][iname_count]
-
-                                    if totals[okey][ikey] is None:
-                                        totals[okey][ikey] = np.zeros((len_val, loc_size))
-                                    if store:
-                                        totals[okey][ikey][:, loc_idx] = deriv_val
-
-                                else:
-                                    okey = old_input_list[icount][iname_count]
-                                    ikey = old_output_list[ocount][oname_count]
-
-                                    if totals[okey][ikey] is None:
-                                        totals[okey][ikey] = np.zeros((loc_size, len_val))
-                                    if store:
-                                        totals[okey][ikey][loc_idx, :] = deriv_val
->>>>>>> 9f598c5a
 
                             else:
                                 key = (old_input_name, old_output_list[ocount])
