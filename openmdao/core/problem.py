--- conflicted
+++ resolved
@@ -48,15 +48,8 @@
 from openmdao.utils.class_util import overrides_method
 from openmdao.utils.reports_system import get_reports_to_activate, activate_reports, \
     clear_reports, _load_report_plugins
-<<<<<<< HEAD
-from openmdao.utils.general_utils import pad_name, \
-    _find_dict_meta, env_truthy, add_border, match_includes_excludes, \
-    ProblemMetaclass
-=======
-from openmdao.utils.general_utils import pad_name, LocalRangeIterable, \
-    _find_dict_meta, env_truthy, add_border, match_includes_excludes, inconsistent_across_procs, \
-    ProblemMetaclass, is_undefined
->>>>>>> d32fb8c9
+from openmdao.utils.general_utils import pad_name, _find_dict_meta, env_truthy, add_border, \
+    match_includes_excludes, ProblemMetaclass, is_undefined
 from openmdao.utils.om_warnings import issue_warning, DerivativesWarning, warn_deprecation, \
     OMInvalidCheckDerivativesOptionsWarning
 import openmdao.utils.coloring as coloring_mod
