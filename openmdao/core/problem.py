--- conflicted
+++ resolved
@@ -55,11 +55,7 @@
 from openmdao.utils.om_warnings import issue_warning, DerivativesWarning, warn_deprecation, \
     OMInvalidCheckDerivativesOptionsWarning
 import openmdao.utils.coloring as coloring_mod
-<<<<<<< HEAD
-from openmdao.utils.file_utils import _get_outputs_dir, text2html
-=======
-from openmdao.utils.file_utils import _get_outputs_dir, get_work_dir
->>>>>>> 17a29496
+from openmdao.utils.file_utils import _get_outputs_dir, text2html, get_work_dir
 from openmdao.visualization.tables.table_builder import generate_table
 
 try:
@@ -2475,7 +2471,6 @@
         if checks is None:
             return
 
-<<<<<<< HEAD
         reports_dir_exists = os.path.isdir(self.get_reports_dir())
         check_file_path = None
         if logger is None:
@@ -2486,8 +2481,6 @@
                     check_file_path = out_file
             logger = get_logger('check_config', out_file=check_file_path, use_format=True)
 
-=======
->>>>>>> 17a29496
         if checks == 'all':
             checks = sorted(_all_non_redundant_checks)
 
