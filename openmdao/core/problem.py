--- conflicted
+++ resolved
@@ -895,11 +895,7 @@
             lkind, rkind = 'residual', 'output'
 
         if linearize:
-<<<<<<< HEAD
-            self.model._linearize(None)
-=======
             self.model.run_linearize()
->>>>>>> 3bc102a4
 
         resolver = self.model._resolver
         rvec = self.model._vectors[rkind]['linear']
