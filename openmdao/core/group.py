"""Define the Group class."""
import sys
from collections import Counter, defaultdict
from collections.abc import Iterable

from itertools import product, chain
from numbers import Number
import inspect
from difflib import get_close_matches

import numpy as np
import networkx as nx

from openmdao.core.configinfo import _ConfigInfo
from openmdao.core.system import System, collect_errors
from openmdao.core.component import Component, _DictValues
from openmdao.core.constants import _UNDEFINED, INT_DTYPE, _SetupStatus
from openmdao.vectors.vector import _full_slice
from openmdao.proc_allocators.default_allocator import DefaultAllocator, ProcAllocationError
from openmdao.jacobians.jacobian import SUBJAC_META_DEFAULTS
from openmdao.jacobians.dictionary_jacobian import DictionaryJacobian
from openmdao.recorders.recording_iteration_stack import Recording
from openmdao.solvers.nonlinear.nonlinear_runonce import NonlinearRunOnce
from openmdao.solvers.linear.linear_runonce import LinearRunOnce
from openmdao.solvers.linear.direct import DirectSolver
from openmdao.utils.array_utils import array_connection_compatible, _flatten_src_indices, \
    shape_to_len, ValueRepeater
from openmdao.utils.general_utils import common_subpath, all_ancestors, \
    convert_src_inds, shape2tuple, get_connection_owner, ensure_compatible, \
    meta2src_iter, get_rev_conns, _contains_all
from openmdao.utils.units import is_compatible, unit_conversion, _has_val_mismatch, _find_unit, \
    _is_unitless, simplify_unit
from openmdao.utils.graph_utils import get_out_of_order_nodes
from openmdao.utils.mpi import MPI, check_mpi_exceptions, multi_proc_exception_check
import openmdao.utils.coloring as coloring_mod
from openmdao.utils.indexer import indexer, Indexer
from openmdao.utils.relevance import get_relevance
from openmdao.utils.om_warnings import issue_warning, UnitsWarning, UnusedOptionWarning, \
    PromotionWarning, MPIWarning, DerivativesWarning
from openmdao.utils.class_util import overrides_method
from openmdao.core.total_jac import _TotalJacInfo

# regex to check for valid names.
import re
namecheck_rgx = re.compile('[a-zA-Z][_a-zA-Z0-9]*')


# use a class with slots instead of a namedtuple so that we can
# change index after creation if needed.
class _SysInfo(object):

    __slots__ = ['system', 'index']

    def __init__(self, system, index):
        self.system = system
        self.index = index

    def __iter__(self):
        yield self.system
        yield self.index


class _PromotesInfo(object):
    __slots__ = ['src_indices', 'flat', 'src_shape', 'promoted_from', 'prom']

    def __init__(self, src_indices=None, flat=None, src_shape=None, promoted_from='', prom=None):
        self.flat = flat
        self.src_shape = src_shape
        if src_indices is not None:
            if isinstance(src_indices, Indexer):
                self.src_indices = src_indices
                self.src_indices.set_src_shape(self.src_shape)
            else:
                self.src_indices = indexer(src_indices, src_shape=self.src_shape, flat_src=flat)
        else:
            self.src_indices = None
        self.promoted_from = promoted_from  # pathname of promoting system
        self.prom = prom  # local promoted name of input

    def __iter__(self):
        yield self.src_indices
        yield self.flat
        yield self.src_shape

    def __repr__(self):  # pragma no cover
        return (f"_PromotesInfo(src_indices={self.src_indices}, flat={self.flat}, "
                f"src_shape={self.src_shape}, promoted_from={self.promoted_from}, "
                f"prom={self.prom})")

    def prom_path(self):
        if self.promoted_from is None or self.prom is None:
            return ''
        return '.'.join((self.promoted_from, self.prom)) if self.promoted_from else self.prom

    def copy(self):
        return _PromotesInfo(self.src_indices.copy(), self.flat, self.src_shape, self.promoted_from,
                             self.prom)

    def set_src_shape(self, shape):
        if self.src_indices is not None:
            self.src_indices.set_src_shape(shape)
        self.src_shape = shape

    def compare(self, other):
        """
        Compare attributes in the two objects.

        Two attributes are considered mismatched only if neither is None and their values
        are unequal.

        Returns
        -------
        list
            List of unequal atrribute names.
        """
        mismatches = []

        if self.flat != other.flat:
            if self.flat is not None and other.flat is not None:
                mismatches.append('flat_src_indices')

        if self.src_shape != other.src_shape:
            if self.src_shape is not None and other.src_shape is not None:
                mismatches.append('src_shape')

        self_srcinds = None if self.src_indices is None else self.src_indices.as_array()
        other_srcinds = None if other.src_indices is None else other.src_indices.as_array()

        if isinstance(self_srcinds, np.ndarray) and isinstance(other_srcinds, np.ndarray):
            if (self_srcinds.shape != other_srcinds.shape or
                    not np.all(self_srcinds == other_srcinds)):
                mismatches.append('src_indices')

        return mismatches


class Group(System):
    """
    Class used to group systems together; instantiate or inherit.

    Parameters
    ----------
    **kwargs : dict
        Dict of arguments available here and in all descendants of this Group.

    Attributes
    ----------
    _mpi_proc_allocator : ProcAllocator
        Object used to allocate MPI processes to subsystems.
    _proc_info : dict of subsys_name: (min_procs, max_procs, weight, proc_group)
        Information used to determine MPI process allocation to subsystems.
    _subgroups_myproc : list
        List of local subgroups, (sorted by name if Problem option allow_post_setup_reorder is
        True).
    _manual_connections : dict
        Dictionary of input_name: (output_name, src_indices) connections.
    _group_inputs : dict
        Mapping of promoted names to certain metadata (src_indices, units).
    _static_group_inputs : dict
        Group inputs added outside of setup/configure.
    _pre_config_group_inputs : dict
        Group inputs added inside of setup but before configure.
    _static_manual_connections : dict
        Dictionary that stores all explicit connections added outside of setup.
    _conn_abs_in2out : {'abs_in': 'abs_out'}
        Dictionary containing all explicit & implicit continuous var connections owned
        by this system only. The data is the same across all processors.
    _conn_discrete_in2out : {'abs_in': 'abs_out'}
        Dictionary containing all explicit & implicit discrete var connections owned
        by this system only. The data is the same across all processors.
    _transfers : dict of dict of Transfers
        First key is mode, second is subname where
        mode is 'fwd' or 'rev' and subname is the subsystem name
        or subname can be None for the full, simultaneous transfer.
    _discrete_transfers : dict of discrete transfer metadata
        Key is system pathname or None for the full, simultaneous transfer.
    _setup_procs_finished : bool
        Flag to check if setup_procs is complete
    _contains_parallel_group : bool
        If True, this Group contains a ParallelGroup. Only used to determine if a parallel
        group or distributed component is below a DirectSolver so that we can raise an exception.
    _order_set : bool
        Flag to check if set_order has been called.
    _auto_ivc_warnings : list
        List of Auto IVC warnings to be raised later.
    _shapes_graph : nx.Graph
        Dynamic shape dependency graph, or None.
    _pre_components : set of str or None
        Set of pathnames of components that are executed prior to the optimization loop.  Empty
        unless the 'group_by_pre_opt_post' option is True in the Problem.
    _post_components : set of str or None
        Set of pathnames of components that are executed after the optimization loop.  Empty
        unless the 'group_by_pre_opt_post' option is True in the Problem.
    _iterated_components : set of str or ContainsAll
        Set of pathnames of components that are executed in the optimization loop if
        'group_by_pre_opt_post' is True in the Problem.
    _fd_rev_xfer_correction_dist : dict
        If this group is using finite difference to compute derivatives,
        this is the set of inputs that are upstream of a distributed response
        within this group, keyed by active response.  These determine if contributions
        from all ranks will be added together to get the correct input values when derivatives
        in the larger model are being solved using reverse mode.
    """

    def __init__(self, **kwargs):
        """
        Set the solvers to nonlinear and linear block Gauss--Seidel by default.
        """
        self._mpi_proc_allocator = DefaultAllocator()
        self._proc_info = {}

        super().__init__(**kwargs)

        self._subgroups_myproc = None
        self._manual_connections = {}
        self._group_inputs = {}
        self._pre_config_group_inputs = {}
        self._static_group_inputs = {}
        self._static_manual_connections = {}
        self._conn_abs_in2out = {}
        self._conn_discrete_in2out = {}
        self._transfers = {}
        self._discrete_transfers = {}
        self._setup_procs_finished = False
        self._contains_parallel_group = False
        self._order_set = False
        self._shapes_graph = None
        self._pre_components = None
        self._post_components = None
        self._iterated_components = None
        self._fd_rev_xfer_correction_dist = {}

        # TODO: we cannot set the solvers with property setters at the moment
        # because our lint check thinks that we are defining new attributes
        # called nonlinear_solver and linear_solver without documenting them.
        if not self._nonlinear_solver:
            self._nonlinear_solver = NonlinearRunOnce()
        if not self._linear_solver:
            self._linear_solver = LinearRunOnce()

        self.options.declare('auto_order', types=bool, default=False,
                             desc='If True the order of subsystems is determined automatically '
                             'based on the dependency graph.  It will not break or reorder '
                             'cycles.')

    def setup(self):
        """
        Build this group.

        This method should be overidden by your Group's method. The reason for using this
        method to add subsystem is to save memory and setup time when using your Group
        while running under MPI.  This avoids the creation of systems that will not be
        used in the current process.

        You may call 'add_subsystem' to add systems to this group. You may also issue connections,
        and set the linear and nonlinear solvers for this group level. You cannot safely change
        anything on children systems; use the 'configure' method instead.

        Available attributes:
            name
            pathname
            comm
            options
        """
        pass

    def configure(self):
        """
        Configure this group to assign children settings.

        This method may optionally be overidden by your Group's method.

        You may only use this method to change settings on your children subsystems. This includes
        setting solvers in cases where you want to override the defaults.

        You can assume that the full hierarchy below your level has been instantiated and has
        already called its own configure methods.

        Available attributes:
            name
            pathname
            comm
            options
            system hieararchy with attribute access
        """
        pass

    def set_input_defaults(self, name, val=_UNDEFINED, units=None, src_shape=None):
        """
        Specify metadata to be assumed when multiple inputs are promoted to the same name.

        Parameters
        ----------
        name : str
            Promoted input name.
        val : object
            Value to assume for the promoted input.
        units : str or None
            Units to assume for the promoted input.
        src_shape : int or tuple
            Assumed shape of any connected source or higher level promoted input.
        """
        meta = {'prom': name, 'auto': False}
        if val is _UNDEFINED:
            src_shape = shape2tuple(src_shape)
        else:
            if src_shape is not None:
                # make sure value and src_shape are compatible
                val, src_shape = ensure_compatible(name, val, src_shape)
            elif isinstance(val, np.ndarray):
                src_shape = val.shape
            elif isinstance(val, Number):
                src_shape = (1,)
            meta['val'] = val

        if units is not None:
            if not isinstance(units, str):
                raise TypeError('%s: The units argument should be a str or None' % self.msginfo)
            meta['units'] = simplify_unit(units, msginfo=self.msginfo)

        if src_shape is not None:
            meta['src_shape'] = src_shape

        if self._static_mode:
            dct = self._static_group_inputs
        else:
            dct = self._group_inputs

        if name in dct:
            old = dct[name][0]
            overlap = set(old).intersection(meta)
            if overlap:
                issue_warning(f"Setting input defaults for input '{name}' which "
                              f"override previously set defaults for {sorted(overlap)}.",
                              prefix=self.msginfo, category=PromotionWarning)
            old.update(meta)
        else:
            dct[name] = [meta]

    def _get_matvec_scope(self, excl_sub=None):
        """
        Find the input and output variables that are needed for a particular matvec product.

        Parameters
        ----------
        excl_sub : <System>
            A subsystem whose variables should be excluded from the matvec product.

        Returns
        -------
        (set, set)
            Sets of output and input variables.
        """
        if excl_sub is None:
            cache_key = None
        else:
            cache_key = excl_sub.pathname

        try:
            iovars, excl = self._scope_cache[cache_key]

            # Make sure they're the same subsystem instance before returning
            if excl is excl_sub:
                return iovars
        except KeyError:
            pass

        if excl_sub is None:
            # A value of None will be interpreted as 'all outputs'.
            scope_out = None

            # All inputs connected to an output in this system
            scope_in = frozenset(self._conn_global_abs_in2out).intersection(
                self._var_allprocs_abs2meta['input'])

        else:
            # Empty for the excl_sub
            scope_out = frozenset()

            # All inputs connected to an output in this system but not in excl_sub
            # allins is used to filter out discrete variables that might be found in
            # self._conn_global_abs_in2out.
            allins = self._var_allprocs_abs2meta['input']
            exvars = excl_sub._var_allprocs_abs2idx
            scope_in = frozenset(abs_in for abs_in, abs_out in self._conn_global_abs_in2out.items()
                                 if abs_out not in exvars and abs_in in allins)

        # Use the pathname as the dict key instead of the object itself. When
        # the object is used as the key, memory leaks result from multiple
        # calls to setup().
        self._scope_cache[cache_key] = ((scope_out, scope_in), excl_sub)
        return scope_out, scope_in

    def _compute_root_scale_factors(self):
        """
        Compute scale factors for all variables.

        Returns
        -------
        dict
            Mapping of each absolute var name to its corresponding scaling factor tuple.
        """
        # make this a defaultdict to handle the case of access using unconnected inputs
        scale_factors = defaultdict(lambda: {
            'input': (0.0, 1.0),
        })

        for abs_name, meta in self._var_allprocs_abs2meta['output'].items():
            ref0 = meta['ref0']
            res_ref = meta['res_ref']
            a0 = ref0
            a1 = meta['ref'] - ref0
            scale_factors[abs_name] = {
                'output': (a0, a1),
                'residual': (0.0, 1.0 if res_ref is None else res_ref),
            }

        # Input scaling for connected inputs is added here.
        # This is a combined scale factor that includes the scaling of the connected source
        # and the unit conversion between the source output and each target input.
        if self._has_input_scaling:
            abs2meta_in = self._var_abs2meta['input']
            allprocs_meta_out = self._var_allprocs_abs2meta['output']
            for abs_in, abs_out in self._conn_global_abs_in2out.items():
                if abs_in not in abs2meta_in:
                    # we only perform scaling on local, non-discrete arrays, so skip
                    continue

                meta_in = abs2meta_in[abs_in]

                meta_out = allprocs_meta_out[abs_out]
                ref = meta_out['ref']
                ref0 = meta_out['ref0']

                src_indices = meta_in['src_indices']

                if src_indices is not None:
                    if not (np.ndim(ref) == 0 and np.ndim(ref0) == 0):
                        # TODO: if either ref or ref0 are not scalar and the output is
                        # distributed, we need to do a scatter
                        # to obtain the values needed due to global src_indices
                        if meta_out['distributed']:
                            raise RuntimeError("{}: vector scalers with distrib vars "
                                               "not supported yet.".format(self.msginfo))

                        if not src_indices._flat_src:
                            src_indices = _flatten_src_indices(src_indices, meta_in['shape'],
                                                               meta_out['global_shape'],
                                                               meta_out['global_size'])

                        ref = ref[src_indices]
                        ref0 = ref0[src_indices]

                # Compute scaling arrays for inputs using a0 and a1
                # Example:
                #   Let x, x_src, x_tgt be the dimensionless variable,
                #   variable in source units, and variable in target units, resp.
                #   x_src = a0 + a1 x
                #   x_tgt = b0 + b1 x
                #   x_tgt = g(x_src) = d0 + d1 x_src
                #   b0 + b1 x = d0 + d1 a0 + d1 a1 x
                #   b0 = d0 + d1 a0
                #   b0 = g(a0)
                #   b1 = d0 + d1 a1 - d0
                #   b1 = g(a1) - g(0)

                units_in = meta_in['units']
                units_out = meta_out['units']

                if units_in is None or units_out is None or units_in == units_out:
                    a0 = ref0
                    a1 = ref - ref0

                    # No unit conversion, only scaling. Just send the scale factors.
                    scale_factors[abs_in] = {
                        'input': (a0, a1),
                    }

                else:
                    factor, offset = unit_conversion(units_out, units_in)
                    a0 = ref0
                    a1 = ref - ref0

                    # Send both unit scaling and solver scaling. Linear input vectors need to
                    # treat them differently in reverse mode.
                    scale_factors[abs_in] = {
                        'input': (a0, a1, factor, offset),
                    }

                    # For adder allocation check.
                    a0 = (ref0 + offset) * factor

                # Check whether we need to allocate an adder for the input vector.
                if np.any(np.asarray(a0)):
                    self._has_input_adder = True

        return scale_factors

    def _configure(self):
        """
        Configure our model recursively to assign any children settings.

        Highest system's settings take precedence.
        """
        # reset group_inputs back to what it was just after self.setup() in case _configure
        # is called multiple times.
        self._group_inputs = self._pre_config_group_inputs.copy()
        for n, lst in self._group_inputs.items():
            self._group_inputs[n] = lst.copy()

        self.matrix_free = False
        self._has_guess = overrides_method('guess_nonlinear', self, Group)

        for subsys in self._sorted_sys_iter():
            subsys._configure()
            subsys._setup_var_data()

            self._has_guess |= subsys._has_guess
            self._has_bounds |= subsys._has_bounds
            self.matrix_free |= subsys.matrix_free

        self._problem_meta['setup_status'] = _SetupStatus.POST_CONFIGURE
        self.configure()

        # if our configure() has added or promoted any variables, we have to call
        # _setup_var_data again on any modified systems and their ancestors (only those that
        # are our descendents).
        self._problem_meta['config_info']._update_modified_systems(self)

    def _reset_setup_vars(self):
        """
        Reset all the stuff that gets initialized in setup.
        """
        super()._reset_setup_vars()
        self._setup_procs_finished = False

    def _setup_procs(self, pathname, comm, prob_meta):
        """
        Execute first phase of the setup process.

        Distribute processors, assign pathnames, and call setup on the group. This method recurses
        downward through the model.

        Parameters
        ----------
        pathname : str
            Global name of the system, including the path.
        comm : MPI.Comm or <FakeComm>
            MPI communicator object.
        prob_meta : dict
            Problem level metadata.
        """
        super()._setup_procs(pathname, comm, prob_meta)

        nproc = comm.size

        if self._num_par_fd > 1:
            info = self._coloring_info
            if comm.size > 1:
                # if approx_totals has been declared, or there is an approx coloring, setup par FD
                if self._owns_approx_jac or info.dynamic or info.static is not None:
                    comm = self._setup_par_fd_procs(comm)
                else:
                    msg = "%s: num_par_fd = %d but FD is not active." % (self.msginfo,
                                                                         self._num_par_fd)
                    raise RuntimeError(msg)
            elif not MPI:
                msg = f"MPI is not active but num_par_fd = {self._num_par_fd}. No parallel " \
                      f"finite difference will be performed."
                issue_warning(msg, prefix=self.msginfo, category=MPIWarning)

        self.comm = comm

        self._subsystems_allprocs = self._static_subsystems_allprocs.copy()
        self._manual_connections = self._static_manual_connections.copy()
        self._group_inputs = self._static_group_inputs.copy()
        # copy doesn't copy the internal list so we have to do it manually (we don't want
        # a full deepcopy either because we want the internal metadata dicts to be shared)
        for n, lst in self._group_inputs.items():
            self._group_inputs[n] = lst.copy()

        # Call setup function for this group.
        self.setup()
        self._setup_check()

        # need to save these because _setup_var_data can be called multiple times
        # during the config process and we don't want to wipe out any group_inputs
        # that were added during self.setup()
        self._pre_config_group_inputs = self._group_inputs.copy()
        for n, lst in self._pre_config_group_inputs.items():
            self._pre_config_group_inputs[n] = lst.copy()

        if MPI:

            allsubs = list(self._subsystems_allprocs.values())
            proc_info = [self._proc_info[s.name] for s, _ in allsubs]

            # Call the load balancing algorithm
            try:
                sub_inds, sub_comm = self._mpi_proc_allocator(proc_info, len(allsubs), comm)
            except ProcAllocationError as err:
                if err.sub_inds is None:
                    raise RuntimeError("%s: %s" % (self.msginfo, err.msg))
                else:
                    raise RuntimeError("%s: MPI process allocation failed: %s for the following "
                                       "subsystems: %s" %
                                       (self.msginfo, err.msg,
                                        [allsubs[i].system.name for i in err.sub_inds]))

            self._subsystems_myproc = [allsubs[ind].system for ind in sub_inds]

            # Define local subsystems
            if (self._mpi_proc_allocator.parallel and
                    not (np.sum([minp for minp, _, _, _ in proc_info]) <= comm.size)):
                # reorder the subsystems_allprocs based on which procs they live on. If we don't
                # do this, we can get ordering mismatches in some of our data structures.
                new_allsubs = {}
                seen = set()
                gathered = self.comm.allgather(sub_inds)
                for inds in gathered:
                    for ind in inds:
                        if ind not in seen:
                            sinfo = allsubs[ind]
                            sinfo.index = len(new_allsubs)
                            new_allsubs[sinfo.system.name] = sinfo
                            seen.add(ind)
                self._subsystems_allprocs = new_allsubs
        else:
            sub_comm = comm
            self._subsystems_myproc = [s for s, _ in self._subsystems_allprocs.values()]

        # need to set pathname correctly even for non-local subsystems
        for s, _ in self._subsystems_allprocs.values():
            s.pathname = '.'.join((self.pathname, s.name)) if self.pathname else s.name

        # Perform recursion
        for subsys in self._subsystems_myproc:
            subsys._setup_procs(subsys.pathname, sub_comm, prob_meta)

        # build a list of local subgroups to speed up later loops
        self._subgroups_myproc = [s for s in self._subsystems_myproc if isinstance(s, Group)]
        if prob_meta['allow_post_setup_reorder']:
            self._subgroups_myproc.sort(key=lambda x: x.name)

        if nproc > 1 and self._mpi_proc_allocator.parallel:
            self._problem_meta['parallel_groups'].append(self.pathname)

            allpars = self.comm.allgather(self._problem_meta['parallel_groups'])
            full = set()
            for p in allpars:
                full.update(p)
            self._problem_meta['parallel_groups'] = sorted(full)

        if self._problem_meta['parallel_groups']:
            prefix = self.pathname + '.' if self.pathname else ''
            for par in self._problem_meta['parallel_groups']:
                if par.startswith(prefix) and par != prefix:
                    self._contains_parallel_group = True
                    break

        self._setup_procs_finished = True

    def _configure_check(self):
        """
        Do any error checking on i/o and connections.
        """
        for subsys in self._subsystems_myproc:
            subsys._configure_check()

        super()._configure_check()

    def _list_states(self):
        """
        Return list of all local states at and below this system.

        Returns
        -------
        list
            List of all states.
        """
        states = []
        for subsys in self._sorted_sys_iter():
            states.extend(subsys._list_states())

        return sorted(states)

    def _list_states_allprocs(self):
        """
        Return list of all states at and below this system across all procs.

        Returns
        -------
        list
            List of all states.
        """
        if MPI and self.comm.size > 1:
            all_states = set()
            byproc = self.comm.allgather(self._list_states())
            for proc_states in byproc:
                all_states.update(proc_states)
            return sorted(all_states)
        else:
            return self._list_states()

    def _setup(self, comm, prob_meta):
        """
        Perform setup for this system and its descendant systems.

        This is only called on the top-level model.

        Parameters
        ----------
        comm : MPI.Comm or <FakeComm> or None
            The global communicator.
        prob_meta : dict
            Problem level metadata dictionary.
        """
        # save a ref to the problem level options.
        self._problem_meta = prob_meta
        self._initial_condition_cache = {}

        # reset any coloring if a Coloring object was not set explicitly
        if self._coloring_info.dynamic or self._coloring_info.static is not None:
            self._coloring_info.coloring = None

        self.pathname = ''
        self.comm = comm

        self._pre_components = None
        self._post_components = None

        # Besides setting up the processors, this method also builds the model hierarchy.
        self._setup_procs(self.pathname, comm, self._problem_meta)

        prob_meta['config_info'] = _ConfigInfo()

        try:
            # Recurse model from the bottom to the top for configuring.
            self._configure()
        finally:
            prob_meta['config_info'] = None
            prob_meta['setup_status'] = _SetupStatus.POST_CONFIGURE

        self._configure_check()

        self._setup_var_data()

        # have to do this again because we are passed the point in _setup_var_data when this happens
        self._has_output_scaling = False
        self._has_output_adder = False
        self._has_resid_scaling = False
        self._has_bounds = False

        for subsys in self.system_iter(include_self=True, recurse=True):
            subsys._apply_output_solver_options()

            self._has_output_scaling |= subsys._has_output_scaling
            self._has_output_adder |= subsys._has_output_adder
            self._has_resid_scaling |= subsys._has_resid_scaling
            self._has_bounds |= subsys._has_bounds

        # promoted names must be known to determine implicit connections so this must be
        # called after _setup_var_data, and _setup_var_data will have to be partially redone
        # after auto_ivcs have been added, but auto_ivcs can't be added until after we know all of
        # the connections.
        self._setup_global_connections()

    def _get_dataflow_graph(self):
        """
        Return a graph of all variables and components in the model.

        Each component is connected to each of its input and output variables, and those variables
        are connected to other variables based on the connections in the model.

        This results in a smaller graph (fewer edges) than would be the case for a pure variable
        graph where all inputs to a particular component would have to be connected to all outputs
        from that component.

        This should only be called on the top level Group.

        Returns
        -------
        networkx.DiGraph
            Graph of all variables and components in the model.
        """
        assert self.pathname == '', "call _get_dataflow_graph on the top level Group only."

        graph = nx.DiGraph()
        comp_seen = set()

        # locate any components that don't have any inputs or outputs and add them to the graph
        for subsys in self.system_iter(recurse=True, typ=Component):
            if not subsys._var_abs2meta['input'] and not subsys._var_abs2meta['output']:
                graph.add_node(subsys.pathname, local=True)
                comp_seen.add(subsys.pathname)

        if self.comm.size > 1:
            allemptycomps = self.comm.allgather(comp_seen)
            for compset in allemptycomps:
                for comp in compset:
                    if comp not in comp_seen:
                        graph.add_node(comp, local=False)
                        comp_seen.add(comp)

        for direction in ('input', 'output'):
            isout = direction == 'output'
            allvmeta = self._var_allprocs_abs2meta[direction]
            vmeta = self._var_abs2meta[direction]
            for vname in self._var_allprocs_abs2prom[direction]:
                if vname in allvmeta:
                    local = vname in vmeta
                else:  # var is discrete
                    local = vname in self._var_discrete[direction]

                graph.add_node(vname, type_=direction, local=local)

                comp = vname.rpartition('.')[0]
                if comp not in comp_seen:
                    graph.add_node(comp, local=local)
                    comp_seen.add(comp)

                if isout:
                    graph.add_edge(comp, vname)
                else:
                    graph.add_edge(vname, comp)

        for tgt, src in self._conn_global_abs_in2out.items():
            # connect the variables src and tgt
            graph.add_edge(src, tgt)

        return graph

    def _check_alias_overlaps(self, responses):
        """
        Check for overlapping indices in aliased responses.

        If the responses contain aliases, the returned response dict will
        be a copy with the alias keys removed and any missing alias sources
        added.

        This may only be called on the top level Group.

        Parameters
        ----------
        responses : dict
            Dictionary of response metadata. Keys don't matter.

        Returns
        -------
        dict
            Dictionary of response metadata with alias keys removed.
        """
        assert self.pathname == '', "call _check_alias_overlaps on the top level System only."

        aliases = set()
        srcdict = {}
        discrete_outs = self._var_allprocs_discrete['output']

        # group all aliases by source so we can compute overlaps for each source individually
        for meta in responses.values():
            src = meta['source']
            if src not in discrete_outs:
                if meta['alias']:
                    aliases.add(meta['alias'])
                if src in srcdict:
                    srcdict[src].append(meta)
                else:
                    srcdict[src] = [meta]

        abs2meta_out = self._var_allprocs_abs2meta['output']

        # loop over any sources having multiple aliases to ensure no overlap of indices
        for src, metalist in srcdict.items():
            if len(metalist) == 1:
                continue

            size = abs2meta_out[src]['global_size']
            shape = abs2meta_out[src]['global_shape']
            mat = np.zeros(size, dtype=np.ushort)

            for meta in metalist:
                indices = meta['indices']
                if indices is None:
                    mat[:] += 1
                else:
                    indices.set_src_shape(shape)
                    mat[indices.flat()] += 1

            if np.any(mat > 1):
                matching_aliases = sorted(m['alias'] for m in metalist if m['alias'])
                raise RuntimeError(f"{self.msginfo}: Indices for aliases {matching_aliases} are "
                                   f"overlapping constraint/objective '{src}'.")

        return responses

    def _get_var_offsets(self):
        """
        Compute global offsets for variables.

        Returns
        -------
        dict
            Arrays of global offsets keyed by vec_name and deriv direction.
        """
        if self._var_offsets is None:
            offsets = self._var_offsets = {}
            for type_ in ['input', 'output']:
                vsizes = self._var_sizes[type_]
                if vsizes.size > 0:
                    csum = np.empty(vsizes.size, dtype=INT_DTYPE)
                    csum[0] = 0
                    csum[1:] = np.cumsum(vsizes)[:-1]
                    offsets[type_] = csum.reshape(vsizes.shape)
                else:
                    offsets[type_] = np.zeros(0, dtype=INT_DTYPE).reshape((1, 0))

        return self._var_offsets

    def _get_jac_col_scatter(self):
        """
        Return source and target indices for a scatter from output vector to total jacobian column.

        If the transfer involves remote or distributed variables, the indices will be global.
        Otherwise they will be converted to local.

        This is only called on the top level system.

        Returns
        -------
        ndarray
            Source indices.
        ndarray
            Target indices.
        int
            Size of jacobian column.
        bool
            True if remote or distributed vars are present.
        """
        myrank = self.comm.rank
        nranks = self.comm.size
        owns = self._owning_rank
        abs2idx = self._var_allprocs_abs2idx
        abs2meta = self._var_abs2meta['output']
        sizes = self._var_sizes['output']
        global_offsets = self._get_var_offsets()['output']
        oflist = list(self._jac_of_iter())
        tsize = oflist[-1][2]
        toffset = myrank * tsize
        has_dist_data = False

        sinds = []
        tinds = []

        for name, tstart, tend, jinds, dist_sizes in oflist:
            vind = abs2idx[name]
            if dist_sizes is None:
                if name in abs2meta:
                    owner = myrank
                else:
                    owner = owns[name]
                    has_dist_data |= nranks > 1

                voff = global_offsets[owner, vind]
                if jinds is _full_slice:
                    vsize = sizes[owner, vind]
                    sinds.append(range(voff, voff + vsize))
                else:
                    sinds.append(jinds + voff)
                tinds.append(range(tstart + toffset, tend + toffset))
                assert len(sinds[-1]) == len(tinds[-1])
            else:  # 'name' refers to a distributed variable
                has_dist_data |= nranks > 1
                dtstart = dtend = tstart
                dsstart = dsend = 0
                for rnk, sz in enumerate(dist_sizes):
                    dsend += sz
                    if sz > 0:
                        voff = global_offsets[rnk, vind]
                        if jinds is _full_slice:
                            dtend += sz
                            sinds.append(range(voff, voff + sz))
                            tinds.append(range(toffset + dtstart, toffset + dtend))
                        elif jinds.size > 0:  # jinds is a flat array
                            subinds = jinds[jinds >= dsstart]
                            subinds = subinds[subinds < dsend]
                            if subinds.size > 0:
                                dtend += subinds.size
                                sinds.append(subinds + (voff - dsstart))
                                tinds.append(range(toffset + dtstart, toffset + dtend))
                        dtstart = dtend
                    dsstart = dsend
                assert (len(sinds) == 0 and len(tinds) == 0) or len(sinds[-1]) == len(tinds[-1])

        sarr = np.array(list(chain(*sinds)), dtype=INT_DTYPE)
        tarr = np.array(list(chain(*tinds)), dtype=INT_DTYPE)

        if nranks > 1:
            # do an allreduce to see if any procs have distrib/remote vars
            has_dist_data = bool(self.comm.allreduce(int(has_dist_data)))

        if not has_dist_data:
            # convert global indices back to local so we can use them to transfer between two
            # local arrays
            sysoffset = np.sum(sizes[:myrank, :])
            sarr -= sysoffset
            tarr -= toffset

        return sarr, tarr, tsize, has_dist_data

    def _final_setup(self):
        """
        Perform final setup for this system and its descendant systems.

        This part of setup is called automatically at the start of run_model or run_driver.
        """
<<<<<<< HEAD
        self._setup_dynamic_shapes()

        self._top_level_post_connections()

        self._setup_var_sizes()

        self._top_level_post_sizes()

        # determine which connections are managed by which group, and check validity of connections
        self._setup_connections()
=======
        self._setup_residuals()
>>>>>>> 399e65bd

        if self._use_derivatives:
            # must call this before vector setup because it determines if we need to alloc commplex
            self._setup_partials()

        self._fd_rev_xfer_correction_dist = {}

        desvars = self.get_design_vars(get_sizes=False)
        responses = self._check_alias_overlaps(self.get_responses(get_sizes=False))

        self._dataflow_graph = self._get_dataflow_graph()

        # figure out if we can remove any edges based on zero partials we find
        # in components.  By default all component connected outputs
        # are also connected to all connected inputs from the same component.
        self._missing_partials = {}
        if not self._owns_approx_jac:  # don't check for missing partials when doing FD
            self._get_missing_partials(self._missing_partials)
            if self._missing_partials:
                self._update_dataflow_graph(responses)

        self._problem_meta['relevance'] = get_relevance(self, responses, desvars)

        self._setup_vectors(self._get_root_vectors())

        # Transfers do not require recursion, but they have to be set up after the vector setup.
        self._setup_transfers()

        # Same situation with solvers, partials, and Jacobians.
        # If we're updating, we just need to re-run setup on these, but no recursion necessary.
        self._setup_solvers()
        self._setup_solver_print()
        if self._use_derivatives:
            self._setup_jacobians()

        self._setup_recording()

        self.set_initial_values()

    def _update_dataflow_graph(self, responses):
        """
        Update the dataflow graph based on missing partials.

        Parameters
        ----------
        responses : dict
            Dictionary of response metadata.
        """
        resps = set(meta2src_iter(responses.values()))

        missing_responses = set()
        for pathname, missing in self._missing_partials.items():
            inputs = [n for n, _ in self._dataflow_graph.in_edges(pathname)]
            outputs = [n for _, n in self._dataflow_graph.out_edges(pathname)]

            self._dataflow_graph.remove_node(pathname)

            for output in outputs:
                found = False
                for inp in inputs:
                    if (output, inp) not in missing:
                        self._dataflow_graph.add_edge(inp, output)
                        found = True

                if not found and output in resps:
                    missing_responses.add(output)

        if missing_responses:
            msg = (f"Constraints or objectives [{', '.join(sorted(missing_responses))}] cannot"
                   " be impacted by the design variables of the problem because no partials "
                   "were defined for them in their parent component(s).")
            if self._problem_meta['singular_jac_behavior'] == 'error':
                raise RuntimeError(msg)
            else:
                issue_warning(msg, category=DerivativesWarning)

    def set_initial_values(self):
        """
        Set all input and output variables to their declared initial values.
        """
        for abs_name, meta in self._var_abs2meta['input'].items():
            self._inputs.set_var(abs_name, meta['val'])

        for abs_name, meta in self._var_abs2meta['output'].items():
            self._outputs.set_var(abs_name, meta['val'])

    def _get_root_vectors(self):
        """
        Get the root vectors for the nonlinear and linear vectors for the model.

        Returns
        -------
        dict of dict of Vector
            Root vectors: first key is 'input', 'output', or 'residual'; second key is vec_name.
        """
        # save root vecs as an attribute so that we can reuse the nonlinear scaling vecs in the
        # linear root vec
        self._root_vecs = root_vectors = {'input': {}, 'output': {}, 'residual': {}}

        force_alloc_complex = self._problem_meta['force_alloc_complex']

        # Check for complex step to set vectors up appropriately.
        # If any subsystem needs complex step, then we need to allocate it everywhere.
        nl_alloc_complex = force_alloc_complex
        if not nl_alloc_complex:
            for sub in self.system_iter(include_self=True, recurse=True):
                nl_alloc_complex |= 'cs' in sub._approx_schemes
                if nl_alloc_complex:
                    break

        # Linear vectors allocated complex only if subsolvers require derivatives.
        if nl_alloc_complex and self._use_derivatives:
            from openmdao.error_checking.check_config import check_allocate_complex_ln
            ln_alloc_complex = check_allocate_complex_ln(self, force_alloc_complex)
        else:
            ln_alloc_complex = False

        if self._has_input_scaling or self._has_output_scaling or self._has_resid_scaling:
            self._scale_factors = self._compute_root_scale_factors()
        else:
            self._scale_factors = None

        if self._vector_class is None:
            self._vector_class = self._local_vector_class

        vectypes = ('nonlinear', 'linear') if self._use_derivatives else ('nonlinear',)

        # If any proc's local systems need a complex vector, then all procs need it.
        if self.comm.size > 1:
            all_nl_alloc_complex = self.comm.allgather(nl_alloc_complex)
            if np.any(all_nl_alloc_complex):
                nl_alloc_complex = True

            all_ln_alloc_complex = self.comm.allgather(ln_alloc_complex)
            if np.any(all_ln_alloc_complex):
                ln_alloc_complex = True

        for vec_name in vectypes:
            if vec_name == 'nonlinear':
                alloc_complex = nl_alloc_complex
            else:
                alloc_complex = ln_alloc_complex

            for key in ['input', 'output', 'residual']:
                root_vectors[key][vec_name] = self._vector_class(vec_name, key, self,
                                                                 alloc_complex=alloc_complex)

        if self._use_derivatives:
            root_vectors['input']['linear']._scaling_nl_vec = \
                root_vectors['input']['nonlinear']._scaling

        return root_vectors

    def _get_all_promotes(self):
        """
        Create the top level mapping of all promoted names to absolute names for all local systems.

        This includes all buried promoted names.

        Returns
        -------
        dict
            Mapping of all promoted names to absolute names.
        """
        iotypes = ('input', 'output')
        if self.comm.size > 1:
            prom2abs = {'input': defaultdict(set), 'output': defaultdict(set)}
            rem_prom2abs = {'input': defaultdict(set), 'output': defaultdict(set)}
            myrank = self.comm.rank
            vars_to_gather = self._vars_to_gather

            for s in self.system_iter(recurse=True, include_self=True):
                prefix = s.pathname + '.' if s.pathname else ''
                for typ in iotypes:
                    # use abs2prom to determine locality since prom2abs is for allprocs
                    sys_abs2prom = s._var_abs2prom[typ]
                    t_remprom2abs = rem_prom2abs[typ]
                    t_prom2abs = prom2abs[typ]
                    for prom, alist in s._var_allprocs_prom2abs_list[typ].items():
                        abs_names = [n for n in alist if n in sys_abs2prom]
                        t_prom2abs[prefix + prom].update(abs_names)
                        t_remprom2abs[prefix + prom].update(n for n in abs_names
                                                            if n in vars_to_gather
                                                            and vars_to_gather[n] == myrank)

            all_proms = self.comm.gather(rem_prom2abs, root=0)
            if myrank == 0:
                for typ in iotypes:
                    t_prom2abs = prom2abs[typ]
                    for rankproms in all_proms:
                        for prom, absnames in rankproms[typ].items():
                            t_prom2abs[prom].update(absnames)

                    for prom, absnames in t_prom2abs.items():
                        t_prom2abs[prom] = sorted(absnames)  # sort to keep order same on all procs

                self.comm.bcast(prom2abs, root=0)
            else:
                prom2abs = self.comm.bcast(None, root=0)
        else:  # serial
            prom2abs = {'input': defaultdict(list), 'output': defaultdict(list)}
            for s in self.system_iter(recurse=True, include_self=True):
                prefix = s.pathname + '.' if s.pathname else ''
                for typ in iotypes:
                    t_prom2abs = prom2abs[typ]
                    for prom, abslist in s._var_allprocs_prom2abs_list[typ].items():
                        t_prom2abs[prefix + prom] = abslist

        return prom2abs

    def _top_level_post_connections(self):
        # this is called on the top level group after all connections are known
        self._problem_meta['vars_to_gather'] = self._vars_to_gather

        self._resolve_group_input_defaults()
        self._setup_auto_ivcs()
        self._problem_meta['prom2abs'] = self._get_all_promotes()
        self._check_prom_masking()
        self._check_order()

    def _check_prom_masking(self):
        """
        Raise exception if any promoted variable name masks an absolute variable name.

        Only called on the top level group.
        """
        prom2abs_in = self._var_allprocs_prom2abs_list['input']
        prom2abs_out = self._var_allprocs_prom2abs_list['output']
        abs2meta = self._var_allprocs_abs2meta

        for absname in chain(abs2meta['input'], abs2meta['output']):
            if absname in prom2abs_in:
                for name in prom2abs_in[absname]:
                    if name != absname:
                        raise RuntimeError(f"{self.msginfo}: Absolute variable name '{absname}'"
                                           " is masked by a matching promoted name. Try"
                                           " promoting to a different name. This can be caused"
                                           " by promoting '*' at group level or promoting using"
                                           " dotted names.")
            elif absname in prom2abs_out:
                if absname != prom2abs_out[absname][0]:
                    raise RuntimeError(f"{self.msginfo}: Absolute variable name '{absname}' is"
                                       " masked by a matching promoted name. Try"
                                       " promoting to a different name. This can be caused"
                                       " by promoting '*' at group level or promoting using"
                                       " dotted names.")

    def _check_order(self, reorder=True, recurse=True, out_of_order=None):
        """
        Check if auto ordering is needed, optionally reordering subsystems if appropriate.

        Parameters
        ----------
        reorder : bool
            If True, reorder the subsystems based on the computed order.  Otherwise
            just return the out-of-order connections.
        recurse : bool
            If True, call this method on all subgroups.
        out_of_order : dict or None
            Lists of out-of-order connections keyed by group pathname. Out of order connections
            are keyed by target system name and have values that are lists of source system names.
            If incoming value of out_of_order is None, then a new dict is created and returned.

        Returns
        -------
        dict
            Lists of out-of-order connections keyed by group pathname.
        """
        if out_of_order is None:
            out_of_order = {}

        if self.options['auto_order'] or not reorder:
            G = self.compute_sys_graph()
            orders = {name: i for i, name in enumerate(self._subsystems_allprocs)}
            strongcomps, new_out_of_order = get_out_of_order_nodes(G, orders)

            if new_out_of_order:
                # group targets with all of their sources
                tgts = {}
                for u, v in new_out_of_order:
                    if v not in tgts:
                        tgts[v] = []
                    tgts[v].append(u)

                for t in tgts:
                    tgts[t] = sorted(tgts[t])

                out_of_order[self.pathname] = tgts
                if reorder:
                    self._set_auto_order(strongcomps, orders)

        if recurse:
            for s in self._subgroups_myproc:
                s._check_order(reorder, recurse, out_of_order)

        return out_of_order

    def _set_auto_order(self, strongcomps, orders):
        """
        Set the order of the subsystems based on the dependency graph.

        Parameters
        ----------
        strongcomps : list of list of str
            List of sets of subsystem names. Each list contains subsystems that are strongly
            connected.  Sets containing 2 or more subsystems indicate a cycle.
        orders : dict
            Dictionary mapping subsystem names to their index in the current ordering.
        """
        new_order = []
        for strongcomp in strongcomps:
            if len(strongcomp) > 1:
                # never change the internal order in a cycle
                order_list = [(name, orders[name]) for name in strongcomp]
                new_order.extend([name for name, _ in sorted(order_list, key=lambda x: x[1])])
            else:
                for s in strongcomp:
                    new_order.append(s)

        if self._problem_meta['allow_post_setup_reorder']:
            self.set_order(new_order)
        else:
            issue_warning(f"{self.msginfo}: A new execution order {new_order} is recommended, but "
                          "auto ordering has been disabled because the Problem option "
                          "'allow_post_setup_reorder' is False. It is recommended to either set "
                          "`allow_post_setup_reorder` to True or to manually set the execution "
                          "order to the recommended order using `set_order`.")

    def _check_nondist_sizes(self):
        # verify that nondistributed variables have same size across all procs
        abs2idx = self._var_allprocs_abs2idx
        for io in ('input', 'output'):
            sizes = self._var_sizes[io]
            for abs_name, meta in self._var_allprocs_abs2meta[io].items():
                if not meta['distributed']:
                    vsizes = sizes[:, abs2idx[abs_name]]
                    unique = set(vsizes)
                    unique.discard(0)
                    if len(unique) > 1:
                        # sizes differ, now find which procs don't agree
                        rnklist = []
                        for sz in unique:
                            rnklist.append((sz, [i for i, s in enumerate(vsizes) if s == sz]))
                        msg = ', '.join([f"rank(s) {r} have size {s}" for s, r in rnklist])
                        self._collect_error(f"{self.msginfo}: Size of {io} '{abs_name}' "
                                            f"differs between processes ({msg}).",
                                            ident=('size', abs_name))

    def _top_level_post_sizes(self):
        # this runs after the variable sizes are known
        self._check_nondist_sizes()

        self._setup_global_shapes()

        self._resolve_ambiguous_input_meta()

        all_abs2meta_out = self._var_allprocs_abs2meta['output']
        conns = self._conn_global_abs_in2out

        self._resolve_src_indices()

        if self.comm.size > 1:
            abs2idx = self._var_allprocs_abs2idx
            all_abs2meta = self._var_allprocs_abs2meta
            all_abs2meta_in = all_abs2meta['input']

            # the code below is to handle the case where src_indices were not specified
            # for a distributed input or an input connected to a distributed auto_ivc
            # output. This update can't happen until sizes are known.
            dist_ins = (n for n, m in all_abs2meta_in.items() if m['distributed'] or
                        (conns[n].startswith('_auto_ivc.') and
                         all_abs2meta_out[conns[n]]['distributed']))
            dcomp_names = set(d.rpartition('.')[0] for d in dist_ins)
            if dcomp_names:
                added_src_inds = []
                for comp in self.system_iter(recurse=True, typ=Component):
                    if comp.pathname in dcomp_names:
                        added_src_inds.extend(
                            comp._update_dist_src_indices(conns, all_abs2meta, abs2idx,
                                                          self._var_sizes))

                updated = set()
                for alist in self.comm.allgather(added_src_inds):
                    updated.update(alist)

                for a in updated:
                    all_abs2meta_in[a]['has_src_indices'] = True

        abs2meta_in = self._var_abs2meta['input']
        allprocs_abs2meta_in = self._var_allprocs_abs2meta['input']
        allprocs_abs2meta_out = self._var_allprocs_abs2meta['output']

        if self.comm.size > 1:
            for abs_in, abs_out in sorted(conns.items()):
                if abs_out not in allprocs_abs2meta_out:
                    continue  # discrete var

                in_dist = allprocs_abs2meta_in[abs_in]['distributed']
                out_dist = allprocs_abs2meta_out[abs_out]['distributed']

                # check that src_indices match for dist->serial connection
                # FIXME: this transfers src_indices from all ranks to the owning rank so we could
                # run into memory issues if src_indices are large.  Maybe try something like
                # computing a hash in each rank and comparing those?
                if out_dist and not in_dist:
                    # all non-distributed inputs must have src_indices if they connect to a
                    # distributed output.
                    owner = self._owning_rank[abs_in]
                    if abs_in in abs2meta_in:  # input is local
                        src_inds = abs2meta_in[abs_in]['src_indices']
                        if src_inds is not None:
                            shaped = src_inds.shaped_instance()
                            if shaped is None:
                                self._collect_error(f"For connection from '{abs_out}' to '{abs_in}'"
                                                    f", src_indices {src_inds} have no source "
                                                    "shape.", ident=(abs_out, abs_in))
                                continue
                            else:
                                src_inds = shaped
                    else:
                        src_inds = None
                    if self.comm.rank == owner:
                        baseline = None
                        err = 0
                        for sinds in self.comm.gather(src_inds, root=owner):
                            if sinds is not None:
                                if baseline is None:
                                    baseline = sinds.as_array()
                                else:
                                    if not np.all(sinds.as_array() == baseline):
                                        err = 1
                                        break
                        if baseline is None:  # no src_indices were set
                            err = -1
                        self.comm.bcast(err, root=owner)
                    else:
                        self.comm.gather(src_inds, root=owner)
                        err = self.comm.bcast(None, root=owner)
                    if err == 1:
                        self._collect_error(f"{self.msginfo}: Can't connect distributed output "
                                            f"'{abs_out}' to non-distributed input '{abs_in}' "
                                            "because src_indices differ on different ranks.",
                                            ident=(abs_out, abs_in))
                    elif err == -1:
                        self._collect_error(f"{self.msginfo}: Can't connect distributed output "
                                            f"'{abs_out}' to non-distributed input '{abs_in}' "
                                            "without specifying src_indices.",
                                            ident=(abs_out, abs_in))

    @collect_errors
    def _resolve_src_indices(self):
        """
        Populate the promotes info list for each absolute input.

        This is called only at the top level of the system tree.
        """
        all_abs2meta_out = self._var_allprocs_abs2meta['output']
        all_abs2meta_in = self._var_allprocs_abs2meta['input']
        conns = self._conn_global_abs_in2out

        for tgt, plist in self._problem_meta['abs_in2prom_info'].items():
            src = conns[tgt]
            smeta = all_abs2meta_out[src]
            tmeta = all_abs2meta_in[tgt]

            if not smeta['distributed'] and tmeta['distributed']:
                root_shape = self._get_full_dist_shape(src, smeta['shape'])
            else:
                root_shape = smeta['global_shape']

            # plist is a list of (pinfo, shape, use_tgt) tuples, one for each level in the
            # system tree corresponding to an absolute input name, e.g., a plist for the
            # input 'abc.def.ghi.x' would look like [tup0, tup1, tup2, tup3] corresponding to
            # the ['', 'abc', 'abc.def', 'abc.def.ghi'] levels in the tree.

            # After this routine runs, all pinfo entries will have src_indices wrt the root
            # shape.

            # use a _PromotesInfo for the top level even though there really isn't a promote there
            current_pinfo = _PromotesInfo(src_shape=root_shape,
                                          prom=self._var_allprocs_abs2prom['input'][tgt])
            if plist[0] is None:  # no top level pinfo
                plist[0] = current_pinfo

            for i, pinfo in enumerate(plist):
                if pinfo is None:
                    pass
                elif current_pinfo.src_indices is None:
                    try:
                        if pinfo.src_shape is None:
                            pinfo.set_src_shape(root_shape)
                        elif pinfo.src_indices is not None and \
                                not array_connection_compatible(root_shape, pinfo.src_shape):
                            self._collect_error(f"When connecting '{src}' to "
                                                f"'{pinfo.prom_path()}': Promoted src_shape of "
                                                f"{pinfo.src_shape} for "
                                                f"'{pinfo.prom_path()}' differs from src_shape "
                                                f"{root_shape} for '{current_pinfo.prom_path()}'.",
                                                ident=(src, tgt))
                    except Exception:
                        type_exc, exc, tb = sys.exc_info()
                        self._collect_error(f"When connecting '{src}' to "
                                            f"'{pinfo.prom_path()}': {exc}",
                                            exc_type=type_exc, tback=tb, ident=(src, tgt))
                    current_pinfo = pinfo
                    continue
                elif pinfo.src_indices is None:
                    pinfo.src_indices = current_pinfo.src_indices
                    if pinfo.src_shape is None:
                        pinfo.set_src_shape(current_pinfo.src_shape)
                    current_pinfo = pinfo
                else:  # both have src_indices
                    try:
                        if pinfo.src_shape is None:
                            pinfo.set_src_shape(current_pinfo.src_indices.indexed_src_shape)
                        sinds = convert_src_inds(current_pinfo.src_indices, current_pinfo.src_shape,
                                                 pinfo.src_indices, pinfo.src_shape)
                    except Exception:
                        type_exc, exc, tb = sys.exc_info()
                        self._collect_error(f"When connecting '{conns[tgt]}' to "
                                            f"'{pinfo.prom_path()}': input "
                                            f"'{current_pinfo.prom_path()}' src_indices are "
                                            f"{current_pinfo.src_indices} and indexing into those "
                                            f"failed using src_indices {pinfo.src_indices} from "
                                            f"input '{pinfo.prom_path()}'. Error was: "
                                            f"{exc}", exc_type=type_exc, tback=tb,
                                            ident=(conns[tgt], tgt))
                        continue

                    # final src_indices are wrt original full sized source and are flat,
                    # so use val.shape and flat_src=True
                    # It would be nice if we didn't have to convert these and could just keep
                    # them in their original form and stack them to get the final result. We can
                    # do this when doing a get_val, but it doesn't work when doing a set_val.
                    src_indices = indexer(sinds, src_shape=root_shape, flat_src=True)
                    current_pinfo = _PromotesInfo(src_indices=src_indices, src_shape=root_shape,
                                                  flat=True, promoted_from=pinfo.promoted_from,
                                                  prom=pinfo.prom)
                plist[i] = current_pinfo

        with multi_proc_exception_check(self.comm):
            self._resolve_src_inds()

    def _resolve_src_inds(self):
        abs2prom = self._var_abs2prom['input']
        tree_level = self.pathname.count('.') + 1 if self.pathname else 0
        abs_in2prom_info = self._problem_meta['abs_in2prom_info']
        seen = set()

        for tgt in self._var_abs2meta['input']:
            if tgt in abs_in2prom_info:
                prom = abs2prom[tgt]
                if prom in seen:
                    continue
                seen.add(prom)

                plist = abs_in2prom_info[tgt]
                pinfo = plist[tree_level]
                if pinfo is not None:
                    inds, flat, shape = pinfo
                    if inds is not None:
                        self._var_prom2inds[prom] = [shape, inds, flat]

        for s in self._subsystems_myproc:
            s._resolve_src_inds()

    def _setup_var_data(self):
        """
        Compute the list of abs var names, abs/prom name maps, and metadata dictionaries.
        """
        if self._var_allprocs_prom2abs_list is None:
            old_prom2abs = {}
        else:
            old_prom2abs = self._var_allprocs_prom2abs_list['input']

        super()._setup_var_data()

        var_discrete = self._var_discrete
        allprocs_discrete = self._var_allprocs_discrete

        abs2meta = self._var_abs2meta
        abs2prom = self._var_abs2prom

        allprocs_abs2meta = {'input': {}, 'output': {}}

        allprocs_prom2abs_list = self._var_allprocs_prom2abs_list

        for n, lst in self._group_inputs.items():
            lst[0]['path'] = self.pathname  # used for error reporting
            self._group_inputs[n] = lst.copy()  # must copy the list manually

        self._has_distrib_vars = False
        self._has_fd_group = self._owns_approx_jac
        abs_in2prom_info = self._problem_meta['abs_in2prom_info']

        # sort the subsystems alphabetically in order to make the ordering
        # of vars in vectors and other data structures independent of the
        # execution order.
        for subsys in self._sorted_sys_iter():
            self._has_output_scaling |= subsys._has_output_scaling
            self._has_output_adder |= subsys._has_output_adder
            self._has_resid_scaling |= subsys._has_resid_scaling
            self._has_distrib_vars |= subsys._has_distrib_vars
            if len(subsys._subsystems_allprocs) > 0:
                self._has_fd_group |= subsys._has_fd_group

            var_maps = subsys._get_promotion_maps()

            sub_prefix = subsys.name + '.'

            for io in ['input', 'output']:
                abs2meta[io].update(subsys._var_abs2meta[io])
                allprocs_abs2meta[io].update(subsys._var_allprocs_abs2meta[io])
                subprom2prom = var_maps[io]

                allprocs_discrete[io].update(subsys._var_allprocs_discrete[io])
                var_discrete[io].update({sub_prefix + k: v for k, v in
                                         subsys._var_discrete[io].items()})

                sub_loc_proms = subsys._var_abs2prom[io]
                for sub_prom, sub_abs in subsys._var_allprocs_prom2abs_list[io].items():
                    if sub_prom in subprom2prom:
                        prom_name, _, pinfo, _ = subprom2prom[sub_prom]
                        if pinfo is not None and io == 'input':
                            pinfo = pinfo.copy()
                            pinfo.promoted_from = subsys.pathname
                            pinfo.prom = sub_prom
                            tree_level = subsys.pathname.count('.') + 1
                            for abs_in in sub_abs:
                                if abs_in not in abs_in2prom_info:
                                    # need a level for each system including '', so we still
                                    # add 1 to abs_in.count('.') which includes the var name
                                    abs_in2prom_info[abs_in] = [None] * (abs_in.count('.') + 1)
                                abs_in2prom_info[abs_in][tree_level] = pinfo
                    else:
                        prom_name = sub_prefix + sub_prom
                    if prom_name not in allprocs_prom2abs_list[io]:
                        allprocs_prom2abs_list[io][prom_name] = []
                    allprocs_prom2abs_list[io][prom_name].extend(sub_abs)
                    for abs_name in sub_abs:
                        if abs_name in sub_loc_proms:
                            abs2prom[io][abs_name] = prom_name

            if isinstance(subsys, Group):
                # propagate any subsystem 'set_input_defaults' info up to this Group
                subprom2prom = var_maps['input']
                for sub_prom, metalist in subsys._group_inputs.items():
                    if sub_prom in subprom2prom:
                        key = subprom2prom[sub_prom][0]
                    else:
                        key = sub_prefix + sub_prom
                    if key not in self._group_inputs:
                        self._group_inputs[key] = [{'path': self.pathname, 'prom': key,
                                                    'auto': True}]
                    self._group_inputs[key].extend(metalist)

        # If running in parallel, allgather
        if self.comm.size > 1 and self._mpi_proc_allocator.parallel:
            if self._gather_full_data():
                raw = (allprocs_discrete, allprocs_prom2abs_list, allprocs_abs2meta,
                       self._has_output_scaling, self._has_output_adder,
                       self._has_resid_scaling, self._group_inputs, self._has_distrib_vars,
                       self._has_fd_group)
            else:
                raw = (
                    {'input': {}, 'output': {}},
                    {'input': {}, 'output': {}},
                    {'input': {}, 'output': {}},
                    False,
                    False,
                    False,
                    {},
                    False,
                    False,
                )

            gathered = self.comm.allgather(raw)

            # start with a fresh dict to keep order the same in all procs
            old_abs2meta = allprocs_abs2meta
            allprocs_abs2meta = {'input': {}, 'output': {}}

            for io in ['input', 'output']:
                allprocs_prom2abs_list[io] = {}

            myrank = self.comm.rank
            for rank, (proc_discrete, proc_prom2abs_list, proc_abs2meta,
                       oscale, oadd, rscale, ginputs, has_dist_vars,
                       has_fd_group) in enumerate(gathered):
                self._has_output_scaling |= oscale
                self._has_output_adder |= oadd
                self._has_resid_scaling |= rscale
                self._has_distrib_vars |= has_dist_vars
                self._has_fd_group |= has_fd_group

                if rank != myrank:
                    for p, mlist in ginputs.items():
                        if p not in self._group_inputs:
                            self._group_inputs[p] = []
                        self._group_inputs[p].extend(mlist)

                for io in ['input', 'output']:
                    allprocs_abs2meta[io].update(proc_abs2meta[io])
                    allprocs_discrete[io].update(proc_discrete[io])

                    for prom_name, abs_names_list in proc_prom2abs_list[io].items():
                        if prom_name not in allprocs_prom2abs_list[io]:
                            allprocs_prom2abs_list[io][prom_name] = []
                        allprocs_prom2abs_list[io][prom_name].extend(abs_names_list)

            for io in ('input', 'output'):
                if allprocs_abs2meta[io]:
                    # update new allprocs_abs2meta with our local version (now that we have a
                    # consistent order for our dict), so that the 'size' metadata will
                    # accurately reflect this proc's var size instead of one from some other proc.
                    allprocs_abs2meta[io].update(old_abs2meta[io])

        self._var_allprocs_abs2meta = allprocs_abs2meta

        for prom_name, abs_list in allprocs_prom2abs_list['output'].items():
            if len(abs_list) > 1:
                self._collect_error("{}: Output name '{}' refers to "
                                    "multiple outputs: {}.".format(self.msginfo, prom_name,
                                                                   sorted(abs_list)))

        for io in ('input', 'output'):
            a2p = self._var_allprocs_abs2prom[io]
            for prom, abslist in self._var_allprocs_prom2abs_list[io].items():
                for abs_name in abslist:
                    a2p[abs_name] = prom

        if self._group_inputs:
            p2abs_in = self._var_allprocs_prom2abs_list['input']
            extra = [gin for gin in self._group_inputs if gin not in p2abs_in]
            if extra:
                # make sure that we don't have a leftover group input default entry from a previous
                # execution of _setup_var_data before promoted names were updated.
                ex = set()
                for e in extra:
                    if e in old_prom2abs:
                        del self._group_inputs[e]  # clean up old key using old promoted name
                    else:
                        ex.add(e)
                if ex:
                    self._collect_error(f"{self.msginfo}: The following group inputs, passed to "
                                        f"set_input_defaults(), could not be found: {sorted(ex)}.")

        if self._var_discrete['input'] or self._var_discrete['output']:
            self._discrete_inputs = _DictValues(self._var_discrete['input'])
            self._discrete_outputs = _DictValues(self._var_discrete['output'])
        else:
            self._discrete_inputs = self._discrete_outputs = ()

        self._vars_to_gather = self._find_vars_to_gather()

    def _resolve_group_input_defaults(self, show_warnings=False):
        """
        Resolve any ambiguities in group input defaults throughout the model.

        Only called at the model level.

        Parameters
        ----------
        show_warnings : bool
            Bool to show or hide the auto_ivc warnings.
        """
        skip = set(('path', 'use_tgt', 'prom', 'src_shape', 'src_indices', 'auto'))
        prom2abs_in = self._var_allprocs_prom2abs_list['input']
        abs_in2prom_info = self._problem_meta['abs_in2prom_info']
        abs2meta_in = self._var_allprocs_abs2meta['input']

        self._auto_ivc_warnings = []

        for prom, metalist in self._group_inputs.items():
            if prom not in prom2abs_in:
                # this error was already collected in setup_var_data, so just continue here
                continue
            try:
                paths = [(i, m['path']) for i, m in enumerate(metalist) if not m['auto']]
                top_origin = paths[0][1]
                top_prom = metalist[paths[0][0]]['prom']
            except KeyError:
                issue_warning("No auto IVCs found", prefix=self.msginfo, category=PromotionWarning)
            allmeta = set()
            for meta in metalist:
                allmeta.update(meta)
            fullmeta = {n: _UNDEFINED for n in allmeta - skip}

            for key in sorted(fullmeta):
                for submeta in metalist:
                    if submeta['auto']:
                        continue
                    if key in submeta:
                        if fullmeta[key] is _UNDEFINED:
                            origin = submeta['path']
                            origin_prom = submeta['prom']
                            val = fullmeta[key] = submeta[key]
                            if origin != top_origin:
                                msg = (f"Group '{top_origin}' did not set a default "
                                       f"'{key}' for input '{top_prom}', so the value of "
                                       f"({val}) from group '{origin}' will be used.")
                                if show_warnings:
                                    issue_warning(msg, category=PromotionWarning)
                                else:
                                    self._auto_ivc_warnings.append(msg)

                        else:
                            eq = submeta[key] == val
                            if isinstance(eq, np.ndarray):
                                eq = np.all(eq)
                            if not eq:
                                # first, see if origin is an ancestor
                                if not origin or submeta['path'].startswith(origin + '.'):
                                    msg = (f"Groups '{origin}' and '{submeta['path']}' "
                                           f"called set_input_defaults for the input "
                                           f"'{origin_prom}' with conflicting '{key}'. "
                                           f"The value ({val}) from '{origin}' will be "
                                           "used.")
                                    if show_warnings:
                                        issue_warning(msg, category=PromotionWarning)
                                    else:
                                        self._auto_ivc_warnings.append(msg)
                                else:  # origin is not an ancestor, so we have an ambiguity
                                    if origin_prom != submeta['prom']:
                                        prm = f"('{origin_prom}' / '{submeta['prom']}')"
                                    else:
                                        prm = f"'{origin_prom}'"
                                    common = common_subpath((origin, submeta['path']))
                                    if common:
                                        sub = self._get_subsystem(common)
                                        if sub is not None:
                                            for a in prom2abs_in[prom]:
                                                if a in sub._var_abs2prom['input']:
                                                    prom = sub._var_abs2prom['input'][a]
                                                    break

                                    gname = f"Group named '{common}'" if common else 'model'
                                    self._collect_error(f"{self.msginfo}: The subsystems {origin} "
                                                        f"and {submeta['path']} called "
                                                        f"set_input_defaults for promoted input "
                                                        f"{prm} with conflicting values for "
                                                        f"'{key}'. Call <group>.set_input_defaults("
                                                        f"'{prom}', {key}=?), where <group> is the "
                                                        f"{gname} to remove the ambiguity.")

            # update all metadata dicts with any missing metadata that was filled in elsewhere
            # and update src_shape and use_tgt in abs_in2prom_info
            for meta in metalist:
                tree_level = meta['path'].count('.') + 1 if meta['path'] else 0
                prefix = meta['path'] + '.' if meta['path'] else ''
                src_shape = None
                if 'val' in meta:
                    abs_in = prom2abs_in[prom][0]
                    if abs_in in abs2meta_in:  # it's a continuous variable
                        src_shape = np.asarray(meta['val']).shape
                elif 'src_shape' in meta:
                    src_shape = meta['src_shape']

                if src_shape is not None:
                    # Now update the global promotes info dict
                    for tgt in prom2abs_in[prom]:
                        if tgt in abs_in2prom_info and tgt.startswith(prefix):
                            pinfo = abs_in2prom_info[tgt][tree_level]
                            if pinfo is not None:
                                p2 = abs_in2prom_info[tgt][tree_level + 1]
                                if p2 is not None:
                                    # src_shape from a set_input_defaults call actually
                                    # must match the promoted src_shape from one level
                                    # deeper in the tree.
                                    if p2.src_shape is not None and p2.src_shape != src_shape:
                                        self._collect_error(f"{self.msginfo}: src_shape {src_shape}"
                                                            f" set by set_input_defaults('{prom}', "
                                                            f"...) in group '{meta['path']}' "
                                                            "conflicts with src_shape of "
                                                            f"{pinfo.src_shape} for promoted input "
                                                            f"'{pinfo.prom_path()}")
                                    p2.set_src_shape(src_shape)
                            else:
                                abs_in2prom_info[tgt][tree_level] = \
                                    _PromotesInfo(src_shape=src_shape, prom=prom,
                                                  promoted_from=self.pathname)

                meta.update(fullmeta)

    def _find_vars_to_gather(self):
        """
        Return a mapping of var pathname to owning rank.

        The mapping will contain ONLY systems that are remote on at least one proc.
        Distributed systems are not included.

        Returns
        -------
        dict
            The mapping of variable pathname to owning rank.
        """
        remote_vars = {}

        if self.comm.size > 1:
            myproc = self.comm.rank
            nprocs = self.comm.size

            for io in ('input', 'output'):
                abs2prom = self._var_abs2prom[io]
                abs2meta = self._var_allprocs_abs2meta[io]

                # var order must be same on all procs
                sorted_names = sorted(self._var_allprocs_abs2prom[io])
                locality = np.zeros((nprocs, len(sorted_names)), dtype=bool)
                for i, name in enumerate(sorted_names):
                    if name in abs2prom:
                        locality[myproc, i] = True

                my_loc = locality[myproc, :].copy()
                self.comm.Allgather(my_loc, locality)

                for i, name in enumerate(sorted_names):
                    nzs = np.nonzero(locality[:, i])[0]
                    if name in abs2meta and abs2meta[name]['distributed']:
                        pass
                    elif 0 < nzs.size < nprocs:
                        remote_vars[name] = nzs[0]

        return remote_vars

    @collect_errors
    def _setup_var_sizes(self):
        """
        Compute the arrays of variable sizes for all variables/procs on this system.
        """
        self._var_offsets = None
        abs2idx = self._var_allprocs_abs2idx = {}
        all_abs2meta = self._var_allprocs_abs2meta
        self._var_sizes = {
            'input': np.zeros((self.comm.size, len(all_abs2meta['input'])), dtype=INT_DTYPE),
            'output': np.zeros((self.comm.size, len(all_abs2meta['output'])), dtype=INT_DTYPE),
        }

        for subsys in self._sorted_sys_iter():
            subsys._setup_var_sizes()

        iproc = self.comm.rank
        for io, sizes in self._var_sizes.items():
            abs2meta = self._var_abs2meta[io]
            for i, name in enumerate(self._var_allprocs_abs2meta[io]):
                abs2idx[name] = i
                if name in abs2meta:
                    sz = abs2meta[name]['size']
                    sizes[iproc, i] = 0 if sz is None else sz

            if self.comm.size > 1:
                my_sizes = sizes[iproc, :].copy()
                self.comm.Allgather(my_sizes, sizes)

        if self.comm.size > 1:
            if (self._has_distrib_vars or self._contains_parallel_group or
                not np.all(self._var_sizes['output']) or
               not np.all(self._var_sizes['input'])):

                if self._distributed_vector_class is not None:
                    self._vector_class = self._distributed_vector_class
                else:
                    raise RuntimeError("{}: Distributed vectors are required but no distributed "
                                       "vector type has been set.".format(self.msginfo))
        else:
            self._vector_class = self._local_vector_class

        self._compute_owning_ranks()

    def _compute_owning_ranks(self):
        abs2meta = self._var_allprocs_abs2meta
        abs2discrete = self._var_allprocs_discrete

        if self.comm.size > 1:
            owns = self._owning_rank
            self._owned_sizes = self._var_sizes['output'].copy()
            abs2idx = self._var_allprocs_abs2idx
            for io in ('input', 'output'):
                sizes = self._var_sizes[io]
                for name, meta in abs2meta[io].items():
                    dist = meta['distributed']
                    i = abs2idx[name]
                    for rank in range(self.comm.size):
                        if sizes[rank, i] > 0:
                            owns[name] = rank
                            if not dist and io == 'output':
                                self._owned_sizes[rank + 1:, i] = 0  # zero out all dups
                            break

                if abs2discrete[io]:
                    prefix = self.pathname + '.' if self.pathname else ''
                    for rank, names in enumerate(self.comm.allgather(self._var_discrete[io])):
                        if prefix:
                            toadd = {prefix + n for n in names}.difference(owns)
                        else:
                            toadd = set(names).difference(owns)
                        for n in toadd:
                            owns[n] = rank
        else:
            self._owned_sizes = self._var_sizes['output']

    def _owned_size(self, abs_name):
        """
        Return the size of the variable on the owning rank.

        Parameters
        ----------
        abs_name : str
            The absolute name of the variable.

        Returns
        -------
        int
            The size of the variable on this rank, 0 if this is not the owning rank.
        """
        return self._owned_sizes[self.comm.rank, self._var_allprocs_abs2idx[abs_name]]

    def _setup_global_connections(self, parent_conns=None):
        """
        Compute dict of all connections between this system's inputs and outputs.

        Parameters
        ----------
        parent_conns : dict
            Dictionary of connections passed down from parent group.
        """
        global_abs_in2out = self._conn_global_abs_in2out = {}

        allprocs_prom2abs_list_in = self._var_allprocs_prom2abs_list['input']
        allprocs_prom2abs_list_out = self._var_allprocs_prom2abs_list['output']

        allprocs_discrete_in = self._var_allprocs_discrete['input']
        allprocs_discrete_out = self._var_allprocs_discrete['output']

        abs_in2prom_info = self._problem_meta['abs_in2prom_info']

        pathname = self.pathname

        abs_in2out = {}
        new_conns = {}

        prefix = pathname + '.' if pathname else ''
        path_len = len(prefix)

        if parent_conns is not None:
            for abs_in, abs_out in parent_conns.items():
                if abs_in.startswith(prefix) and abs_out.startswith(prefix):
                    global_abs_in2out[abs_in] = abs_out

                    in_subsys, _, _ = abs_in[path_len:].partition('.')
                    out_subsys, _, _ = abs_out[path_len:].partition('.')

                    # if connection is contained in a subgroup, add to conns
                    # to pass down to subsystems.
                    if in_subsys == out_subsys:
                        if in_subsys not in new_conns:
                            new_conns[in_subsys] = {abs_in: abs_out}
                        else:
                            new_conns[in_subsys][abs_in] = abs_out

        # Add implicit connections (only ones owned by this group)
        for prom_name, out_list in allprocs_prom2abs_list_out.items():
            if prom_name in allprocs_prom2abs_list_in:  # names match ==> a connection
                abs_out = out_list[0]
                out_subsys, _, _ = abs_out[path_len:].partition('.')
                for abs_in in allprocs_prom2abs_list_in[prom_name]:
                    in_subsys, _, _ = abs_in[path_len:].partition('.')
                    global_abs_in2out[abs_in] = abs_out
                    if out_subsys == in_subsys:
                        in_subsys, _, _ = abs_in[path_len:].partition('.')
                        out_subsys, _, _ = abs_out[path_len:].partition('.')
                        # if connection is contained in a subgroup, add to conns
                        # to pass down to subsystems.
                        if in_subsys == out_subsys:
                            if in_subsys not in new_conns:
                                new_conns[in_subsys] = {abs_in: abs_out}
                            else:
                                new_conns[in_subsys][abs_in] = abs_out
                    else:  # this group will handle the transfer
                        abs_in2out[abs_in] = abs_out

        src_ind_inputs = set()
        abs2meta = self._var_abs2meta['input']
        allprocs_abs2meta_in = self._var_allprocs_abs2meta['input']

        # Add explicit connections (only ones declared by this group)
        for prom_in, (prom_out, src_indices, flat) in self._manual_connections.items():

            # throw an exception if either output or input doesn't exist
            # (not traceable to a connect statement, so provide context)
            if not (prom_out in allprocs_prom2abs_list_out or prom_out in allprocs_discrete_out):
                if (prom_out in allprocs_prom2abs_list_in or prom_out in allprocs_discrete_in):
                    msg = f"{self.msginfo}: Attempted to connect from '{prom_out}' to " + \
                          f"'{prom_in}', but '{prom_out}' is an input. " + \
                          "All connections must be from an output to an input."
                else:
                    guesses = get_close_matches(prom_out, list(allprocs_prom2abs_list_out.keys()) +
                                                list(allprocs_discrete_out.keys()))
                    msg = f"{self.msginfo}: Attempted to connect from '{prom_out}' to " + \
                          f"'{prom_in}', but '{prom_out}' doesn't exist. Perhaps you meant " + \
                          f"to connect to one of the following outputs: {guesses}."
                self._collect_error(msg)
                continue

            if not (prom_in in allprocs_prom2abs_list_in or prom_in in allprocs_discrete_in):
                if (prom_in in allprocs_prom2abs_list_out or prom_in in allprocs_discrete_out):
                    msg = f"{self.msginfo}: Attempted to connect from '{prom_out}' to " + \
                          f"'{prom_in}', but '{prom_in}' is an output. " + \
                          "All connections must be from an output to an input."
                else:
                    guesses = get_close_matches(prom_in, list(allprocs_prom2abs_list_in.keys()) +
                                                list(allprocs_discrete_in.keys()))
                    msg = f"{self.msginfo}: Attempted to connect from '{prom_out}' to " + \
                          f"'{prom_in}', but '{prom_in}' doesn't exist. Perhaps you meant " + \
                          f"to connect to one of the following inputs: {guesses}."
                self._collect_error(msg)
                continue

            # Throw an exception if output and input are in the same system
            # (not traceable to a connect statement, so provide context)
            # and check if src_indices is defined in both connect and add_input.
            abs_out = allprocs_prom2abs_list_out[prom_out][0]
            out_comp, _, _ = abs_out.rpartition('.')
            out_subsys, _, _ = abs_out[path_len:].partition('.')

            for abs_in in allprocs_prom2abs_list_in[prom_in]:
                in_comp, _, _ = abs_in.rpartition('.')
                if out_comp == in_comp:
                    self._collect_error(
                        f"{self.msginfo}: Output and input are in the same System for connection "
                        f"from '{prom_out}' to '{prom_in}'.")
                    continue

                if src_indices is not None:
                    a2m = allprocs_abs2meta_in[abs_in]
                    if (a2m['shape_by_conn'] or a2m['compute_shape']):
                        self._collect_error(
                            f"{self.msginfo}: Setting of 'src_indices' along with 'shape_by_conn', "
                            f"'copy_shape', or 'compute_shape' for variable '{abs_in}' "
                            "is unsupported.")
                        continue

                    if abs_in in abs2meta:
                        if abs_in not in abs_in2prom_info:
                            abs_in2prom_info[abs_in] = [None] * (abs_in.count('.') + 1)
                        # place a _PromotesInfo at the top level to handle the src_indices
                        if abs_in2prom_info[abs_in][0] is None:
                            try:
                                abs_in2prom_info[abs_in][0] = _PromotesInfo(src_indices=src_indices,
                                                                            flat=flat, prom=abs_in)
                            except Exception:
                                type_exc, exc, tb = sys.exc_info()
                                self._collect_error(
                                    f"When connecting from '{prom_out}' to '{prom_in}': {exc}",
                                    exc_type=type_exc, tback=tb, ident=(abs_out, abs_in))
                                continue

                        meta = abs2meta[abs_in]
                        meta['manual_connection'] = True
                        meta['src_indices'] = src_indices
                        meta['flat_src_indices'] = flat

                    src_ind_inputs.add(abs_in)

                if abs_in in abs_in2out:
                    self._collect_error(
                        f"{self.msginfo}: Input '{abs_in}' cannot be connected to '{abs_out}' "
                        f"because it's already connected to '{abs_in2out[abs_in]}'.",
                        ident=(abs_out, abs_in))
                    continue

                abs_in2out[abs_in] = abs_out

                # if connection is contained in a subgroup, add to conns to pass down to subsystems.
                if abs_in[path_len:].partition('.')[0] == out_subsys:
                    if out_subsys not in new_conns:
                        new_conns[out_subsys] = {abs_in: abs_out}
                    else:
                        new_conns[out_subsys][abs_in] = abs_out

        # Compute global_abs_in2out by first adding this group's contributions,
        # then adding contributions from systems above/below, then allgathering.
        conn_list = list(global_abs_in2out.items())
        conn_list.extend(abs_in2out.items())
        global_abs_in2out.update(abs_in2out)

        for subgroup in self._subgroups_myproc:
            if subgroup.name in new_conns:
                subgroup._setup_global_connections(parent_conns=new_conns[subgroup.name])
            else:
                subgroup._setup_global_connections()
            global_abs_in2out.update(subgroup._conn_global_abs_in2out)
            conn_list.extend(subgroup._conn_global_abs_in2out.items())

        if len(conn_list) > len(global_abs_in2out):
            dupes = [n for n, val in Counter(tgt for tgt, _ in conn_list).items() if val > 1]
            dup_info = defaultdict(set)
            for tgt, src in conn_list:
                for dup in dupes:
                    if tgt == dup:
                        dup_info[tgt].add(src)
            dup_info = [(n, srcs) for n, srcs in dup_info.items() if len(srcs) > 1]
            if dup_info:
                dup = ["%s from %s" % (tgt, sorted(srcs)) for tgt, srcs in dup_info]
                dupstr = ', '.join(dup)
                self._collect_error(f"{self.msginfo}: The following inputs have multiple "
                                    f"connections: {dupstr}.", ident=dupstr)

        if self.comm.size > 1 and self._mpi_proc_allocator.parallel:
            # If running in parallel, allgather
            if self._gather_full_data():
                raw = (global_abs_in2out, src_ind_inputs)
            else:
                raw = ({}, ())
            gathered = self.comm.allgather(raw)

            all_src_ind_ins = set()
            for myproc_global_abs_in2out, src_ind_ins in gathered:
                global_abs_in2out.update(myproc_global_abs_in2out)
                all_src_ind_ins.update(src_ind_ins)
            src_ind_inputs = all_src_ind_ins

        for inp in src_ind_inputs:
            allprocs_abs2meta_in[inp]['has_src_indices'] = True

    def _setup_dynamic_shapes(self):
        """
        Dynamically add shape/size metadata for variables.

        This only happens if the user has set shape_by_conn, copy_shape, or compute_shape
        for a variable.
        """
        def get_group_input_shape(prom, gshapes):
            """
            Get the shape of the given promoted group input.

            Parameters
            ----------
            prom : str
                Promoted name of the group input.
            gshapes : dict
                Mapping of group input name to shape.

            Returns
            -------
            tuple or None
                If the shape of the variable is known, return the shape.
                Otherwise, return None.
            """
            if prom in gshapes:
                return gshapes[prom]

            if prom in self._group_inputs:
                for d in self._group_inputs[prom]:
                    if 'src_shape' in d:
                        return d['src_shape']
                    elif 'val' in d:
                        return np.asarray(d['val']).shape

        def compute_var_meta(graph, to_var, shapes, func):
            """
            Compute shape info for the given variable using the given function.

            Parameters
            ----------
            graph : nx.DiGraph
                Graph containing all variables with shape info.
            to_var : str
                Name of variable to compute shape info for.
            shapes : dict
                Mapping of variable name to shape.
            func : function
                Function to use to compute the shape.

            Returns
            -------
            tuple or None
                If the shape of the variable is known, return the shape.
                Otherwise, return None.
            """
            compname = to_var.rpartition('.')[0]
            try:
                from_shape = func(shapes)
            except KeyError as err:
                abs_name = f"{compname}.{err.args[0]}"
                self._collect_error(f"{self.msginfo}: Can't compute shape of variable '{to_var}': "
                                    f"variable '{abs_name}' doesn't exist.")
                return
            except Exception as err:
                self._collect_error(f"{self.msginfo}: Error occurred while computing the shape "
                                    f"of variable '{to_var}': {err}")
                return
            else:
                graph.nodes[to_var]['shape'] = from_shape

            return from_shape

        def copy_var_meta(graph, from_var, to_var, distrib_sizes):
            """
            Copy shape info from from_var's metadata to to_var's metadata in the graph.

            Parameters
            ----------
            graph : nx.DiGraph
                Graph containing all variables with shape info.
            from_var : str
                Name of variable to copy shape info from.
            to_var : str
                Name of variable to copy shape info to.
            distrib_sizes : dict
                Mapping of distributed variable name to sizes in each rank.

            Returns
            -------
            tuple or None
                If the shape of the variable is known, return the shape.
                Otherwise, return None.
            """
            if to_var.startswith('#'):
                return

            nprocs = self.comm.size

            from_meta = graph.nodes[from_var]
            from_dist = nprocs > 1 and from_meta['distributed']
            from_shape = from_meta['shape']
            from_io = from_meta['io']

            to_meta = graph.nodes[to_var]
            to_dist = nprocs > 1 and to_meta['distributed']
            to_io = to_meta['io']

            # known dist output to/from non-distributed input.  We don't allow this case because
            # non-distributed variables must have the same value on all procs and the only way
            # this is possible is if the src_indices on each proc are identical, but that's not
            # possible if we assume 'always local' transfer (see POEM 46).
            if from_dist and not to_dist:
                if from_io == 'output':
                    self._collect_error(
                        f"{self.msginfo}: dynamic sizing of non-distributed {to_io} '{to_var}' "
                        f"from distributed {from_io} '{from_var}' is not supported.")
                    return
                else:  # serial_out <- dist_in
                    # all input rank sizes must be the same
                    if not np.all(distrib_sizes[from_var] == distrib_sizes[from_var][0]):
                        if from_io == 'output':
                            ident = (from_var, to_var)
                        else:
                            ident = (to_var, from_var)
                        self._collect_error(
                            f"{self.msginfo}: dynamic sizing of non-distributed {to_io} '{to_var}' "
                            f"from distributed {from_io} '{from_var}' is not supported because not "
                            f"all {from_var} ranks are the same size "
                            f"(sizes={distrib_sizes[from_var]}).", ident=ident)
                        return

            to_meta['shape'] = from_shape

            if from_var in distrib_sizes:
                distrib_sizes[to_var] = distrib_sizes[from_var]

            return from_shape

        def get_unresolved_knowns(graph, nodes=None):
            """
            Return all unresolved nodes with known shape.

            Unresolved means that the node has known shape and at least one successor
            with unknown shape.

            Parameters
            ----------
            graph : nx.DiGraph
                Graph containing all variables with shape info.
            nodes : list of str or None
                List of nodes to check.  If None, check all nodes in the graph.

            Returns
            -------
            set of str
                Set of nodes with known shape but at least one successor with unknown shape.
            """
            gnodes = graph.nodes
            if nodes is None:
                nodes = graph.nodes()

            unresolved = set()
            for node in nodes:
                if gnodes[node]['shape'] is not None:  # node has known shape
                    for succ in graph.successors(node):
                        if gnodes[succ]['shape'] is None:
                            unresolved.add(node)
                            break

            return unresolved

        def get_actives(graph, knowns):
            """
            Return all active single edges and active multi nodes.

            Active edges are those that are connected on one end to a known shape variable
            and on the other end to an unknown shape variable.  Active nodes are those that
            have unknown shape but are connected to a known shape variable.

            Single edges correspond to 'shape_by_conn' and 'copy_shape' connections.
            Multi nodes are variables that have 'compute_shape' set to True so they
            connect to multiple nodes of the opposite io type in a component. For example
            a 'compute_shape' output variable will connect to all inputs in the component and
            each of those edges will be labeled as 'multi'. So a multi node is a node that
            has 'multi' incoming edges.

            Parameters
            ----------
            graph : nx.DiGraph
                Graph containing all variables with shape info.
            knowns : list of str
                List of nodes with known shape.

            Returns
            -------
            active_single_edges : set of (str, str)
                Set of active 'single' edges (for copy_shape and shape_by_conn).
            active_multi_nodes : set of str
                Set of active nodes with 'multi' edges (for compute_shape).
            """
            active_single_edges = set()
            active_multi_nodes = set()

            for known in knowns:
                for succ in graph.successors(known):
                    if nodes[succ]['shape'] is None:
                        if edges[known, succ]['multi']:
                            active_multi_nodes.add(succ)
                        else:
                            active_single_edges.add((known, succ))

            return active_single_edges, active_multi_nodes

        def is_unresolved(graph, node):
            """
            Return True if the given node is unresolved.

            Unresolved means that the node has at least one successor with unknown shape.

            Parameters
            ----------
            graph : nx.DiGraph
                Graph containing all variables with shape info.
            node : str
                Node to check.

            Returns
            -------
            bool
                True if the node is unresolved.
            """
            for s in graph.successors(node):
                if graph.nodes[s]['shape'] is None:
                    return True
            return False

        def meta2node_data(meta):
            """
            Return a dict containing select metadata for the given variable.

            Parameters
            ----------
            meta : dict
                Metadata for the variable.

            Returns
            -------
            dict
                Dict containing select metadata for the variable.
            """
            return {
                'distributed': meta['distributed'],
                'shape': meta['shape'],
                'compute_shape': meta['compute_shape'],
                'shape_by_conn': meta['shape_by_conn'],
                'copy_shape': meta['copy_shape'],
            }

        all_abs2prom_in = self._var_allprocs_abs2prom['input']
        nprocs = self.comm.size
        conn = self._conn_global_abs_in2out
        rev_conn = None

        self._shapes_graph = graph = nx.DiGraph()
        knowns = set()
        dist_sz = {}  # local distrib sizes
        my_abs2meta_out = self._var_abs2meta['output']
        my_abs2meta_in = self._var_abs2meta['input']
        all_abs2meta_out = self._var_allprocs_abs2meta['output']
        all_abs2meta_in = self._var_allprocs_abs2meta['input']
        grp_shapes = {}
        compute_shape_functs = {}
        component_io = defaultdict(list)

        # find all variables that have an unknown shape (across all procs) and connect them
        # to other unknown and known shape variables to form a directed graph.
        for io in ('input', 'output'):
            for name, meta in self._var_allprocs_abs2meta[io].items():
                compname = name.rpartition('.')[0]
                component_io[compname, io].append(name)

                if meta['shape_by_conn']:
                    graph.add_node(name, io=io, **meta2node_data(meta))
                    if name in conn:  # it's a connected input
                        abs_from = conn[name]
                        if abs_from not in graph:
                            from_meta = all_abs2meta_out[abs_from]
                            graph.add_node(abs_from, io='output', **meta2node_data(from_meta))
                        graph.add_edge(abs_from, name, multi=False)
                    else:
                        if rev_conn is None:
                            rev_conn = get_rev_conns(self._conn_global_abs_in2out)
                        if name in rev_conn:  # connected output
                            for inp in rev_conn[name]:
                                inmeta = all_abs2meta_in[inp]
                                graph.add_node(inp, io='input', **meta2node_data(inmeta))
                                graph.add_edge(inp, name, multi=False)
                        elif not meta['compute_shape'] and not meta['copy_shape']:
                            # check to see if we can get shape from _group_inputs
                            fail = True
                            if io == 'input':
                                prom = all_abs2prom_in[name]
                                grp_shape = get_group_input_shape(prom, grp_shapes)
                                if grp_shape is not None:
                                    # use '#' to designate this as an entry that's not a variable
                                    gnode = f"#{prom}"
                                    graph.add_node(gnode, io='input', shape=grp_shape,
                                                   distributed=False, shape_by_conn=None,
                                                   compute_shape=None)
                                    graph.add_edge(gnode, name, multi=False)
                                    grp_shapes[prom] = grp_shape
                                    fail = False
                                else:  # see if there are any connected inputs with known shape
                                    for n in self._var_allprocs_prom2abs_list['input'][prom]:
                                        if n != name:
                                            m = all_abs2meta_in[n]
                                            if not (m['distributed'] or m['has_src_indices']
                                                    or m['shape_by_conn'] or m['compute_shape']
                                                    or m['copy_shape']):
                                                fail = False
                                                graph.add_node(n, io='input', known_count=0,
                                                               **meta2node_data(all_abs2meta_in[n]))
                                                graph.add_edge(n, name, multi=False)
                                                break
                            if fail:
                                self._collect_error(
                                    f"{self.msginfo}: 'shape_by_conn' was set for "
                                    f"unconnected variable '{name}'.")

                if meta['copy_shape']:
                    # variable whose shape is being copied must be on the same component, and
                    # name stored in 'copy_shape' entry must be the relative name.
                    abs_from = name.rpartition('.')[0] + '.' + meta['copy_shape']
                    if abs_from in all_abs2meta_in or abs_from in all_abs2meta_out:
                        a2m = all_abs2meta_in if abs_from in all_abs2meta_in else all_abs2meta_out
                        if name not in graph:
                            graph.add_node(name, io=io, **meta2node_data(meta))
                        if abs_from not in graph:
                            from_io = 'input' if abs_from in all_abs2meta_in else 'output'
                            from_meta = a2m[abs_from]
                            graph.add_node(abs_from, io=from_io, **meta2node_data(from_meta))

                        graph.add_edge(abs_from, name, multi=False)
                    else:
                        self._collect_error(f"{self.msginfo}: Can't copy shape of variable "
                                            f"'{abs_from}'. Variable doesn't exist or is not "
                                            "continuous.")
                elif meta['compute_shape']:
                    compute_shape_functs[name] = meta['compute_shape']
                    if name not in graph:
                        graph.add_node(name, shape=meta['shape'], io=io,
                                       compute_shape=meta['compute_shape'],
                                       distributed=meta['distributed'])

                # store known distributed size info needed for computing shapes
                if nprocs > 1:
                    my_abs2meta = my_abs2meta_in if name in my_abs2meta_in else my_abs2meta_out
                    if name in my_abs2meta:
                        sz = my_abs2meta[name]['size']
                        if sz is not None:
                            dist_sz[name] = sz
                    else:
                        dist_sz[name] = 0

        # loop over any 'compute_shape' variables and add edges to the graph
        for name in compute_shape_functs:
            comp_name = name.rpartition('.')[0]

            # get 'opposite' io variables to use as inputs to compute_shape function
            io = 'input' if name in all_abs2meta_out else 'output'

            for abs_name in component_io[comp_name, io]:
                meta = self._var_allprocs_abs2meta[io][abs_name]
                if abs_name not in graph:
                    graph.add_node(abs_name, io=io, **meta2node_data(meta))

                graph.add_edge(abs_name, name, multi=True)

        if graph.order() == 0:
            # we don't have any shape_by_conn or copy_shape variables, so we're done
            return

        if nprocs > 1:
            distrib_sizes = defaultdict(lambda: np.zeros(nprocs, dtype=INT_DTYPE))
            for rank, dsz in enumerate(self.comm.allgather(dist_sz)):
                for n, sz in dsz.items():
                    distrib_sizes[n][rank] = sz
        else:
            distrib_sizes = {}

        knowns = {n for n, d in graph.nodes(data=True) if d['shape'] is not None}
        all_knowns = knowns.copy()
        all_resolved = set()

        nodes = graph.nodes
        edges = graph.edges

        # connected_components needs an undirected graph, so create a temporary one here
        for comps in nx.connected_components(nx.Graph(graph)):

            # treat all knowns initially as unresolved
            unresolved_knowns = all_knowns.intersection(comps)
            if not unresolved_knowns:
                # no knowns in this component, so we fail.
                continue

            progress = 1
            while progress:
                progress = 0
                unresolved_knowns = get_unresolved_knowns(graph, unresolved_knowns)

                active_single_edges, active_multi_nodes = get_actives(graph, unresolved_knowns)
                for k, u in active_single_edges:
                    shp = copy_var_meta(graph, k, u, distrib_sizes)
                    if shp is not None:
                        if is_unresolved(graph, u):
                            unresolved_knowns.add(u)

                        all_knowns.add(u)
                        progress += 1

                for mnode in active_multi_nodes:
                    for k, _, data in graph.in_edges(mnode, data=True):
                        if nodes[k]['shape'] is None and data['multi']:
                            break
                    else:
                        # all 'compute_shape' preds are known so compute shape
                        shapes = {
                            n.rpartition('.')[-1]: nodes[n]['shape']
                            for n in graph.predecessors(mnode)
                        }
                        shp = compute_var_meta(graph, mnode, shapes, nodes[mnode]['compute_shape'])
                        if shp is not None:
                            if is_unresolved(graph, mnode):
                                unresolved_knowns.add(mnode)
                            all_knowns.add(mnode)
                            progress += 1

        # now perform a consistency check on all computed/copied shapes
        mismatches = set()
        for u, v, data in graph.edges(data=True):
            if not data['multi']:
                ushape = nodes[u]['shape']
                vshape = nodes[v]['shape']
                if ushape != vshape and ushape is not None and vshape is not None:
                    udist = nodes[u]['distributed']
                    vdist = nodes[v]['distributed']
                    if not (udist ^ vdist):
                        mismatches.add(tuple(sorted((u, v))))

        if mismatches:
            for u, v in mismatches:
                self._collect_error(f"{self.msginfo}: Shape mismatch, {nodes[u]['shape']} vs. "
                                    f"{nodes[v]['shape']} for variables '{u}' and '{v}' during "
                                    "dynamic shape determination.")

        # update variable metadata based on graph shapes
        for node, data in graph.nodes(data=True):
            if node.startswith('#'):
                continue
            io = data['io']
            allmeta = self._var_allprocs_abs2meta[io][node]

            shape = data['shape']
            size = shape_to_len(shape)
            allmeta['shape'] = shape
            allmeta['size'] = size

            try:
                meta = self._var_abs2meta[io][node]
            except KeyError:
                pass  # node is not local, so no need to update local metadata
            else:
                meta['shape'] = shape
                meta['size'] = size
                # Passing None into shape arguments as an alias for () is deprecated (Numpy 1.20)
                shape = shape if shape is not None else ()
                meta['val'] = np.full(shape, meta['val'], dtype=float)

        # save graph info for possible later plotting
        self._shapes_graph = graph

        unresolved = set(graph.nodes()) - all_knowns
        if unresolved:
            unresolved = sorted(unresolved)
            self._collect_error(f"{self.msginfo}: Failed to resolve shapes for {unresolved}. "
                                "To see the dynamic shape dependency graph, "
                                "do 'openmdao view_dyn_shapes <your_py_file>'.")

    @collect_errors
    @check_mpi_exceptions
    def _setup_connections(self):
        """
        Compute dict of all connections owned by this Group.

        Also, check shapes of connected variables.
        """
        abs_in2out = self._conn_abs_in2out = {}
        self._conn_discrete_in2out = {}
        global_abs_in2out = self._conn_global_abs_in2out
        pathname = self.pathname
        allprocs_discrete_in = self._var_allprocs_discrete['input']
        allprocs_discrete_out = self._var_allprocs_discrete['output']

        for subsys in self._sorted_sys_iter():
            subsys._setup_connections()

        path_dot = pathname + '.' if pathname else ''
        path_len = len(path_dot)

        allprocs_abs2meta_in = self._var_allprocs_abs2meta['input']
        allprocs_abs2meta_out = self._var_allprocs_abs2meta['output']
        abs2meta_in = self._var_abs2meta['input']
        abs2meta_out = self._var_abs2meta['output']

        nproc = self.comm.size

        # Check input/output units here, and set _has_input_scaling
        # to True for this Group if units are defined and different, or if
        # ref or ref0 are defined for the output.
        for abs_in, abs_out in global_abs_in2out.items():
            # Check that they are in different subsystems of this system.
            out_subsys = abs_out[path_len:].partition('.')[0]
            in_subsys = abs_in[path_len:].partition('.')[0]
            if out_subsys != in_subsys:
                if abs_in in allprocs_discrete_in:
                    self._conn_discrete_in2out[abs_in] = abs_out
                elif abs_out in allprocs_discrete_out:
                    self._collect_error(
                        f"{self.msginfo}: Can't connect discrete output '{abs_out}' "
                        f"to continuous input '{abs_in}'.", ident=(abs_out, abs_in))
                    continue
                else:
                    abs_in2out[abs_in] = abs_out

                if nproc > 1 and self._vector_class is None:
                    # check for any cross-process data transfer.  If found, use
                    # self._problem_meta['distributed_vector_class'] as our vector class.
                    if (abs_in not in abs2meta_in or abs_out not in abs2meta_out or
                            abs2meta_in[abs_in]['distributed'] or
                            abs2meta_out[abs_out]['distributed']):
                        self._vector_class = self._distributed_vector_class

            # if connected output has scaling then we need input scaling
            if not self._has_input_scaling and not (abs_in in allprocs_discrete_in or
                                                    abs_out in allprocs_discrete_out):
                out_units = allprocs_abs2meta_out[abs_out]['units']
                in_units = allprocs_abs2meta_in[abs_in]['units']

                # if units are defined and different, or if a connected output has any scaling,
                # we need input scaling.
                self._has_input_scaling = self._has_output_scaling or self._has_resid_scaling or \
                    (in_units and out_units and in_units != out_units)

        # check compatability for any discrete connections
        for abs_in, abs_out in self._conn_discrete_in2out.items():
            in_type = self._var_allprocs_discrete['input'][abs_in]['type']
            try:
                out_type = self._var_allprocs_discrete['output'][abs_out]['type']
            except KeyError:
                self._collect_error(
                    f"{self.msginfo}: Can't connect continuous output '{abs_out}' "
                    f"to discrete input '{abs_in}'.", ident=(abs_out, abs_in))
                continue

            if not issubclass(in_type, out_type):
                self._collect_error(
                    f"{self.msginfo}: Type '{out_type.__name__}' of output '{abs_out}' is "
                    f"incompatible with type '{in_type.__name__}' of input '{abs_in}'.",
                    ident=(abs_out, abs_in))

        # check unit/shape compatibility, but only for connections that are
        # either owned by (implicit) or declared by (explicit) this Group.
        # This way, we don't repeat the error checking in multiple groups.

        for abs_in, abs_out in abs_in2out.items():
            all_meta_out = allprocs_abs2meta_out[abs_out]
            all_meta_in = allprocs_abs2meta_in[abs_in]

            # check unit compatibility
            out_units = all_meta_out['units']
            in_units = all_meta_in['units']

            if out_units:
                if not in_units:
                    if not _is_unitless(out_units):
                        msg = f"Output '{abs_out}' with units of '{out_units}' " + \
                            f"is connected to input '{abs_in}' which has no units."
                        issue_warning(msg, prefix=self.msginfo, category=UnitsWarning)
                elif not is_compatible(in_units, out_units):
                    self._collect_error(
                        f"{self.msginfo}: Output units of '{out_units}' for '{abs_out}' "
                        f"are incompatible with input units of '{in_units}' for '{abs_in}'.",
                        ident=(abs_out, abs_in))
                    continue
            elif in_units is not None:
                if not _is_unitless(in_units):
                    msg = f"Input '{abs_in}' with units of '{in_units}' is " + \
                        f"connected to output '{abs_out}' which has no units."
                    issue_warning(msg, prefix=self.msginfo, category=UnitsWarning)

            # check shape compatibility
            if abs_in in abs2meta_in:
                meta_in = abs2meta_in[abs_in]

                # get output shape from allprocs meta dict, since it may
                # be distributed (we want global shape)
                out_shape = all_meta_out['global_shape']

                # get input shape and src_indices from the local meta dict
                # (input is always local)
                if meta_in['distributed']:
                    # if output is non-distributed and input is distributed, make output shape the
                    # full distributed shape, i.e., treat it in this regard as a distributed output
                    out_shape = self._get_full_dist_shape(abs_out, all_meta_out['shape'])

                in_shape = meta_in['shape']
                src_indices = meta_in['src_indices']

                if src_indices is None and out_shape != in_shape:
                    # out_shape != in_shape is allowed if there's no ambiguity in storage order
                    if (in_shape is None or out_shape is None or
                            not array_connection_compatible(in_shape, out_shape)):
                        self._collect_error(
                            f"{self.msginfo}: The source and target shapes do not match or "
                            f"are ambiguous for the connection '{abs_out}' to '{abs_in}'. "
                            f"The source shape is {out_shape} "
                            f"but the target shape is {in_shape}.", ident=(abs_out, abs_in))
                        continue

                elif src_indices is not None:

                    try:
                        shp = (out_shape if all_meta_out['distributed'] else
                               all_meta_out['global_shape'])
                        src_indices.set_src_shape(shp, dist_shape=out_shape)
                        src_indices = src_indices.shaped_instance()
                    except Exception:
                        type_exc, exc, tb = sys.exc_info()
                        s, src, tgt = get_connection_owner(self, abs_in)
                        abs_out = self._conn_global_abs_in2out[tgt]
                        self._collect_error(
                            f"{s.msginfo}: When connecting '{src}' to '{tgt}': {exc}",
                            exc_type=type_exc, tback=tb, ident=(abs_out, abs_in))
                        continue

                    if src_indices.indexed_src_size == 0:
                        continue

                    if src_indices.indexed_src_size != shape_to_len(in_shape):
                        # initial dimensions of indices shape must be same shape as target
                        for idx_d, inp_d in zip(src_indices.indexed_src_shape, in_shape):
                            if idx_d != inp_d:
                                self._collect_error(
                                    f"{self.msginfo}: The source indices {meta_in['src_indices']} "
                                    f"do not specify a valid shape for the connection '{abs_out}' "
                                    f"to '{abs_in}'. The target shape is {in_shape} but indices "
                                    f"are shape {src_indices.indexed_src_shape}.",
                                    ident=(abs_out, abs_in))
                                break
                        else:
                            self._collect_error(
                                f"{self.msginfo}: src_indices shape {src_indices.indexed_src_shape}"
                                f" does not match {abs_in} shape {in_shape}.",
                                ident=(abs_out, abs_in))
                        continue

                    # any remaining dimension of indices must match shape of source
                    if not src_indices._flat_src and (len(src_indices.indexed_src_shape) >
                                                      len(out_shape)):
                        self._collect_error(
                            f"{self.msginfo}: The source indices {meta_in['src_indices']} do not "
                            f"specify a valid shape for the connection '{abs_out}' to '{abs_in}'. "
                            f"The source has {len(out_shape)} dimensions but the indices expect at "
                            f"least {len(src_indices.indexed_src_shape)}.",
                            ident=(abs_out, abs_in))

    def _transfer(self, vec_name, mode, sub=None):
        """
        Perform a vector transfer.

        Parameters
        ----------
        vec_name : str
            Name of the vector RHS on which to perform a transfer.
        mode : str
            Either 'fwd' or 'rev'
        sub : None or str
            If None, perform a full transfer.
            If str, perform a partial transfer to named subsystem for linear Gauss--Seidel.
        """
        xfer = self._transfers[mode]
        if sub in xfer:
            xfer = xfer[sub]
        else:
            if mode == 'fwd' and self._conn_discrete_in2out and vec_name == 'nonlinear':
                self._discrete_transfer(sub)
            return

        vec_inputs = self._vectors['input'][vec_name]

        if mode == 'fwd':
            if xfer is not None:
                if self._has_input_scaling:
                    vec_inputs.scale_to_norm()
                    xfer._transfer(vec_inputs, self._vectors['output'][vec_name], mode)
                    vec_inputs.scale_to_phys()
                else:
                    xfer._transfer(vec_inputs, self._vectors['output'][vec_name], mode)
            if self._conn_discrete_in2out and vec_name == 'nonlinear':
                self._discrete_transfer(sub)

        else:  # rev
            if xfer is not None:
                if self._has_input_scaling:
                    vec_inputs.scale_to_norm(mode='rev')

                xfer._transfer(vec_inputs, self._vectors['output'][vec_name], mode)

                if self._problem_meta['parallel_deriv_color'] is None:
                    key = (sub, '@nocolor')
                    if key in self._transfers['rev']:
                        xfer = self._transfers['rev'][key]
                        xfer._transfer(vec_inputs, self._vectors['output'][vec_name], mode)

                if self._has_input_scaling:
                    vec_inputs.scale_to_phys(mode='rev')

    def _discrete_transfer(self, sub):
        """
        Transfer discrete variables between components.  This only occurs in fwd mode.

        Parameters
        ----------
        sub : None or str
            If None, perform a full transfer.
            If not, perform a partial transfer for linear Gauss--Seidel.
        """
        comm = self.comm
        key = None if sub is None else self._subsystems_allprocs[sub].system.name

        if comm.size == 1:
            for src_sys_name, src, tgt_sys_name, tgt in self._discrete_transfers[key]:
                tgt_sys = self._subsystems_allprocs[tgt_sys_name].system
                src_sys = self._subsystems_allprocs[src_sys_name].system
                # note that we are not copying the discrete value here, so if the
                # discrete value is some mutable object, for example not an int or str,
                # the downstream system will have a reference to the same object
                # as the source, allowing the downstream system to modify the value as
                # seen by the source system.
                tgt_sys._discrete_inputs[tgt] = src_sys._discrete_outputs[src]

        else:  # MPI
            allprocs_recv = self._allprocs_discrete_recv[key]
            discrete_out = self._var_discrete['output']
            if key in self._discrete_transfers:
                xfers, remote_send = self._discrete_transfers[key]
                if allprocs_recv:
                    sendvars = [(n, discrete_out[n]['val']) for n in remote_send]
                    allprocs_send = comm.gather(sendvars, root=0)
                    if comm.rank == 0:
                        allprocs_dict = {}
                        for i in range(comm.size):
                            allprocs_dict.update(allprocs_send[i])
                        recvs = [{} for i in range(comm.size)]
                        for rname, ranks in allprocs_recv.items():
                            val = allprocs_dict[rname]
                            for i in ranks:
                                recvs[i][rname] = val
                        data = comm.scatter(recvs, root=0)
                    else:
                        data = comm.scatter(None, root=0)
                else:
                    data = None

                for src_sys_name, src, tgt_sys_name, tgt in xfers:
                    tgt_sys, _ = self._subsystems_allprocs[tgt_sys_name]
                    if tgt_sys._is_local:
                        if tgt in tgt_sys._discrete_inputs:
                            abs_src = '.'.join((src_sys_name, src))
                            if data is not None and abs_src in data:
                                src_val = data[abs_src]
                            else:
                                src_sys, _ = self._subsystems_allprocs[src_sys_name]
                                src_val = src_sys._discrete_outputs[src]
                            tgt_sys._discrete_inputs[tgt] = src_val

    def _setup_transfers(self):
        """
        Compute all transfers that are owned by this system.
        """
        for subsys in self._subgroups_myproc:
            subsys._setup_transfers()

        self._vector_class.TRANSFER._setup_transfers(self)
        if self._conn_discrete_in2out:
            self._vector_class.TRANSFER._setup_discrete_transfers(self)

    @collect_errors
    def promotes(self, subsys_name, any=None, inputs=None, outputs=None,
                 src_indices=None, flat_src_indices=None, src_shape=None):
        """
        Promote a variable in the model tree.

        Parameters
        ----------
        subsys_name : str
            The name of the child subsystem whose inputs/outputs are being promoted.
        any : Sequence of str or tuple
            A Sequence of variable names (or tuples) to be promoted, regardless
            of if they are inputs or outputs. This is equivalent to the items
            passed via the `promotes=` argument to add_subsystem.  If given as a
            tuple, we use the "promote as" standard of "('real name', 'promoted name')*[]:".
        inputs : Sequence of str or tuple
            A Sequence of input names (or tuples) to be promoted. Tuples are
            used for the "promote as" capability.
        outputs : Sequence of str or tuple
            A Sequence of output names (or tuples) to be promoted. Tuples are
            used for the "promote as" capability.
        src_indices : int or list of ints or tuple of ints or int ndarray or Iterable or None
            This argument applies only to promoted inputs.
            The global indices of the source variable to transfer data from.
            A value of None implies this input depends on all entries of source.
            Default is None. The shapes of the target and src_indices must match,
            and form of the entries within is determined by the value of 'flat_src_indices'.
        flat_src_indices : bool
            This argument applies only to promoted inputs.
            If True, each entry of src_indices is assumed to be an index into the
            flattened source.  Otherwise each entry must be a tuple or list of size equal
            to the number of dimensions of the source.
        src_shape : int or tuple
            Assumed shape of any connected source or higher level promoted input.
        """
        if isinstance(any, str):
            self._collect_error(f"{self.msginfo}: Trying to promote any='{any}', "
                                "but an iterator of strings and/or tuples is required.")
            return
        if isinstance(inputs, str):
            self._collect_error(f"{self.msginfo}: Trying to promote inputs='{inputs}', "
                                "but an iterator of strings and/or tuples is required.")
            return
        if isinstance(outputs, str):
            self._collect_error(f"{self.msginfo}: Trying to promote outputs='{outputs}', "
                                "but an iterator of strings and/or tuples is required.")
            return

        src_shape = shape2tuple(src_shape)

        if src_indices is None:
            prominfo = None
            if flat_src_indices is not None or src_shape is not None:
                issue_warning(f"ignored flat_src_indices and/or src_shape because"
                              " src_indices was not specified.", prefix=self.msginfo,
                              category=UnusedOptionWarning)

        else:
            promoted = inputs if inputs else any
            try:
                src_indices = indexer(src_indices, flat_src=flat_src_indices)
            except Exception:
                type_exc, exc, tb = sys.exc_info()
                self._collect_error(f"{self.msginfo}: When promoting {promoted} from "
                                    f"'{subsys_name}': {exc}", exc_type=type_exc, tback=tb,
                                    ident=(self.pathname, tuple(promoted)))

            if outputs:
                self._collect_error(f"{self.msginfo}: Trying to promote outputs {outputs} while "
                                    f"specifying src_indices {src_indices} is not meaningful.")
                return

            try:
                prominfo = _PromotesInfo(src_indices, flat_src_indices, src_shape)
            except Exception as err:
                lst = []
                if any is not None:
                    lst.extend(any)
                if inputs is not None:
                    lst.extend(inputs)
                self._collect_error(f"{self.msginfo}: When promoting {sorted(lst)}: {err}",
                                    ident=(self.pathname, tuple(lst)))
                return

        try:
            subsys = getattr(self, subsys_name)
        except AttributeError:
            raise AttributeError(f"{self.msginfo}: subsystem '{subsys_name}' does not exist.")

        if any:
            subsys._var_promotes['any'].extend((a, prominfo) for a in any)
        if inputs:
            subsys._var_promotes['input'].extend((i, prominfo) for i in inputs)
        if outputs:
            subsys._var_promotes['output'].extend((o, None) for o in outputs)

        # check for attempt to promote with different alias
        list_comp = [i if isinstance(i, tuple) else (i, i)
                     for i, _ in subsys._var_promotes['input']]

        for original, new in list_comp:
            for original_inside, new_inside in list_comp:
                if original == original_inside and new != new_inside:
                    self._collect_error("%s: Trying to promote '%s' when it has been aliased to "
                                        "'%s'." % (self.msginfo, original_inside, new))
                    continue

        # if this was called during configure(), mark this group as modified
        if self._problem_meta is not None and self._problem_meta['config_info'] is not None:
            self._problem_meta['config_info']._prom_added(self.pathname)

    def add_subsystem(self, name, subsys, promotes=None,
                      promotes_inputs=None, promotes_outputs=None,
                      min_procs=1, max_procs=None, proc_weight=1.0, proc_group=None):
        """
        Add a subsystem.

        Parameters
        ----------
        name : str
            Name of the subsystem being added.
        subsys : <System>
            An instantiated, but not-yet-set up system object.
        promotes : iter of (str or tuple), optional
            A list of variable names specifying which subsystem variables
            to 'promote' up to this group. If an entry is a tuple of the
            form (old_name, new_name), this will rename the variable in
            the parent group.
        promotes_inputs : iter of (str or tuple), optional
            A list of input variable names specifying which subsystem input
            variables to 'promote' up to this group. If an entry is a tuple of
            the form (old_name, new_name), this will rename the variable in
            the parent group.
        promotes_outputs : iter of (str or tuple), optional
            A list of output variable names specifying which subsystem output
            variables to 'promote' up to this group. If an entry is a tuple of
            the form (old_name, new_name), this will rename the variable in
            the parent group.
        min_procs : int
            Minimum number of MPI processes usable by the subsystem. Defaults to 1.
        max_procs : int or None
            Maximum number of MPI processes usable by the subsystem.  A value
            of None (the default) indicates there is no maximum limit.
        proc_weight : float
            Weight given to the subsystem when allocating available MPI processes
            to all subsystems.  Default is 1.0.
        proc_group : str or None
            Name of a processor group such that any system with that processor group name
            within the same parent group will be allocated on the same mpi process(es).
            If this is not None, then any other systems sharing the same proc_group must
            have identical values of min_procs, max_procs, and proc_weight or an exception
            will be raised.

        Returns
        -------
        <System>
            The subsystem that was passed in. This is returned to
            enable users to instantiate and add a subsystem at the
            same time, and get the reference back.
        """
        if self._setup_procs_finished:
            raise RuntimeError(f"{self.msginfo}: Cannot call add_subsystem in "
                               "the configure method.")

        if inspect.isclass(subsys):
            raise TypeError(f"{self.msginfo}: Subsystem '{name}' should be an instance, but a "
                            f"{subsys.__name__} class object was found.")

        if name in self._subsystems_allprocs or name in self._static_subsystems_allprocs:
            raise RuntimeError(f"{self.msginfo}: Subsystem name '{name}' is already used.")

        if hasattr(self, name) and not isinstance(getattr(self, name), System):
            # replacing a subsystem is ok (e.g. resetup) but no other attribute
            raise RuntimeError(f"{self.msginfo}: Can't add subsystem '{name}' because an attribute "
                               f"with that name already exits.")

        if not isinstance(subsys, System):
            raise TypeError(f"{self.msginfo}: Subsystem '{name}' should be a System instance, but "
                            f"an instance of type {type(subsys).__name__} was found.")

        if subsys is self:
            raise RuntimeError(f"{self.msginfo}: System '{name}' can't be added to itself.")

        if proc_group is not None and not isinstance(proc_group, str):
            raise TypeError(f"{self.msginfo}: proc_group must be a str or None, but is of type "
                            f"'{type(proc_group).__name__}'.")

        match = namecheck_rgx.match(name)
        if match is None or match.group() != name:
            raise NameError(f"{self.msginfo}: '{name}' is not a valid sub-system name.")

        subsys.name = subsys.pathname = name

        if isinstance(promotes, str) or \
           isinstance(promotes_inputs, str) or \
           isinstance(promotes_outputs, str):
            raise RuntimeError(f"{self.msginfo}: promotes must be an iterator of strings and/or "
                               "tuples.")

        prominfo = None

        # Note, the declared order in any of these promotes arguments shouldn't matter. However,
        # the order does matter when using system.promotes during configure. There, you are
        # permitted to promote '*' then promote_to an alias afterwards, but not in the reverse.
        # To make this work, we sort the promotes lists for this subsystem to put the wild card
        # entries at the beginning.
        if promotes:
            subsys._var_promotes['any'] = [(p, prominfo) for p in
                                           sorted(promotes, key=lambda x: '*' not in x)]
        if promotes_inputs:
            subsys._var_promotes['input'] = [(p, prominfo) for p in
                                             sorted(promotes_inputs, key=lambda x: '*' not in x)]
        if promotes_outputs:
            subsys._var_promotes['output'] = [(p, prominfo) for p in
                                              sorted(promotes_outputs, key=lambda x: '*' not in x)]

        if self._static_mode:
            subsystems_allprocs = self._static_subsystems_allprocs
        else:
            subsystems_allprocs = self._subsystems_allprocs

        subsystems_allprocs[subsys.name] = _SysInfo(subsys, len(subsystems_allprocs))

        if not isinstance(min_procs, int) or min_procs < 1:
            raise TypeError(f"{self.msginfo}: min_procs must be an int > 0 but ({min_procs}) was "
                            "given.")
        if max_procs is not None and (not isinstance(max_procs, int) or max_procs < min_procs):
            raise TypeError(f"{self.msginfo}: max_procs must be None or an int >= min_procs but "
                            f"({max_procs}) was given.")
        if isinstance(proc_weight, Number) and proc_weight < 0:
            raise TypeError(f"{self.msginfo}: proc_weight must be a float > 0. but ({proc_weight}) "
                            "was given.")

        self._proc_info[name] = (min_procs, max_procs, proc_weight, proc_group)

        setattr(self, name, subsys)

        return subsys

    def connect(self, src_name, tgt_name, src_indices=None, flat_src_indices=None):
        """
        Connect source src_name to target tgt_name in this namespace.

        Parameters
        ----------
        src_name : str
            Name of the source variable to connect.
        tgt_name : str or [str, ... ] or (str, ...)
            Name of the target variable(s) to connect.
        src_indices : int or list of ints or tuple of ints or int ndarray or Iterable or None
            The global indices of the source variable to transfer data from.
            The shapes of the target and src_indices must match, and form of the
            entries within is determined by the value of 'flat_src_indices'.
        flat_src_indices : bool
            If True, each entry of src_indices is assumed to be an index into the
            flattened source.  Otherwise it must be a tuple or list of size equal
            to the number of dimensions of the source.
        """
        # if src_indices argument is given, it should be valid
        if isinstance(src_indices, str):
            if isinstance(tgt_name, str):
                tgt_name = [tgt_name]
            tgt_name.append(src_indices)
            self._collect_error(f"{self.msginfo}: src_indices must be a slice, int, or index array."
                                f" Did you mean connect('{src_name}', '{tgt_name}')?")
            return

        # if multiple targets are given, recursively connect to each
        if not isinstance(tgt_name, str) and isinstance(tgt_name, Iterable):
            for name in tgt_name:
                self.connect(src_name, name, src_indices, flat_src_indices=flat_src_indices)
            return

        if src_indices is not None:
            try:
                src_indices = indexer(src_indices, flat_src=flat_src_indices)
            except Exception:
                type_exc, exc, tb = sys.exc_info()
                self._collect_error(f"{self.msginfo}: When connecting from '{src_name}' to "
                                    f"'{tgt_name}': {exc}", exc_type=type_exc, tback=tb)
                return

        # target should not already be connected
        for manual_connections in [self._manual_connections, self._static_manual_connections]:
            if tgt_name in manual_connections:
                srcname = manual_connections[tgt_name][0]
                self._collect_error(f"{self.msginfo}: Input '{tgt_name}' is already connected to "
                                    f"'{srcname}'.")
                return

        # source and target should not be in the same system
        if src_name.rsplit('.', 1)[0] == tgt_name.rsplit('.', 1)[0]:
            self._collect_error(f"{self.msginfo}: Output and input are in the same System for "
                                f"connection from '{src_name}' to '{tgt_name}'.")
            return

        if self._static_mode:
            manual_connections = self._static_manual_connections
        else:
            manual_connections = self._manual_connections

        manual_connections[tgt_name] = (src_name, src_indices, flat_src_indices)

    def set_order(self, new_order):
        """
        Specify a new execution order for subsystems in this group.

        Parameters
        ----------
        new_order : list of str
            List of system names in desired new execution order.
        """
        if self._problem_meta is not None and not self._problem_meta['allow_post_setup_reorder'] \
                and self._problem_meta['setup_status'] == _SetupStatus.POST_CONFIGURE:
            raise RuntimeError(f"{self.msginfo}: Cannot call set_order in the configure method.")

        # Make sure the new_order is valid. It must contain all subsystems
        # in this model.
        newset = set(new_order)
        if self._static_mode:
            olddict = self._static_subsystems_allprocs
        else:
            olddict = self._subsystems_allprocs
        oldset = set(olddict)

        if oldset != newset:
            msg = []

            missing = oldset - newset
            if missing:
                msg.append("%s: %s expected in subsystem order and not found." %
                           (self.msginfo, sorted(missing)))

            extra = newset - oldset
            if extra:
                msg.append("%s: subsystem(s) %s found in subsystem order but don't exist." %
                           (self.msginfo, sorted(extra)))

            raise ValueError('\n'.join(msg))

        # Don't allow duplicates either.
        if len(newset) < len(new_order):
            dupes = [key for key, val in Counter(new_order).items() if val > 1]
            raise ValueError("%s: Duplicate name(s) found in subsystem order list: %s" %
                             (self.msginfo, sorted(dupes)))

        subsystems = {}  # need a fresh one to keep the right order
        if self._static_mode:
            self._static_subsystems_allprocs = subsystems
        else:
            self._subsystems_allprocs = subsystems

        for i, name in enumerate(new_order):
            sinfo = olddict[name]
            subsystems[name] = sinfo
            sinfo.index = i

        if not self._static_mode:
            self._subsystems_myproc = [s for s, _ in self._subsystems_allprocs.values()]

        self._order_set = True
        if self._problem_meta is not None and not self._problem_meta['allow_post_setup_reorder']:
            # order has been changed so we need a new full setup
            self._problem_meta['setup_status'] = _SetupStatus.PRE_SETUP

    def _get_subsystem(self, name):
        """
        Return the system called 'name' in the current namespace.

        Parameters
        ----------
        name : str
            name of the desired system in the current namespace.

        Returns
        -------
        System or None
            System if found else None.
        """
        system = self
        for subname in name.split('.'):
            try:
                system = system._subsystems_allprocs[subname].system
            except KeyError:
                try:
                    system = system._static_subsystems_allprocs[subname].system
                except KeyError:
                    if name == '':
                        return self
                    return None
        return system

    def run_linearize(self, sub_do_ln=True, driver=None):
        """
        Compute jacobian / factorization.

        This calls _linearize, but with the model assumed to be in an unscaled state.

        Parameters
        ----------
        sub_do_ln : bool
            Flag indicating if the children should call linearize on their linear solvers.
        driver : Driver or None
            If this system is the top level system and approx derivatives have not been
            initialized, the driver for this model must be supplied in order to properly
            initialize the approximations.
        """
        if driver is not None and self.pathname == '' and self._owns_approx_jac:
            self._tot_jac = _TotalJacInfo(driver._problem(), None, None, 'flat_dict', approx=True)

        try:
            super().run_linearize(sub_do_ln=sub_do_ln)
        finally:
            self._tot_jac = None

    def _apply_nonlinear(self):
        """
        Compute residuals. The model is assumed to be in a scaled state.
        """
        self._transfer('nonlinear', 'fwd')
        # Apply recursion
        for subsys in self._relevance.filter(self._subsystems_myproc):
            subsys._apply_nonlinear()

        self.iter_count_apply += 1

    def _solve_nonlinear(self):
        """
        Compute outputs. The model is assumed to be in a scaled state.
        """
        name = self.pathname if self.pathname else 'root'

        with Recording(name + '._solve_nonlinear', self.iter_count, self):
            with self._relevance.active(self._nonlinear_solver.use_relevance()):
                self._nonlinear_solver._solve_with_cache_check()

        # Iteration counter is incremented in the Recording context manager at exit.

    def _guess_nonlinear(self):
        """
        Provide initial guess for states.
        """
        # let any lower level systems do their guessing first
        if self._has_guess:
            for sname, sinfo in self._subsystems_allprocs.items():
                sub = sinfo.system
                # TODO: could gather 'has_guess' information during setup and be able to
                # skip transfer for subs that don't have guesses...
                self._transfer('nonlinear', 'fwd', sname)
                if sub._is_local and sub._has_guess:
                    sub._guess_nonlinear()

            # call our own guess_nonlinear method, after the recursion is done to
            # all the lower level systems and the data transfers have happened
            complex_step = self._inputs._under_complex_step

            if complex_step:
                self._inputs.set_complex_step_mode(False)
                self._residuals.set_complex_step_mode(False)
                self._outputs.set_complex_step_mode(False)

            try:
                if self._discrete_inputs or self._discrete_outputs:
                    self.guess_nonlinear(self._inputs, self._outputs, self._residuals,
                                         self._discrete_inputs, self._discrete_outputs)
                else:
                    self.guess_nonlinear(self._inputs, self._outputs, self._residuals)
            finally:

                if complex_step:
                    self._inputs.set_complex_step_mode(True)
                    self._residuals.set_complex_step_mode(True)
                    self._outputs.set_complex_step_mode(True)

    def guess_nonlinear(self, inputs, outputs, residuals,
                        discrete_inputs=None, discrete_outputs=None):
        """
        Provide initial guess for states.

        Override this method to set the initial guess for states.

        Parameters
        ----------
        inputs : Vector
            Unscaled, dimensional input variables read via inputs[key].
        outputs : Vector
            Unscaled, dimensional output variables read via outputs[key].
        residuals : Vector
            Unscaled, dimensional residuals written to via residuals[key].
        discrete_inputs : dict or None
            If not None, dict containing discrete input values.
        discrete_outputs : dict or None
            If not None, dict containing discrete output values.
        """
        pass

    def _iter_call_apply_linear(self):
        """
        Return whether to call _apply_linear on this Group from within linear block GS/Jac.

        Linear block solvers call _apply_linear then _solve_linear (fwd) or _solve_linear then
        _apply_linear (rev) during an iteration.  This will tell those solvers whether they
        should call _apply_linear on this group when they're calling _apply_linear on their
        subsystems.  Note that _apply_linear will still be called from within a subsystem's
        _solve_linear.

        Returns
        -------
        bool
            True if _apply_linear should be called from within a parent _apply_linear.
        """
        return (self._owns_approx_jac and self._jacobian is not None) or \
            self._assembled_jac is not None or not self._linear_solver.does_recursive_applies()

    def _apply_linear(self, jac, mode, scope_out=None, scope_in=None):
        """
        Compute jac-vec product. The model is assumed to be in a scaled state.

        Parameters
        ----------
        jac : Jacobian or None
            If None, use local jacobian, else use assembled jacobian jac.
        mode : str
            'fwd' or 'rev'.
        scope_out : set or None
            Set of absolute output names in the scope of this mat-vec product.
            If None, all are in the scope.
        scope_in : set or None
            Set of absolute input names in the scope of this mat-vec product.
            If None, all are in the scope.
        """
        if self._owns_approx_jac:
            jac = self._jacobian
        elif jac is None and self._assembled_jac is not None:
            jac = self._assembled_jac

        if jac is not None:
            with self._matvec_context(scope_out, scope_in, mode) as vecs:
                d_inputs, d_outputs, d_residuals = vecs

                jac._apply(self, d_inputs, d_outputs, d_residuals, mode)

                # _fd_rev_xfer_correction_dist is used to correct for the fact that we don't
                # do reverse transfers internal to an FD group.  Reverse transfers
                # are constructed such that derivative values are correct when transferred into
                # system doutput variables, taking into account distributed inputs.
                # Since the transfers are not correcting for those issues, we need to do it here.

                # If we have a distributed constraint/obj within the FD group and that con/obj is,
                # active, we perform essentially an allreduce on the d_inputs vars that connect to
                # outside systems so they'll include the contribution from all procs.
                if self._fd_rev_xfer_correction_dist and mode == 'rev':
                    seed_vars = self._problem_meta['seed_vars']
                    if seed_vars is not None:
                        seed_vars = [n for n in seed_vars if n in self._fd_rev_xfer_correction_dist]
                        slices = self._dinputs.get_slice_dict()
                        inarr = self._dinputs.asarray()
                        data = {}
                        for seed_var in seed_vars:
                            for inp in self._fd_rev_xfer_correction_dist[seed_var]:
                                if inp not in data:
                                    if inp in slices:  # inp is a local input
                                        arr = inarr[slices[inp]]
                                        if np.any(arr):
                                            data[inp] = arr
                                        else:
                                            data[inp] = None  # don't send an array of zeros
                                    else:
                                        data[inp] = None  # prevent possible MPI hangs

                        if data:
                            myrank = self.comm.rank
                            for rank, d in enumerate(self.comm.allgather(data)):
                                if rank != myrank:
                                    for n, val in d.items():
                                        if val is not None and n in slices:
                                            inarr[slices[n]] += val

        # Apply recursion
        else:
            if mode == 'fwd':
                self._transfer('linear', mode)
                for s in self._relevance.filter(self._subsystems_myproc, relevant=False):
                    # zero out dvecs of irrelevant subsystems
                    s._dresiduals.set_val(0.0)

            for s in self._relevance.filter(self._subsystems_myproc, relevant=True):
                s._apply_linear(jac, mode, scope_out, scope_in)

            if mode == 'rev':
                self._transfer('linear', mode)
                for s in self._relevance.filter(self._subsystems_myproc, relevant=False):
                    # zero out dvecs of irrelevant subsystems
                    s._doutputs.set_val(0.0)

    def _solve_linear(self, mode, scope_out=_UNDEFINED, scope_in=_UNDEFINED):
        """
        Apply inverse jac product. The model is assumed to be in a scaled state.

        Parameters
        ----------
        mode : str
            'fwd' or 'rev'.
        scope_out : set, None, or _UNDEFINED
            Outputs relevant to possible lower level calls to _apply_linear on Components.
        scope_in : set, None, or _UNDEFINED
            Inputs relevant to possible lower level calls to _apply_linear on Components.
        """
        if self._owns_approx_jac:
            # No subsolves if we are approximating our jacobian. Instead, we behave like an
            # ExplicitComponent and pass on the values in the derivatives vectors.
            d_outputs = self._doutputs
            d_residuals = self._dresiduals

            if mode == 'fwd':
                if self._has_resid_scaling:
                    with self._unscaled_context(outputs=[d_outputs], residuals=[d_residuals]):
                        d_outputs.set_vec(d_residuals)
                else:
                    d_outputs.set_vec(d_residuals)

                # ExplicitComponent jacobian defined with -1 on diagonal.
                d_outputs *= -1.0

            else:  # rev
                if self._has_resid_scaling:
                    with self._unscaled_context(outputs=[d_outputs], residuals=[d_residuals]):
                        d_residuals.set_vec(d_outputs)
                else:
                    d_residuals.set_vec(d_outputs)

                # ExplicitComponent jacobian defined with -1 on diagonal.
                d_residuals *= -1.0
        else:
            self._linear_solver._set_matvec_scope(scope_out, scope_in)
            with self._relevance.active(self._linear_solver.use_relevance()):
                self._linear_solver.solve(mode, None)

    def _linearize(self, jac, sub_do_ln=True):
        """
        Compute jacobian / factorization. The model is assumed to be in a scaled state.

        Parameters
        ----------
        jac : Jacobian or None
            If None, use local jacobian, else use assembled jacobian jac.
        sub_do_ln : bool
            Flag indicating if the children should call linearize on their linear solvers.
        """
        if self._tot_jac is not None and self._owns_approx_jac:
            self._jacobian = self._tot_jac.J_dict
        elif self._jacobian is None:
            self._jacobian = DictionaryJacobian(self)

        self._check_first_linearize()

        # Group finite difference
        if self._owns_approx_jac:

            jac = self._jacobian
            if self.pathname == "":
                for approximation in self._approx_schemes.values():
                    approximation.compute_approximations(self, jac=jac)
            else:
                # When an approximation exists in a submodel (instead of in root), the model is
                # in a scaled state.
                with self._unscaled_context(outputs=[self._outputs]):
                    for approximation in self._approx_schemes.values():
                        approximation.compute_approximations(self, jac=jac)

        else:
            if self._assembled_jac is not None:
                jac = self._assembled_jac

            relevance = self._relevance
            with relevance.active(self._linear_solver.use_relevance()):
                subs = list(relevance.filter(self._subsystems_myproc))

                # Only linearize subsystems if we aren't approximating the derivs at this level.
                for subsys in subs:
                    do_ln = sub_do_ln and (subsys._linear_solver is not None and
                                           subsys._linear_solver._linearize_children())
                    subsys._linearize(jac, sub_do_ln=do_ln)

                # Update jacobian
                if self._assembled_jac is not None:
                    self._assembled_jac._update(self)

                if sub_do_ln:
                    for subsys in subs:
                        if subsys._linear_solver is not None:
                            subsys._linear_solver._linearize()

    def _check_first_linearize(self):
        if self._first_call_to_linearize:
            self._first_call_to_linearize = False  # only do this once
            coloring = self._get_coloring() if coloring_mod._use_partial_sparsity else None

            if coloring is not None:
                self._setup_approx_coloring()

            # TODO: for top level FD, call below is unnecessary, but we need this
            # for some tests that just call run_linearize directly without calling
            # compute_totals.
            elif self._approx_schemes:
                self._setup_approx_derivs()

    def approx_totals(self, method='fd', step=None, form=None, step_calc=None):
        """
        Approximate derivatives for a Group using the specified approximation method.

        Parameters
        ----------
        method : str
            The type of approximation that should be used. Valid options include:
            'fd': Finite Difference, 'cs': Complex Step.
        step : float
            Step size for approximation. Defaults to None, in which case, the approximation
            method provides its default value.
        form : str
            Form for finite difference, can be 'forward', 'backward', or 'central'. Defaults to
            None, in which case, the approximation method provides its default value.
        step_calc : str
            Step type for computing the size of the finite difference step. It can be 'abs' for
            absolute, 'rel_avg' for a size relative to the absolute value of the vector input, or
            'rel_element' for a size relative to each value in the vector input. In addition, it
            can be 'rel_legacy' for a size relative to the norm of the vector.  For backwards
            compatibilty, it can be 'rel', which is now equivalent to 'rel_avg'. Defaults to None,
            in which case the approximation method provides its default value.
        """
        self._has_approx = True
        self._approx_schemes = {}
        approx_scheme = self._get_approx_scheme(method)

        default_opts = approx_scheme.DEFAULT_OPTIONS

        kwargs = {}
        for name, attr in (('step', step), ('form', form), ('step_calc', step_calc)):
            if attr is not None:
                if name in default_opts:
                    kwargs[name] = attr
                else:
                    raise RuntimeError("%s: '%s' is not a valid option for '%s'" % (self.msginfo,
                                                                                    name, method))

        self._owns_approx_jac = True
        self._owns_approx_jac_meta = kwargs

    def _setup_partials(self):
        """
        Call setup_partials in components.
        """
        self._subjacs_info = info = {}

        for subsys in self._sorted_sys_iter():
            subsys._setup_partials()
            info.update(subsys._subjacs_info)

        if self._has_distrib_vars and self._owns_approx_jac:
            # We currently cannot approximate across a group with a distributed component if the
            # inputs are distributed via src_indices.
            for iname, meta in self._var_allprocs_abs2meta['input'].items():
                if meta['has_src_indices'] and \
                   meta['distributed'] and \
                   iname not in self._conn_abs_in2out:
                    msg = "{}: Approx_totals is not supported on a group with a distributed "
                    msg += "component whose input '{}' is distributed using src_indices. "
                    raise RuntimeError(msg.format(self.msginfo, iname))

    def _setup_residuals(self):
        """
        Call setup_residuals in components.
        """
        for subsys in self._sorted_sys_iter():
            subsys._setup_residuals()

    def _declared_partials_iter(self):
        """
        Iterate over all declared partials.

        Yields
        ------
        key : tuple (of, wrt)
            Subjacobian key.
        """
        for subsys in self._subsystems_myproc:
            yield from subsys._declared_partials_iter()

    def _get_missing_partials(self, missing):
        """
        Provide (of, wrt) tuples for which derivatives have not been declared in the system.

        Parameters
        ----------
        missing : dict
            Dictionary containing list of missing derivatives keyed by system pathname.
        """
        if self._has_approx:
            return
        for subsys in self._subsystems_myproc:
            subsys._get_missing_partials(missing)

    def _approx_subjac_keys_iter(self):
        # yields absolute keys (no aliases)
        totals = self.pathname == ''

        wrt = set()
        ivc = set()
        pro2abs = self._var_allprocs_prom2abs_list

        if totals:
            # When computing totals, weed out inputs connected to anything inside our system unless
            # the source is an indepvarcomp.
            all_abs2meta_out = self._var_allprocs_abs2meta['output']
            if self._owns_approx_wrt:
                for meta in self._owns_approx_wrt.values():
                    src = meta['source']
                    if 'openmdao:indep_var' in all_abs2meta_out[src]['tags']:
                        wrt.add(src)
            else:
                for abs_inps in pro2abs['input'].values():
                    for inp in abs_inps:
                        src = self._conn_global_abs_in2out[inp]
                        if 'openmdao:indep_var' in all_abs2meta_out[src]['tags']:
                            wrt.add(src)
                            ivc.add(src)
                        break

        else:
            for abs_inps in pro2abs['input'].values():
                for inp in abs_inps:
                    # If connection is inside of this Group, perturbation of all implicitly
                    # connected inputs will be handled properly via internal transfers. Otherwise,
                    # we need to add all implicitly connected inputs separately.
                    if inp in self._conn_abs_in2out:
                        break
                    wrt.add(inp)

            # get rid of any old stuff in here
            self._owns_approx_of = self._owns_approx_wrt = None

        if self._owns_approx_of:  # can only be total at this point
            of = set(m['source'] for m in self._owns_approx_of.values())
        else:
            of = set(self._var_allprocs_abs2meta['output'])
            # Skip indepvarcomp res wrt other srcs
            of -= ivc

        if totals:
            yield from product(of, wrt.union(of))
        else:
            for key in product(of, wrt.union(of)):
                # Create approximations for the ones we need.

                _of, _wrt = key
                # Skip explicit res wrt outputs
                if _wrt in of and _wrt not in ivc:

                    # Support for specifying a desvar as an obj/con.
                    if _wrt not in wrt or _of == _wrt:
                        continue

                yield key

    def _jac_of_iter(self):
        """
        Iterate over (name, start, end, idxs, dist_sizes) for each 'of' (row) var in the jacobian.

        idxs will usually be the var slice into the full variable in the result array,
        except in cases where _owns_approx__idx has a value for that variable, in which case it'll
        be indices into the variable.

        Yields
        ------
        str
            Absolute name of 'of' variable source.
        int
            Starting index.
        int
            Ending index.
        slice or ndarray
            A full slice or indices for the 'of' variable.
        ndarray or None
            Distributed sizes if var is distributed else None
        """
        if self._owns_approx_of:
            total = self.pathname == ''

            abs2meta = self._var_allprocs_abs2meta['output']
            abs2idx = self._var_allprocs_abs2idx
            sizes = self._var_sizes['output']

            szname = 'global_size' if total else 'size'
            # we're computing totals/semi-totals (vars may not be local)
            start = end = 0
            for name, ofmeta in self._owns_approx_of.items():
                if total:
                    src = ofmeta['source']
                else:
                    src = name

                if not total and src not in self._var_abs2meta['output']:
                    continue

                meta = abs2meta[src]
                if meta['distributed']:
                    dist_sizes = sizes[:, abs2idx[src]]
                else:
                    dist_sizes = None

                indices = ofmeta['indices']
                if indices is not None:  # of in approx_of_idx:
                    end += indices.indexed_src_size
                    yield src, start, end, indices.shaped_array().ravel(), dist_sizes
                else:
                    end += abs2meta[src][szname]
                    yield src, start, end, _full_slice, dist_sizes

                start = end
        else:
            yield from super()._jac_of_iter()

    def _jac_wrt_iter(self, wrt_matches=None):
        """
        Iterate over (name, offset, end, vec, idxs, dist_sizes) for each column var in the jacobian.

        Parameters
        ----------
        wrt_matches : set or None
            Only include row vars that are contained in this set.  This will determine what
            the actual offsets are, i.e. the offsets will be into a reduced jacobian
            containing only the matching columns.

        Yields
        ------
        str
            Name of 'wrt' variable.
        int
            Starting index.
        int
            Ending index.
        Vector
            Either the _outputs or _inputs vector.
        slice or ndarray
            A full slice or indices for the 'wrt' variable.
        ndarray or None
            Distributed sizes if var is distributed else None
        """
        total = self.pathname == ''

        if self._owns_approx_wrt:
            sizes = self._var_sizes
            toidx = self._var_allprocs_abs2idx
            abs2meta = self._var_allprocs_abs2meta
            local_ins = self._var_abs2meta['input']
            local_outs = self._var_abs2meta['output']

            szname = 'global_size' if total else 'size'

            seen = set()
            start = end = 0
            if self.pathname:  # doing semitotals, so include output columns
                for of, _start, _end, _, dist_sizes in self._jac_of_iter():
                    if wrt_matches is None or of in wrt_matches:
                        seen.add(of)
                        end += (_end - _start)
                        vec = self._outputs if of in local_outs else None
                        yield of, start, end, vec, _full_slice, dist_sizes
                        start = end

            for wrt, wrtmeta in self._owns_approx_wrt.items():
                if total:
                    wrt = wrtmeta['source']
                    if wrtmeta['remote']:
                        vec = None
                    else:
                        vec = self._outputs
                else:
                    if wrt in local_ins:
                        vec = self._inputs
                    elif wrt in local_outs:
                        vec = self._outputs
                    else:
                        vec = None  # remote wrt

                if (wrt_matches is None or wrt in wrt_matches) and wrt not in seen:
                    io = 'input' if wrt in abs2meta['input'] else 'output'
                    meta = abs2meta[io][wrt]
                    if total and wrtmeta['indices'] is not None:
                        sub_wrt_idx = wrtmeta['indices'].as_array()
                        size = sub_wrt_idx.size
                        sub_wrt_idx = sub_wrt_idx
                    else:
                        sub_wrt_idx = _full_slice
                        size = abs2meta[io][wrt][szname]
                    if vec is None:
                        sub_wrt_idx = ValueRepeater(None, size)
                    end += size
                    dist_sizes = sizes[io][:, toidx[wrt]] if meta['distributed'] else None
                    yield wrt, start, end, vec, sub_wrt_idx, dist_sizes
                    start = end
        else:
            yield from super()._jac_wrt_iter(wrt_matches)

    def _promoted_wrt_iter(self):
        if not (self._owns_approx_of or self.pathname):
            return

        abs2prom = self._var_allprocs_abs2prom
        seen = set()
        for _, wrt in self._get_approx_subjac_keys():
            if wrt not in seen:
                seen.add(wrt)

                if wrt in abs2prom['output']:
                    yield abs2prom['output'][wrt]
                else:
                    yield abs2prom['input'][wrt]

    def _setup_approx_derivs(self):
        """
        Add approximations for all approx derivs.
        """
        if self._jacobian is None:
            self._jacobian = DictionaryJacobian(system=self)

        abs2meta = self._var_allprocs_abs2meta
        total = self.pathname == ''
        nprocs = self.comm.size

        if self._coloring_info.coloring is not None and (self._owns_approx_of is None or
                                                         self._owns_approx_wrt is None):
            method = self._coloring_info.method
        else:
            method = list(self._approx_schemes)[0]

        wrt_matches = self._get_static_wrt_matches()

        approx = self._get_approx_scheme(method)
        # reset the approx if necessary
        approx._wrt_meta = {}
        approx._reset()

        sizes_out = self._var_sizes['output']
        sizes_in = self._var_sizes['input']
        abs2idx = self._var_allprocs_abs2idx

        self._cross_keys = set()
        approx_keys = self._get_approx_subjac_keys()
        for key in approx_keys:
            left, right = key
            if not total and nprocs > 1 and self._has_fd_group:
                sout = sizes_out[:, abs2idx[left]]
                sin = sizes_in[:, abs2idx[right]]
                if np.count_nonzero(sout[sin == 0]) > 0 and np.count_nonzero(sin[sout == 0]) > 0:
                    # we have of and wrt that exist on different procs. Now see if they're relevant
                    # to each other
                    for _, _, rel in self._relevance.iter_seed_pair_relevance(inputs=True,
                                                                              outputs=True):
                        if left in rel and right in rel:
                            self._cross_keys.add(key)
                            break

            if key in self._subjacs_info:
                meta = self._subjacs_info[key]
            else:
                meta = SUBJAC_META_DEFAULTS.copy()

                if left == right:
                    size = abs2meta['output'][left]['size']
                    meta['rows'] = meta['cols'] = np.arange(size)
                    # All group approximations are treated as explicit components, so we
                    # have a -1 on the diagonal.
                    meta['val'] = np.full(size, -1.0)
                self._subjacs_info[key] = meta

            meta['method'] = method

            meta.update(self._owns_approx_jac_meta)

            if wrt_matches is None or right in wrt_matches:
                self._update_approx_coloring_meta(meta)

            if meta['val'] is None:
                if not total and right in abs2meta['input']:
                    sz = abs2meta['input'][right]['size']
                else:
                    sz = abs2meta['output'][right]['size']
                shape = (abs2meta['output'][left]['size'], sz)
                meta['shape'] = shape
                if meta['rows'] is not None:  # subjac is sparse
                    meta['val'] = np.zeros(len(meta['rows']))
                else:
                    meta['val'] = np.zeros(shape)

            approx.add_approximation(key, self, meta)

        if not total:
            # we're taking semi-total derivs for this group. Update _owns_approx_of
            # and _owns_approx_wrt so we can use the same approx code for totals and
            # semi-totals.  Also, the order must match order of vars in the output and
            # input vectors.
            abs_outs = self._var_allprocs_abs2meta['output']
            abs_ins = self._var_allprocs_abs2meta['input']
            abs2prom_out = self._var_allprocs_abs2prom['output']
            abs2prom_in = self._var_allprocs_abs2prom['input']

            self._owns_approx_of = {}
            for n, m in abs_outs.items():
                self._owns_approx_of[n] = dct = m.copy()
                dct['name'] = abs2prom_out[n]
                dct['source'] = n
                dct['indices'] = None

            wrtset = set([k[1] for k in approx_keys])
            self._owns_approx_wrt = {}
            for n, m in abs_ins.items():
                if n in wrtset:
                    self._owns_approx_wrt[n] = dct = m.copy()
                    dct['name'] = abs2prom_in[n]
                    dct['source'] = n
                    dct['indices'] = None

            self._owns_approx_jac = True

    def _setup_approx_coloring(self):
        """
        Ensure that if coloring is declared, approximations will be set up.
        """
        if self._coloring_info.coloring is not None:
            self.approx_totals(self._coloring_info.method,
                               self._coloring_info.get('step'),
                               self._coloring_info.get('form'))
        self._setup_approx_derivs()

    def _setup_check(self):
        """
        Do any error checking on user's setup, before any other recursion happens.
        """
        if (self._coloring_info.static or self._coloring_info.dynamic) and self.pathname != '':
            msg = f"{self.msginfo}: semi-total coloring is currently not supported."
            raise RuntimeError(msg)

    def _update_approx_coloring_meta(self, meta):
        """
        Update metadata for a subjac based on coloring metadata.

        Parameters
        ----------
        meta : dict
            Metadata for a subjac.
        """
        info = self._coloring_info
        meta['coloring'] = True
        for name in ('method', 'step', 'form'):
            if name in info:
                meta[name] = info[name]

    def compute_sys_graph(self, comps_only=False, add_edge_info=True):
        """
        Compute a dependency graph for subsystems in this group.

        Variable connection information is stored in each edge of
        the system graph if comps_only is True and add_edge_info is True.

        Parameters
        ----------
        comps_only : bool (False)
            If True, return a graph of all components within this group
            or any of its descendants. No sub-groups will be included. Otherwise,
            a graph containing only direct children (both Components and Groups)
            of this group will be returned.
        add_edge_info : bool (True)
            If True and comps_only is also True, store variable connection information in each
            edge of the system graph.

        Returns
        -------
        DiGraph
            A directed graph containing names of subsystems and their connections.
        """
        graph = nx.DiGraph()

        if comps_only:
            # add all compoenents as nodes in the graph so they'll be there even if unconnected.
            comps = set(v.rpartition('.')[0] for v in chain(self._var_allprocs_abs2prom['output'],
                                                            self._var_allprocs_abs2prom['input']))
            graph.add_nodes_from(comps)

            edge_data = defaultdict(lambda: defaultdict(list))
            for in_abs, src_abs in self._conn_global_abs_in2out.items():
                src_sys = src_abs.rpartition('.')[0]
                tgt_sys = in_abs.rpartition('.')[0]

                # store var connection data in each system to system edge.
                if add_edge_info:
                    edge_data[(src_sys, tgt_sys)][src_abs].append(in_abs)
                else:
                    graph.add_edge(src_sys, tgt_sys)

            if add_edge_info:
                for (src_sys, tgt_sys), data in edge_data.items():
                    graph.add_edge(src_sys, tgt_sys, conns=data)
        else:
            glen = self.pathname.count('.') + 1 if self.pathname else 0
            var2sys = {v: v.split('.', glen + 1)[glen]
                       for v in chain(self._var_allprocs_abs2prom['output'],
                                      self._var_allprocs_abs2prom['input'])}

            # add all systems as nodes in the graph so they'll be there even if unconnected.
            graph.add_nodes_from(var2sys.values())

            for in_abs, src_abs in self._conn_global_abs_in2out.items():
                src_sys = var2sys[src_abs]
                tgt_sys = var2sys[in_abs]
                if src_sys != tgt_sys:
                    graph.add_edge(src_sys, tgt_sys)

        return graph

    def _get_auto_ivc_out_val(self, tgts, vars_to_gather):
        # all tgts are continuous variables
        # only called from top level group
        info = None
        src_idx_found = []
        max_size = -1
        found_dup = False
        abs2meta_in = self._var_abs2meta['input']
        abs_in2prom_info = self._problem_meta['abs_in2prom_info']
        start_val = val = None
        val_shape = None
        chosen_tgt = None

        # first, find the auto_ivc output shape
        loc_tgts = [t for t in tgts if t in abs2meta_in]
        full_tgts = [t for t in loc_tgts if t not in abs_in2prom_info]
        if full_tgts:  # full variable connections without any src_indices
            val_shape = abs2meta_in[full_tgts[0]]['shape']
            for tgt in full_tgts:
                if tgt not in vars_to_gather:
                    found_dup = True
                    chosen_tgt = tgt
                    break
        else:
            plist_tgts = [tgt for tgt in loc_tgts if tgt in abs_in2prom_info]
            if plist_tgts:
                plists = [abs_in2prom_info[tgt] for tgt in plist_tgts]
                plens = [len(plist) for plist in plists]
                nlevels = max(plens)
                # find highest specification of src_shape in bfs order to shape the auto_ivc output
                for i in range(nlevels):
                    for tgt, plist, plen in zip(plist_tgts, plists, plens):
                        if i < plen:
                            pinfo = plist[i]
                            if pinfo is not None and pinfo.src_shape is not None:
                                val_shape = pinfo.src_shape
                                break
                    if val_shape is not None:
                        chosen_tgt = tgt
                        break

        if val_shape is not None:
            start_val = val = np.ones(val_shape)

        info = None
        for tgt in tgts:
            if tgt in abs2meta_in:  # tgt is local
                meta = abs2meta_in[tgt]
                size = meta['size']
                value = meta['val']
                src_indices = None
                if tgt in abs_in2prom_info:
                    # traverse down the promotes list, (abs_in2prom_info[tgt]), to get the
                    # final src_indices down at the component level so we can set the value of
                    # that component input into the appropriate place(s) in the auto_ivc output.
                    # If a tgt has no src_indices anywhere, it will not be found in
                    # abs_in2prom_info.
                    newshape = val_shape
                    for pinfo in abs_in2prom_info[tgt]:
                        if pinfo is None:
                            continue
                        inds, _, shape = pinfo
                        if inds is not None:
                            if shape is None:
                                shape = newshape
                                if inds._src_shape is None:
                                    try:
                                        inds.set_src_shape(shape)
                                    except IndexError:
                                        exc_class, exc, tb = sys.exc_info()
                                        self._collect_error(f"When promoting '{pinfo.prom}' from "
                                                            f"system '{pinfo.promoted_from}' with "
                                                            f"src_indices {inds} and src_shape "
                                                            f"{shape}: {exc}",
                                                            exc_type=exc_class, tback=tb,
                                                            ident=(pinfo.prom, pinfo.promoted_from))

                            if src_indices is None:
                                src_indices = inds
                            else:
                                sinds = convert_src_inds(src_indices, newshape, inds, shape)
                                # final src_indices are wrt original full sized source and are flat,
                                # so use val_shape and flat_src=True
                                src_indices = indexer(sinds, src_shape=val_shape, flat_src=True)
                            newshape = src_indices.indexed_src_shape

                if src_indices is None:
                    src_indices = meta['src_indices']

                if src_indices is not None:
                    if val is None:
                        if val_shape is None and not found_dup:
                            src_idx_found.append(tgt)
                        val = value
                    else:
                        try:
                            if src_indices._flat_src:
                                val.ravel()[src_indices.flat()] = value.flat
                            else:
                                val[src_indices()] = value
                        except Exception as err:
                            src = self._conn_global_abs_in2out[tgt]
                            msg = f"{self.msginfo}: The source indices " + \
                                f"{src_indices} do not specify a " + \
                                f"valid shape for the connection '{src}' to " + \
                                f"'{tgt}'. (target shape=" + \
                                f"{meta['shape']}, indices_shape=" + \
                                f"{src_indices.indexed_src_shape}): {err}"
                            self._collect_error(msg, ident=(src, tgt))
                            continue
                else:
                    if val is None:
                        val = value
                    elif np.ndim(value) == 0:
                        if val.size > 1:
                            src = self._conn_global_abs_in2out[tgt]
                            self._collect_error(f"Shape of input '{tgt}', (), doesn't match shape "
                                                f"{val.shape}.", ident=(src, tgt))
                            continue
                    elif np.squeeze(val).shape != np.squeeze(value).shape:
                        src = self._conn_global_abs_in2out[tgt]
                        self._collect_error(f"Shape of input '{tgt}', {value.shape}, doesn't match "
                                            f"shape {val.shape}.", ident=(src, tgt))
                        continue

                    if val is not value:
                        if val.shape:
                            val = np.reshape(value, newshape=val.shape)
                        else:
                            val = value

                    if tgt not in vars_to_gather:
                        found_dup = True

                if tgt == chosen_tgt or (chosen_tgt is None and size > max_size):
                    max_size = size
                    info = (tgt, val, False)

                keep_val = val
                val = start_val

        if tgt in vars_to_gather:  # tgt var is remote somewhere (but not distributed)
            owner = vars_to_gather[tgt]
            if owner == self.comm.rank:  # this rank 'owns' the var
                val = keep_val
                self.comm.bcast(val, root=owner)
            else:
                val = self.comm.bcast(None, root=owner)

            info = (tgt, val, False)

        if src_idx_found:  # auto_ivc connected to local vars with src_indices
            self._collect_error("Attaching src_indices to inputs requires that the shape of the "
                                "source variable is known, but the source shape for inputs "
                                f"{src_idx_found} is unknown. You can specify the src shape for "
                                "these inputs by setting 'val' or 'src_shape' in a call to "
                                "set_input_defaults, or by adding an IndepVarComp as the source.",
                                ident=(self.pathname, tuple(src_idx_found)))
            return None

        return info

    def _setup_auto_ivcs(self):
        # only happens at top level
        from openmdao.core.indepvarcomp import _AutoIndepVarComp

        if self.comm.size > 1 and self._mpi_proc_allocator.parallel:
            raise RuntimeError("The top level system must not be a ParallelGroup.")

        # create the IndepVarComp that will contain all auto-ivc outputs
        self._auto_ivc = auto_ivc = _AutoIndepVarComp()
        auto_ivc.name = '_auto_ivc'
        auto_ivc.pathname = auto_ivc.name

        prom2auto = {}
        count = 0
        auto2tgt = {}
        abs2prom = self._var_allprocs_abs2prom['input']
        all_abs2meta = self._var_allprocs_abs2meta['input']
        conns = self._conn_global_abs_in2out
        auto_conns = {}

        for tgt in all_abs2meta:
            if tgt in conns:
                continue

            all_meta = all_abs2meta[tgt]
            if all_meta['distributed']:
                # OpenMDAO currently can't create an automatic IndepVarComp for inputs on
                # distributed components.
                raise RuntimeError(f'Distributed component input "{tgt}" requires an IndepVarComp.')

            prom = abs2prom[tgt]
            if prom in prom2auto:
                # multiple connected inputs w/o a src. Connect them to the same IVC
                src = prom2auto[prom][0]
                auto_conns[tgt] = src
            else:
                src = f"_auto_ivc.v{count}"
                count += 1
                prom2auto[prom] = (src, tgt)
                auto_conns[tgt] = src

            if src in auto2tgt:
                auto2tgt[src].append(tgt)
            else:
                auto2tgt[src] = [tgt]

        conns.update(auto_conns)
        auto_ivc.auto2tgt = auto2tgt

        vars2gather = self._vars_to_gather

        for src, tgts in auto2tgt.items():
            prom = self._var_allprocs_abs2prom['input'][tgts[0]]
            ret = self._get_auto_ivc_out_val(tgts, vars2gather)
            if ret is None:  # setup error occurred. Try to continue
                continue
            tgt, val, remote = ret
            prom = abs2prom[tgt]
            if prom not in self._group_inputs:
                self._group_inputs[prom] = [{'use_tgt': tgt, 'auto': True, 'path': self.pathname,
                                             'prom': prom}]
            else:
                self._group_inputs[prom][0]['use_tgt'] = tgt
            gmeta = self._group_inputs[prom][0]

            if 'units' in gmeta:
                units = gmeta['units']
            else:
                units = all_abs2meta[tgt]['units']

            if not remote and 'val' in gmeta:
                val = gmeta['val']

            if self.comm.size > 1:
                tgt_local_procs = set()
                # do a preliminary check to avoid the allgather if we can
                for t in tgts:
                    if t in vars2gather:
                        tgt_local_procs.add(vars2gather[t])
                    else:   # t is duplicated in all procs
                        break
                else:
                    if len(tgt_local_procs) < self.comm.size:  # don't have a local var in each proc
                        tgt_local_procs = set()
                        for t in self.comm.allgather(tgt):
                            if t in vars2gather:
                                tgt_local_procs.add(vars2gather[t])
                        if len(tgt_local_procs) > 1:
                            # the 'local' val can only exist on 1 proc (distrib auto_ivcs not
                            # allowed), so must consolidate onto one proc
                            rank = sorted(tgt_local_procs)[0]
                            if rank != self.comm.rank:
                                val = np.zeros(0)
                                remote = True

            relsrc = src.rsplit('.', 1)[-1]
            auto_ivc.add_output(relsrc, val=np.atleast_1d(val), units=units)
            if remote:
                auto_ivc._add_remote(relsrc)

        # have to sort to keep vars in sync because we may be doing bcasts
        for abs_in in sorted(self._var_allprocs_discrete['input']):
            if abs_in not in conns:  # unconnected, so connect the input to an _auto_ivc output
                prom = abs2prom[abs_in]
                val = _UNDEFINED

                if prom in prom2auto:
                    # multiple connected inputs w/o a src. Connect them to the same IVC
                    # check if they have different metadata, and if they do, there must be
                    # a group input defined that sets the default, else it's an error
                    conns[abs_in] = prom2auto[prom][0]
                else:
                    ivc_name = f"_auto_ivc.v{count}"
                    loc_out_name = ivc_name.rsplit('.', 1)[-1]
                    count += 1
                    prom2auto[prom] = (ivc_name, abs_in)
                    conns[abs_in] = ivc_name

                    if abs_in in self._var_abs2prom['input']:  # var is local
                        val = self._var_discrete['input'][abs_in]['val']
                    else:
                        val = None
                    if abs_in in vars2gather:
                        if vars2gather[abs_in] == self.comm.rank:
                            self.comm.bcast(val, root=vars2gather[abs_in])
                        else:
                            val = self.comm.bcast(None, root=vars2gather[abs_in])
                    auto_ivc.add_discrete_output(loc_out_name, val=val)

                src = conns[abs_in]
                if src in auto_ivc.auto2tgt:
                    auto_ivc.auto2tgt[src].append(abs_in)
                else:
                    auto_ivc.auto2tgt[src] = [abs_in]

        if not prom2auto:
            return auto_ivc

        auto_ivc._setup_procs(auto_ivc.pathname, self.comm, self._problem_meta)
        auto_ivc._configure()
        auto_ivc._configure_check()
        auto_ivc._setup_var_data()

        # now update our own data structures based on the new auto_ivc component variables
        old = self._subsystems_allprocs
        self._subsystems_allprocs = allsubs = {}
        allsubs['_auto_ivc'] = _SysInfo(auto_ivc, 0)
        for i, (name, s) in enumerate(old.items()):
            allsubs[name] = s
            s.index = i + 1

        self._subsystems_myproc = [auto_ivc] + self._subsystems_myproc

        io = 'output'  # auto_ivc has only output vars
        old = self._var_allprocs_prom2abs_list[io]
        p2abs = {}
        for name in auto_ivc._var_allprocs_abs2meta[io]:
            p2abs[name] = [name]
        p2abs.update(old)
        self._var_allprocs_prom2abs_list[io] = p2abs

        # auto_ivc never promotes anything
        self._var_abs2prom[io].update({n: n for n in auto_ivc._var_abs2prom[io]})
        self._var_allprocs_abs2prom[io].update({n: n for n in
                                                auto_ivc._var_allprocs_abs2prom[io]})

        self._var_discrete[io].update({'_auto_ivc.' + k: v for k, v in
                                       auto_ivc._var_discrete[io].items()})
        self._var_allprocs_discrete[io].update(auto_ivc._var_allprocs_discrete[io])

        old = self._var_abs2meta[io]
        self._var_abs2meta[io] = {}
        self._var_abs2meta[io].update(auto_ivc._var_abs2meta[io])
        self._var_abs2meta[io].update(old)

        old = self._var_allprocs_abs2meta[io]
        self._var_allprocs_abs2meta[io] = {}
        self._var_allprocs_abs2meta[io].update(auto_ivc._var_allprocs_abs2meta[io])
        self._var_allprocs_abs2meta[io].update(old)

        self._approx_subjac_keys = None  # this will force re-initialization
        self._setup_procs_finished = True

        return auto_ivc

    @collect_errors
    def _resolve_ambiguous_input_meta(self):
        """
        Resolve ambiguous input units and values for auto_ivcs with multiple targets.

        This should only be called on the top level Group.
        """
        all_abs2meta_in = self._var_allprocs_abs2meta['input']
        all_abs2meta_out = self._var_allprocs_abs2meta['output']

        abs2prom = self._var_allprocs_abs2prom['input']
        abs2meta_in = self._var_abs2meta['input']
        all_discrete_outs = self._var_allprocs_discrete['output']
        all_discrete_ins = self._var_allprocs_discrete['input']

        for src, tgts in self._auto_ivc.auto2tgt.items():
            if len(tgts) < 2:
                continue
            if src not in all_discrete_outs:
                smeta = all_abs2meta_out[src]
                sunits = smeta['units'] if 'units' in smeta else None

            sval = self.get_val(src, kind='output', get_remote=True, from_src=False)
            errs = set()

            prom = abs2prom[tgts[0]]
            if prom in self._group_inputs:
                gmeta = self._group_inputs[prom][0]
            else:
                gmeta = {'path': self.pathname, 'prom': prom, 'auto': True}

            for tgt in tgts:
                tval = self.get_val(tgt, kind='input', get_remote=True, from_src=False)

                if tgt in all_discrete_ins:
                    if 'val' not in gmeta and sval != tval:
                        errs.add('val')
                else:
                    tmeta = all_abs2meta_in[tgt]
                    tunits = tmeta['units'] if 'units' in tmeta else None
                    if 'units' not in gmeta and sunits != tunits:

                        # Detect if either Source or Targe units are None.
                        if sunits is None or tunits is None:
                            errs.add('units')

                        elif _find_unit(sunits) != _find_unit(tunits):
                            errs.add('units')

                    if 'val' not in gmeta:
                        if tval.shape == sval.shape:
                            if _has_val_mismatch(tunits, tval, sunits, sval):
                                errs.add('val')
                        else:
                            if all_abs2meta_in[tgt]['has_src_indices'] and tgt in abs2meta_in:
                                if abs2meta_in[tgt]['flat_src_indices']:
                                    srcpart = sval.ravel()[abs2meta_in[tgt]['src_indices'].flat()]
                                else:
                                    srcpart = sval[abs2meta_in[tgt]['src_indices']()]
                                if _has_val_mismatch(tunits, tval, sunits, srcpart):
                                    errs.add('val')

            if errs:
                self._show_ambiguity_msg(prom, errs, tgts)
            elif src not in all_discrete_outs:
                gmeta['units'] = sunits

    def _show_ambiguity_msg(self, prom, metavars, tgts, metadata=None):
        errs = sorted(metavars)
        if metadata is None:
            meta = errs
        else:
            meta = sorted(metadata)
        inputs = sorted(tgts)
        gpath = common_subpath(tgts)
        if gpath == self.pathname:
            g = self
        else:
            g = self._get_subsystem(gpath)
        gprom = None

        # get promoted name relative to g
        if MPI and self.comm.size > 1:
            if g is not None and not g._is_local:
                g = None
            if self.comm.allreduce(int(g is not None)) < self.comm.size:
                # some procs have remote g
                if g is not None:
                    gprom = g._var_allprocs_abs2prom['input'][inputs[0]]
                proms = self.comm.allgather(gprom)
                for p in proms:
                    if p is not None:
                        gprom = p
                        break
        if gprom is None:
            gprom = g._var_allprocs_abs2prom['input'][inputs[0]]

        gname = f"Group named '{gpath}'" if gpath else 'model'
        args = ', '.join([f'{n}=?' for n in errs])
        self._collect_error(f"{self.msginfo}: The following inputs, {inputs}, promoted "
                            f"to '{prom}', are connected but their metadata entries {meta}"
                            f" differ. Call <group>.set_input_defaults('{gprom}', {args}), "
                            f"where <group> is the {gname} to remove the ambiguity.")

    def _ordered_comp_name_iter(self):
        """
        Yield contained component pathnames in order of execution.

        For components within ParallelGroups, true execution order is unknown so components
        will be ordered by rank within a ParallelGroup.
        """
        for s in self._subsystems_myproc:
            if isinstance(s, Group):
                yield from s._ordered_comp_name_iter()
            else:
                yield s.pathname

    def _sorted_sys_iter(self):
        """
        Yield subsystems in sorted order if Problem option allow_post_setup_reorder is True.

        Otherwise, yield subsystems in the order they were added to their parent group.

        Yields
        ------
        System
            A subsystem.
        """
        if self._problem_meta['allow_post_setup_reorder']:
            for s in sorted(self._subsystems_myproc, key=lambda s: s.name):
                yield s
        else:
            yield from self._subsystems_myproc

    def _sorted_sys_iter_all_procs(self):
        """
        Yield subsystem names in sorted order if Problem option allow_post_setup_reorder is True.

        Otherwise, yield subsystem names in the order they were added to their parent group.

        Yields
        ------
        System
            A subsystem.
        """
        if self._problem_meta['allow_post_setup_reorder']:
            for s in sorted(self._subsystems_allprocs):
                yield s
        else:
            yield from self._subsystems_allprocs

    def _all_subsystem_iter(self):
        """
        Iterate over all subsystems, local and nonlocal.

        Yields
        ------
        System
            A subsystem.
        """
        for s, _ in self._subsystems_allprocs.values():
            yield s

    def _get_relevance_modifiers(self, grad_groups, always_opt_comps):
        """
        Collect information from the model that will modify the relevance graph of the model.

        Parameters
        ----------
        grad_groups : set
            Set of groups having nonlinear solvers that use gradients.
        always_opt_comps : set
            Set of components that are to be included in every iteration of the optimization,
            even if they aren't relevant in terms of data flow.
        """
        if self.nonlinear_solver is not None and self.nonlinear_solver.supports['gradients']:
            grad_groups.add(self.pathname)
        elif self.linear_solver is not None and isinstance(self.linear_solver, DirectSolver):
            grad_groups.add(self.pathname)

        for s in self._subsystems_myproc:
            if isinstance(s, Group):
                s._get_relevance_modifiers(grad_groups, always_opt_comps)
            elif s.options['always_opt']:
                always_opt_comps.add(s.pathname)

    @property
    def model_options(self):
        """
        Get the model options from self._problem_meta.

        The user may change the contents of model_options to impact values sent
        to subsystems of this Group.

        Returns
        -------
        dict
            The model options metadata provided by the associated Problem object.
        """
        return self._problem_meta['model_options']

    def _gather_full_data(self):
        """
        Return True if this system should contribute full data to a collective MPI call.

        This prevents sending a lot of unnecessary data across the network when
        the data is duplicated across multiple processes.

        Returns
        -------
        bool
            True if this system should contribute its full data. Otherwise it
            should contribute only an 'empty' version of the data.  What
            'empty' means depends on the structure of the data being gathered.
        """
        if self._mpi_proc_allocator.parallel:
            if self._subsystems_myproc and self._subsystems_myproc[0].comm.rank == 0:
                return self._subsystems_myproc[0]._full_comm is None or \
                    self._subsystems_myproc[0]._full_comm.rank == 0

        return False

    def _get_prom_name(self, abs_name):
        """
        Get promoted name for specified variable.
        """
        abs2prom = self._var_allprocs_abs2prom
        if abs_name in abs2prom['input']:
            return abs2prom['input'][abs_name]
        elif abs_name in abs2prom['output']:
            return abs2prom['output'][abs_name]
        else:
            return abs_name

    def _prom_names_list(self, lst):
        """
        Convert a list of variable names to promoted names.
        """
        return [self._get_prom_name(n) for n in lst]

    def _prom_names_dict(self, dct):
        """
        Convert a dictionary keyed on variable names to be keyed on promoted names.
        """
        return {self._get_prom_name(k): v for k, v in dct.items()}

    def _prom_names_jac(self, jac):
        """
        Convert a nested dict jacobian keyed on variable names to be keyed on promoted names.
        """
        new_jac = {}
        for of in jac:
            new_jac[self._get_prom_name(of)] = of_dict = {}
            for wrt in jac[of]:
                of_dict[self._get_prom_name(wrt)] = jac[of][wrt]

        return new_jac

    def get_design_vars(self, recurse=True, get_sizes=True, use_prom_ivc=True):
        """
        Get the DesignVariable settings from this system.

        Retrieve all design variable settings from the system and, if recurse
        is True, all of its subsystems.

        Parameters
        ----------
        recurse : bool
            If True, recurse through the subsystems and return the path of
            all design vars relative to the this Group.
        get_sizes : bool, optional
            If True, compute the size of each design variable.
        use_prom_ivc : bool
            Use promoted names for inputs, else convert to absolute source names.

        Returns
        -------
        dict
            The design variables defined in the current system and, if
            recurse=True, its subsystems.
        """
        out = super().get_design_vars(recurse=recurse, get_sizes=get_sizes,
                                      use_prom_ivc=use_prom_ivc)
        if recurse:
            abs2prom_in = self._var_allprocs_abs2prom['input']
            abs2prom_out = self._var_allprocs_abs2prom['output']
            if (self.comm.size > 1 and self._mpi_proc_allocator.parallel):

                # For parallel groups, we need to make sure that the design variable dictionary is
                # assembled in the same order under mpi as for serial runs.
                out_by_sys = {}

                for subsys in self._sorted_sys_iter():
                    sub_out = {}
                    name = subsys.name
                    dvs = subsys.get_design_vars(recurse=recurse, get_sizes=get_sizes,
                                                 use_prom_ivc=use_prom_ivc)
                    if use_prom_ivc:
                        # have to promote subsystem prom name to this level
                        sub_pro2abs_in = subsys._var_allprocs_prom2abs_list['input']
                        sub_pro2abs_out = subsys._var_allprocs_prom2abs_list['output']
                        for dv, meta in dvs.items():
                            if dv in sub_pro2abs_in:
                                abs_dv = sub_pro2abs_in[dv][0]
                                sub_out[abs2prom_in[abs_dv]] = meta
                            elif dv in sub_pro2abs_out:
                                abs_dv = sub_pro2abs_out[dv][0]
                                sub_out[abs2prom_out[abs_dv]] = meta
                            else:
                                sub_out[dv] = meta
                    else:
                        sub_out.update(dvs)

                    out_by_sys[name] = sub_out

                out_by_sys_by_rank = self.comm.allgather(out_by_sys)
                all_outs_by_sys = {}
                for outs in out_by_sys_by_rank:
                    for name, meta in outs.items():
                        all_outs_by_sys[name] = meta

                for subsys_name in self._sorted_sys_iter_all_procs():
                    for name, meta in all_outs_by_sys[subsys_name].items():
                        if name not in out:
                            out[name] = meta

            else:

                for subsys in self._sorted_sys_iter():
                    dvs = subsys.get_design_vars(recurse=recurse, get_sizes=get_sizes,
                                                 use_prom_ivc=use_prom_ivc)
                    if use_prom_ivc:
                        # have to promote subsystem prom name to this level
                        sub_pro2abs_in = subsys._var_allprocs_prom2abs_list['input']
                        sub_pro2abs_out = subsys._var_allprocs_prom2abs_list['output']
                        for dv, meta in dvs.items():
                            if dv in sub_pro2abs_in:
                                abs_dv = sub_pro2abs_in[dv][0]
                                out[abs2prom_in[abs_dv]] = meta
                            elif dv in sub_pro2abs_out:
                                abs_dv = sub_pro2abs_out[dv][0]
                                out[abs2prom_out[abs_dv]] = meta
                            else:
                                out[dv] = meta
                    else:
                        out.update(dvs)

        model = self._problem_meta['model_ref']()
        if self is model:
            abs2meta_out = model._var_allprocs_abs2meta['output']
            for outmeta in out.values():
                src = outmeta['source']
                if src in abs2meta_out and "openmdao:allow_desvar" not in abs2meta_out[src]['tags']:
                    prom_src, prom_tgt = outmeta['orig']
                    if prom_src is None:
                        self._collect_error(f"Design variable '{prom_tgt}' is connected to '{src}',"
                                            f" but '{src}' is not an IndepVarComp or ImplicitComp "
                                            "output.")
                    else:
                        self._collect_error(f"Design variable '{prom_src}' is not an IndepVarComp "
                                            "or ImplicitComp output.")

        return out

    def get_responses(self, recurse=True, get_sizes=True, use_prom_ivc=False):
        """
        Get the response variable settings from this system.

        Retrieve all response variable settings from the system as a dict,
        keyed by either absolute variable name, promoted name, or alias name,
        depending on the value of use_prom_ivc and whether the original key was
        a promoted output, promoted input, or an alias.

        Parameters
        ----------
        recurse : bool, optional
            If True, recurse through the subsystems and return the path of
            all responses relative to the this system.
        get_sizes : bool, optional
            If True, compute the size of each response.
        use_prom_ivc : bool
            Translate ivc names to their promoted input names.

        Returns
        -------
        dict
            The responses defined in the current system and, if
            recurse=True, its subsystems.
        """
        out = super().get_responses(recurse=recurse, get_sizes=get_sizes, use_prom_ivc=use_prom_ivc)
        if recurse:
            abs2prom_out = self._var_allprocs_abs2prom['output']
            if self.comm.size > 1 and self._mpi_proc_allocator.parallel:
                # For parallel groups, we need to make sure that the response dictionary is
                # assembled in the same order under mpi as for serial runs.
                out_by_sys = {}

                for subsys in self._sorted_sys_iter():
                    name = subsys.name
                    sub_out = {}

                    resps = subsys.get_responses(recurse=recurse, get_sizes=get_sizes,
                                                 use_prom_ivc=use_prom_ivc)
                    if use_prom_ivc:
                        # have to promote subsystem prom name to this level
                        sub_pro2abs_out = subsys._var_allprocs_prom2abs_list['output']
                        for res, meta in resps.items():
                            if res in sub_pro2abs_out:
                                abs_resp = sub_pro2abs_out[res][0]
                                sub_out[abs2prom_out[abs_resp]] = meta
                            else:
                                sub_out[res] = meta
                    else:
                        for rkey, rmeta in resps.items():
                            if rkey in out:
                                tdict = {'con': 'constraint', 'obj': 'objective'}
                                rpath = rmeta['parent']
                                rname = '.'.join((rpath, rmeta['name'])) if rpath else rkey
                                rtype = tdict[rmeta['type']]
                                ometa = sub_out[rkey]
                                opath = ometa['parent']
                                oname = '.'.join((opath, ometa['name'])) if opath else ometa['name']
                                otype = tdict[ometa['type']]
                                raise NameError(f"The same response alias, '{rkey}' was declared"
                                                f" for {rtype} '{rname}' and {otype} '{oname}'.")
                            sub_out[rkey] = rmeta

                    out_by_sys[name] = sub_out

                out_by_sys_by_rank = self.comm.allgather(out_by_sys)
                all_outs_by_sys = {}
                for outs in out_by_sys_by_rank:
                    for name, meta in outs.items():
                        all_outs_by_sys[name] = meta

                for subsys_name in self._sorted_sys_iter_all_procs():
                    for name, meta in all_outs_by_sys[subsys_name].items():
                        out[name] = meta

            else:
                for subsys in self._sorted_sys_iter():
                    resps = subsys.get_responses(recurse=recurse, get_sizes=get_sizes,
                                                 use_prom_ivc=use_prom_ivc)
                    if use_prom_ivc:
                        # have to promote subsystem prom name to this level
                        sub_pro2abs_out = subsys._var_allprocs_prom2abs_list['output']
                        for res, meta in resps.items():
                            if res in sub_pro2abs_out:
                                out[abs2prom_out[sub_pro2abs_out[res][0]]] = meta
                            else:
                                out[res] = meta
                    else:
                        for rkey, rmeta in resps.items():
                            if rkey in out:
                                tdict = {'con': 'constraint', 'obj': 'objective'}
                                rpath = rmeta['parent']
                                rname = '.'.join((rpath, rmeta['name'])) if rpath else rkey
                                rtype = tdict[rmeta['type']]
                                ometa = out[rkey]
                                opath = ometa['parent']
                                oname = '.'.join((opath, ometa['name'])) if opath else ometa['name']
                                otype = tdict[ometa['type']]
                                raise NameError(f"The same response alias, '{rkey}' was declared"
                                                f" for {rtype} '{rname}' and {otype} '{oname}'.")
                            out[rkey] = rmeta

        return out

    def _get_totals_metadata(self, driver=None, of=None, wrt=None):
        if isinstance(of, str):
            of = [of]
        if isinstance(wrt, str):
            wrt = [wrt]

        if not driver:
            if of is None or wrt is None:
                raise RuntimeError("driver must be specified if of and wrt variables are not "
                                   "provided.")

            if driver is False:  # force to not use any existing desvar or response metadata
                return self._active_responses(of, responses=False), \
                    self._active_desvars(wrt, designvars=False), True

            return self._active_responses(of), self._active_desvars(wrt), True

        has_custom_derivs = False
        list_wrt = list(wrt) if wrt is not None else []

        if wrt is None:
            lincons = [d for d, meta in driver._cons.items() if meta['linear']]
            if lincons:
                if len(lincons) == len(driver._cons):  # all constraints are linear
                    driver_wrt = list(driver._lin_dvs)
                else:  # mixed linear and nonlinear constraints
                    driver_wrt = list(driver._designvars)
            else:
                driver_wrt = list(driver._nl_dvs)

            wrt = driver_wrt
            if not wrt:
                raise RuntimeError("No design variables were passed to compute_totals and "
                                   "the driver is not providing any.")
        else:
            driver_wrt = list(driver._designvars)
            wrt_src_names = [m['source'] for m in driver._designvars.values()]
            if list_wrt != driver_wrt and list_wrt != wrt_src_names:
                has_custom_derivs = True

        driver_ordered_nl_resp_names = driver._get_ordered_nl_responses()
        if of is None:
            of = driver_ordered_nl_resp_names
            if not of:
                raise RuntimeError("No response variables were passed to compute_totals and "
                                   "the driver is not providing any.")
        else:
            of_src_names = [m['source'] for n, m in driver._responses.items()
                            if n in driver_ordered_nl_resp_names]
            of = list(of)
            if of != driver_ordered_nl_resp_names and of != of_src_names:
                has_custom_derivs = True

        return self._active_responses(of, driver._responses), \
            self._active_desvars(wrt, driver._designvars), has_custom_derivs

    def _active_desvars(self, user_dv_names, designvars=None):
        """
        Return a design variable dictionary.

        Whatever names match the names of design variables in this system will use the metadata
        from the design variable.  For other variables that have not been registered as design
        variables, metadata will be constructed based on variable metadata.

        Parameters
        ----------
        user_dv_names : iter of str
            Iterator of user facing design variable names.
        designvars : dict, None, or False
            Dictionary of design variables.  If None, get_design_vars will be called. If False,
            no design vars will be used.

        Returns
        -------
        dict
            Dictionary of design variables.
        """
        # do this to keep ordering the same as in the user list
        active_dvs = {n: None for n in user_dv_names}

        if designvars is None:
            designvars = self.get_design_vars(recurse=True, get_sizes=True, use_prom_ivc=True)

        if designvars:  # use any matching metadata from existing design vars
            for name, meta in designvars.items():
                if name in active_dvs:
                    active_dvs[name] = meta.copy()
                elif meta['name'] in active_dvs:
                    active_dvs[meta['name']] = meta.copy()
                elif meta['source'] in active_dvs:
                    active_dvs[meta['source']] = meta.copy()

        prom2abs_in = self._var_allprocs_prom2abs_list['input']

        for name, meta in active_dvs.items():
            if meta is None:
                meta = {
                    'parallel_deriv_color': None,
                    'indices': None,
                    'name': name,
                    'cache_linear_solution': False,
                }
                self._update_dv_meta(meta, get_size=True)

                if name in prom2abs_in:
                    meta['ivc_print_name'] = name
                else:
                    meta['ivc_print_name'] = None

                active_dvs[name] = meta

            meta['remote'] = meta['source'] not in self._var_abs2meta['output']

        return active_dvs

    def _active_responses(self, user_response_names, responses=None):
        """
        Return a response dictionary containing the given variables.

        Whatever names match the names of responses in this system, use the metadata
        from the response.  For other variables that have not been registered as responses,
        construct metadata based on variable metadata.

        Parameters
        ----------
        user_response_names : iter of str
            Iterator of user facing response names.  Aliases are allowed.
        responses : dict, None, or False.
            Dictionary of responses.  If None, get_responses will be called. If False,
            no responses will be used.

        Returns
        -------
        dict
            Dictionary of responses.
        """
        # do this to keep ordering the same as in the user list
        active_resps = {n: None for n in user_response_names}

        if responses is None:
            responses = self.get_responses(recurse=True, get_sizes=True, use_prom_ivc=True)

        if responses:
            for name, meta in responses.items():
                if name in active_resps:
                    active_resps[name] = meta.copy()

        for name, meta in active_resps.items():
            if meta is None:
                # no response exists for this name, so create metadata with default values and
                # update size, etc. based on the variable metadata.
                meta = {
                    'parallel_deriv_color': None,
                    'indices': None,
                    'alias': None,
                    'name': name,
                    'cache_linear_solution': False,
                    'linear': False,
                }
                self._update_response_meta(meta, get_size=True)
                active_resps[name] = meta

            meta['remote'] = meta['source'] not in self._var_abs2meta['output']

        return active_resps

    def _get_graph_node_meta(self):
        """
        Return metadata to add to this system's graph node.

        Returns
        -------
        dict
            Metadata for this system's graph node.
        """
        meta = super()._get_graph_node_meta()
        # TODO: maybe set 'implicit' based on whether there are any implicit comps anywhere
        # inside of the group or its children.
        meta['base'] = 'Group'
        return meta<|MERGE_RESOLUTION|>--- conflicted
+++ resolved
@@ -1013,7 +1013,6 @@
 
         This part of setup is called automatically at the start of run_model or run_driver.
         """
-<<<<<<< HEAD
         self._setup_dynamic_shapes()
 
         self._top_level_post_connections()
@@ -1024,9 +1023,9 @@
 
         # determine which connections are managed by which group, and check validity of connections
         self._setup_connections()
-=======
+
+        # setup of residuals must occur before setup of vectors and partials
         self._setup_residuals()
->>>>>>> 399e65bd
 
         if self._use_derivatives:
             # must call this before vector setup because it determines if we need to alloc commplex
