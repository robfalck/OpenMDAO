"""Define the Group class."""
from __future__ import division

from six import iteritems, string_types
from six.moves import range
from itertools import product, chain
from collections import Iterable, Counter

import numpy as np
import warnings

from openmdao.core.system import System
from openmdao.solvers.nonlinear.nonlinear_runonce import NonLinearRunOnce
from openmdao.solvers.linear.linear_runonce import LinearRunOnce
from openmdao.utils.general_utils import warn_deprecation
from openmdao.utils.units import is_compatible
from openmdao.utils.array_utils import convert_neg
from openmdao.proc_allocators.proc_allocator import ProcAllocationError


class Group(System):
    """
    Class used to group systems together; instantiate or inherit.
    """

    def __init__(self, **kwargs):
        """
        Set the solvers to nonlinear and linear block Gauss--Seidel by default.

        Parameters
        ----------
        **kwargs : dict
            dict of arguments available here and in all descendants of this
            Group.
        """
        super(Group, self).__init__(**kwargs)

        # TODO: we cannot set the solvers with property setters at the moment
        # because our lint check thinks that we are defining new attributes
        # called nonlinear_solver and linear_solver without documenting them.
        if not self._nonlinear_solver:
            self._nonlinear_solver = NonLinearRunOnce()
        if not self._linear_solver:
            self._linear_solver = LinearRunOnce()

    def setup(self):
        """
        Add subsystems to this group.

        Available attributes:
            name
            pathname
            comm
            metadata
        """
        pass

    def _setup_procs(self, pathname, comm):
        """
        Distribute processors and assign pathnames.

        Parameters
        ----------
        pathname : str
            Global name of the system, including the path.
        comm : MPI.Comm or <FakeComm>
            MPI communicator object.
        """
        self.pathname = pathname
        self.comm = comm
        self._subsystems_proc_range = subsystems_proc_range = []

        self._subsystems_allprocs = []
        self._manual_connections = {}
        self._design_vars = {}
        self._responses = {}

        self._static_mode = False
        self._subsystems_allprocs.extend(self._static_subsystems_allprocs)
        self._manual_connections.update(self._static_manual_connections)
        self._design_vars.update(self._static_design_vars)
        self._responses.update(self._static_responses)
        self.setup()
        self._static_mode = True

        req_procs = [s.get_req_procs() for s in self._subsystems_allprocs]
        # Call the load balancing algorithm
        try:
            sub_inds, sub_comm, sub_proc_range = self._mpi_proc_allocator(req_procs, comm)
        except ProcAllocationError as err:
            raise RuntimeError("subsystem %s requested %d processes "
                               "but got %d" %
                               (self._subsystems_allprocs[err.sub_idx].pathname,
                                err.requested, err.remaining))

        # Define local subsystems
        self._subsystems_myproc = [self._subsystems_allprocs[ind]
                                   for ind in sub_inds]
        self._subsystems_myproc_inds = sub_inds

        # Compute _subsystems_proc_range
        for subsys in self._subsystems_myproc:
            subsystems_proc_range.append(sub_proc_range)

        # Perform recursion
        for subsys in self._subsystems_myproc:
            if self.pathname is not '':
                sub_pathname = '.'.join((self.pathname, subsys.name))
            else:
                sub_pathname = subsys.name

            subsys._setup_procs(sub_pathname, sub_comm)

    def _setup_vars(self, recurse=True):
        """
        Call setup in components and count variables, total and by var_set.

        Parameters
        ----------
        recurse : bool
            Whether to call this method in subsystems.
        """
        super(Group, self)._setup_vars()
        num_var = self._num_var
        num_var_byset = self._num_var_byset

        # Recursion
        if recurse:
            for subsys in self._subsystems_myproc:
                subsys._setup_vars(recurse)

        # Compute num_var, num_var_byset, at least locally
        for type_ in ['input', 'output']:
            num_var[type_] = np.sum(
                [subsys._num_var[type_] for subsys in self._subsystems_myproc])

            for subsys in self._subsystems_myproc:
                for set_name, num in iteritems(subsys._num_var_byset[type_]):
                    if set_name in num_var_byset[type_]:
                        num_var_byset[type_][set_name] += num
                    else:
                        num_var_byset[type_][set_name] = num

        # If running in parallel, allgather
        if self.comm.size > 1:
            # Perform a single allgather
            if self._subsystems_myproc[0].comm.rank == 0:
                raw = (num_var, num_var_byset)
            else:
                raw = ({'input': 0, 'output': 0}, {'input': {}, 'output': {}})
            gathered = self.comm.allgather(raw)

            # Empty the dictionaries
            for type_ in ['input', 'output']:
                num_var[type_] = 0
                num_var_byset[type_] = {}

            # Process the gathered data and update the dictionaries
            for myproc_num_var, myproc_num_var_byset in gathered:
                for type_ in ['input', 'output']:
                    num_var[type_] += myproc_num_var[type_]
                    for set_name, num in iteritems(myproc_num_var_byset[type_]):
                        if set_name in num_var_byset[type_]:
                            num_var_byset[type_][set_name] += num
                        else:
                            num_var_byset[type_][set_name] = num

    def _setup_var_index_ranges(self, set2iset, recurse=True):
        """
        Compute the division of variables by subsystem and pass down the set_name-to-iset maps.

        Parameters
        ----------
        set2iset : {'input': dict, 'output': dict}
            Dictionary mapping the var_set name to the var_set index.
        recurse : bool
            Whether to call this method in subsystems.
        """
        super(Group, self)._setup_var_index_ranges(set2iset)
        subsystems_var_range = self._subsystems_var_range
        subsystems_var_range_byset = self._subsystems_var_range_byset

        nsub_allprocs = len(self._subsystems_allprocs)

        # Here, we count the number of variables (total and by varset) in each subsystem.
        # We do this so that we can compute the offset when we recurse into each subsystem.
        allprocs_counters = {
            type_: np.zeros(nsub_allprocs, int) for type_ in ['input', 'output']}
        allprocs_counters_byset = {
            type_: np.zeros((nsub_allprocs, len(set2iset[type_])), int)
            for type_ in ['input', 'output']}

        # First compute these on one processor for each subsystem
        for type_ in ['input', 'output']:
            for subsys, isub in zip(self._subsystems_myproc, self._subsystems_myproc_inds):
                if subsys.comm.rank == 0:
                    allprocs_counters[type_][isub] = subsys._num_var[type_]
                    for set_name in subsys._num_var_byset[type_]:
                        iset = set2iset[type_][set_name]
                        allprocs_counters_byset[type_][isub, iset] = \
                            subsys._num_var_byset[type_][set_name]

        # If running in parallel, allgather
        if self.comm.size > 1:
            raw = (allprocs_counters, allprocs_counters_byset)
            gathered = self.comm.allgather(raw)

            allprocs_counters = {
                type_: np.zeros(nsub_allprocs, int) for type_ in ['input', 'output']}
            allprocs_counters_byset = {
                type_: np.zeros((nsub_allprocs, len(set2iset[type_])), int)
                for type_ in ['input', 'output']}

            for myproc_counters, myproc_counters_byset in gathered:
                for type_ in ['input', 'output']:
                    allprocs_counters[type_] += myproc_counters[type_]
                    allprocs_counters_byset[type_] += myproc_counters_byset[type_]

        # Compute _subsystems_var_range, _subsystems_var_range_byset
        for type_ in ['input', 'output']:
            subsystems_var_range[type_] = []
            subsystems_var_range_byset[type_] = {set_name: [] for set_name in set2iset[type_]}

        for subsys, isub in zip(self._subsystems_myproc, self._subsystems_myproc_inds):
            for type_ in ['input', 'output']:
                subsystems_var_range[type_].append((
                    np.sum(allprocs_counters[type_][:isub]),
                    np.sum(allprocs_counters[type_][:isub + 1])))
                for set_name in set2iset[type_]:
                    iset = set2iset[type_][set_name]
                    subsystems_var_range_byset[type_][set_name].append((
                        np.sum(allprocs_counters_byset[type_][:isub, iset]),
                        np.sum(allprocs_counters_byset[type_][:isub + 1, iset])))

        # Recursion
        if recurse:
            for subsys in self._subsystems_myproc:
                subsys._setup_var_index_ranges(set2iset, recurse)

    def _setup_var_data(self, recurse=True):
        """
        Compute the list of abs var names, abs/prom name maps, and metadata dictionaries.

        Parameters
        ----------
        recurse : bool
            Whether to call this method in subsystems.
        """
        super(Group, self)._setup_var_data()
        allprocs_abs_names = self._var_allprocs_abs_names
        abs_names = self._var_abs_names
        allprocs_prom2abs_list = self._var_allprocs_prom2abs_list
        abs2prom = self._var_abs2prom
        allprocs_abs2meta = self._var_allprocs_abs2meta
        abs2meta = self._var_abs2meta

        # Recursion
        if recurse:
            for subsys in self._subsystems_myproc:
                subsys._setup_var_data(recurse)

        for subsys in self._subsystems_myproc:
            var_maps = subsys._get_maps(subsys._var_allprocs_prom2abs_list)

            for type_ in ['input', 'output']:

                # Assemble abs_names and allprocs_abs_names
                allprocs_abs_names[type_].extend(subsys._var_allprocs_abs_names[type_])
                abs_names[type_].extend(subsys._var_abs_names[type_])

                # Assemble allprocs_abs2meta and abs2meta
                allprocs_abs2meta[type_].update(subsys._var_allprocs_abs2meta[type_])
                abs2meta[type_].update(subsys._var_abs2meta[type_])

                # Assemble abs2prom
                for abs_name in subsys._var_abs_names[type_]:
                    sub_prom_name = subsys._var_abs2prom[type_][abs_name]
                    prom_name = var_maps[type_][sub_prom_name]

                    abs2prom[type_][abs_name] = prom_name

                # Assemble allprocs_prom2abs_list
                sub_allprocs_prom2abs_list_t = subsys._var_allprocs_prom2abs_list[type_]
                for sub_prom_name in sub_allprocs_prom2abs_list_t:
                    prom_name = var_maps[type_][sub_prom_name]

                    for abs_name in sub_allprocs_prom2abs_list_t[sub_prom_name]:
                        if prom_name not in allprocs_prom2abs_list[type_]:
                            allprocs_prom2abs_list[type_][prom_name] = [abs_name]
                        else:
                            allprocs_prom2abs_list[type_][prom_name].append(abs_name)

        for prom_name, abs_list in iteritems(allprocs_prom2abs_list['output']):
            if len(abs_list) > 1:
                raise RuntimeError("Output name '%s' refers to "
                                   "multiple outputs: %s." %
                                   (prom_name, sorted(abs_list)))

        # If running in parallel, allgather
        if self.comm.size > 1:
            if self._subsystems_myproc[0].comm.rank == 0:
                raw = (allprocs_abs_names, allprocs_prom2abs_list, allprocs_abs2meta)
            else:
                raw = (
                    {'input': [], 'output': []},
                    {'input': {}, 'output': {}},
                    {'input': {}, 'output': {}})
            gathered = self.comm.allgather(raw)

            for type_ in ['input', 'output']:
                allprocs_abs_names[type_] = []
                allprocs_prom2abs_list[type_] = {}

            for myproc_abs_names, myproc_prom2abs_list, myproc_abs2meta in gathered:

                for type_ in ['input', 'output']:

                    # Assemble in parallel allprocs_abs_names
                    allprocs_abs_names[type_].extend(myproc_abs_names[type_])

                    # Assemble in parallel allprocs_abs2meta
                    allprocs_abs2meta[type_].update(myproc_abs2meta[type_])

                    # Assemble in parallel allprocs_prom2abs_list
                    for prom_name, abs_names_list in iteritems(myproc_prom2abs_list[type_]):
                        if prom_name not in allprocs_prom2abs_list[type_]:
                            allprocs_prom2abs_list[type_][prom_name] = abs_names_list
                        else:
                            allprocs_prom2abs_list[type_][prom_name].extend(abs_names_list)

    def _setup_var_sizes(self, recurse=True):
        """
        Compute the arrays of local variable sizes for all variables/procs on this system.

        Parameters
        ----------
        recurse : bool
            Whether to call this method in subsystems.
        """
        super(Group, self)._setup_var_sizes()
        sizes = self._var_sizes
        sizes_byset = self._var_sizes_byset

        iproc = self.comm.rank
        nproc = self.comm.size

        set2iset = self._var_set2iset
        subsystems_proc_range = self._subsystems_proc_range
        subsystems_var_range = self._subsystems_var_range
        subsystems_var_range_byset = self._subsystems_var_range_byset

        # Recursion
        if recurse:
            for subsys in self._subsystems_myproc:
                subsys._setup_var_sizes(recurse)

        # Compute _var_sizes
        for type_ in ['input', 'output']:

            sizes[type_] = np.zeros((nproc, self._num_var[type_]), int)
            for set_name in set2iset[type_]:
                sizes_byset[type_][set_name] = np.zeros(
                    (nproc, self._num_var_byset[type_][set_name]), int)

            for ind, subsys in enumerate(self._subsystems_myproc):
                proc_slice = slice(*subsystems_proc_range[ind])
                var_slice = slice(*subsystems_var_range[type_][ind])
                sizes[type_][proc_slice, var_slice] = subsys._var_sizes[type_]

                for set_name in set2iset[type_]:
                    var_slice = slice(*subsystems_var_range_byset[type_][set_name][ind])
                    sizes_byset[type_][set_name][proc_slice, var_slice] = \
                        subsys._var_sizes_byset[type_][set_name]

        # If parallel, all gather
        if self.comm.size > 1:
            for type_ in ['input', 'output']:
                self.comm.Allgather(sizes[type_][iproc, :], sizes[type_])
                for set_name in set2iset[type_]:
                    self.comm.Allgather(
                        sizes_byset[type_][set_name][iproc, :], sizes_byset[type_][set_name])

        self._setup_global_shapes()

    def _setup_global_connections(self, recurse=True):
        """
        Compute dict of all connections between this system's inputs and outputs.

        The connections come from 4 sources:
        1. Implicit connections owned by the current system
        2. Explicit connections declared by the current system
        3. Explicit connections declared by parent systems
        4. Implicit / explicit from subsystems

        Parameters
        ----------
        recurse : bool
            Whether to call this method in subsystems.
        """
        super(Group, self)._setup_global_connections()
        global_abs_in2out = self._conn_global_abs_in2out

        allprocs_prom2abs_list_in = self._var_allprocs_prom2abs_list['input']
        allprocs_prom2abs_list_out = self._var_allprocs_prom2abs_list['output']
        abs2meta_in = self._var_abs2meta['input']
        pathname = self.pathname

        abs_in2out = {}

        if pathname == '':
            path_len = 0
        else:
            path_len = len(pathname) + 1

        # Add implicit connections (only ones owned by this group)
        for prom_name in allprocs_prom2abs_list_out:
            if prom_name in allprocs_prom2abs_list_in:
                abs_out = allprocs_prom2abs_list_out[prom_name][0]
                out_subsys = abs_out[path_len:].split('.', 1)[0]
                for abs_in in allprocs_prom2abs_list_in[prom_name]:
                    in_subsys = abs_in[path_len:].split('.', 1)[0]
                    if out_subsys != in_subsys:
                        abs_in2out[abs_in] = abs_out

        # Add explicit connections (only ones declared by this group)
        for prom_in, (prom_out, src_indices) in iteritems(self._manual_connections):

            # throw an exception if either output or input doesn't exist
            # (not traceable to a connect statement, so provide context)
            if prom_out not in allprocs_prom2abs_list_out:
                raise NameError(
                    "Output '%s' does not exist for connection in '%s' from '%s' to '%s'." %
                    (prom_out, self.pathname, prom_out, prom_in))

            if prom_in not in allprocs_prom2abs_list_in:
                raise NameError(
                    "Input '%s' does not exist for connection in '%s' from '%s' to '%s'." %
                    (prom_in, self.pathname, prom_out, prom_in))

            # Throw an exception if output and input are in the same system
            # (not traceable to a connect statement, so provide context)
            # and check if src_indices is defined in both connect and add_input.
            abs_out = allprocs_prom2abs_list_out[prom_out][0]
            out_subsys = abs_out.rsplit('.', 1)[0]
            for abs_in in allprocs_prom2abs_list_in[prom_in]:
                in_subsys = abs_in.rsplit('.', 1)[0]
                if out_subsys == in_subsys:
                    raise RuntimeError("Output and input are in the same System " +
                                       "for connection in '%s' from '%s' to '%s'." %
                                       (self.pathname, prom_out, prom_in))

                if src_indices is not None and abs_in in abs2meta_in:
                    meta = abs2meta_in[abs_in]
                    if meta['src_indices'] is not None:
                        raise RuntimeError("%s: src_indices has been defined "
                                           "in both connect('%s', '%s') "
                                           "and add_input('%s', ...)." %
                                           (self.pathname, prom_out,
                                            prom_in, prom_in))
                    meta['src_indices'] = np.atleast_1d(src_indices)

                abs_in2out[abs_in] = abs_out

        # Now that both implicit & explicit connections have been added,
        # check unit compatibility, but only for connections that are either
        # owned by (implicit) or declared by (explicit) this Group.
        # This way, we don't repeat the error checking in multiple groups
        allprocs_abs2meta_out = self._var_allprocs_abs2meta['output']
        allprocs_abs2meta_in = self._var_allprocs_abs2meta['input']
        for abs_in, abs_out in iteritems(abs_in2out):
            out_units = allprocs_abs2meta_out[abs_out]['units']
            in_units = allprocs_abs2meta_in[abs_in]['units']

            if out_units:
                if not in_units:
                    warnings.warn("Output '%s' with units of '%s' is "
                                  "connected to input '%s' which has no"
                                  " units." % (abs_out, out_units, abs_in))
                elif not is_compatible(in_units, out_units):
                    raise RuntimeError("Output units of '%s' for '%s' are"
                                       " incompatible with input units of "
                                       "'%s' for '%s'." %
                                       (out_units, abs_out, in_units, abs_in))
            elif in_units is not None:
                warnings.warn("Input '%s' with units of '%s' is "
                              "connected to output '%s' which has "
                              "no units." % (abs_in, in_units, abs_out))

        # Recursion
        if recurse:
            for subsys in self._subsystems_myproc:
                subsys._conn_parents_abs_in2out = abs_in2out
                subsys._setup_global_connections(recurse)

        # Compute global_abs_in2out by first adding this group's contributions,
        # then adding contributions from systems above/below, then allgathering.
        global_abs_in2out.update(abs_in2out)

        # This will only be used if we enter the following loop, in which case pathname != ''
        path_dot = pathname + '.'

        for abs_in, abs_out in iteritems(self._conn_parents_abs_in2out):
            # We need to check the period as well because only the first part might match
            if abs_in[:path_len] == path_dot and abs_out[:path_len] == path_dot:
                global_abs_in2out[abs_in] = abs_out

        for subsys in self._subsystems_myproc:
            global_abs_in2out.update(subsys._conn_global_abs_in2out)

        # If running in parallel, allgather
        if self.comm.size > 1:
            if self._subsystems_myproc[0].comm.rank == 0:
                raw = global_abs_in2out
            else:
                raw = {}
            gathered = self.comm.allgather(raw)

            for myproc_global_abs_in2out in gathered:
                global_abs_in2out.update(myproc_global_abs_in2out)

    def _setup_connections(self, recurse=True):
        """
        Compute dict of all implicit and explicit connections owned by this system.

        Parameters
        ----------
        recurse : bool
            Whether to call this method in subsystems.
        """
        super(Group, self)._setup_connections()
        abs_in2out = self._conn_abs_in2out

        global_abs_in2out = self._conn_global_abs_in2out
        pathname = self.pathname

        # Recursion
        if recurse:
            for subsys in self._subsystems_myproc:
                subsys._setup_connections(recurse)

        if pathname == '':
            path_len = 0
        else:
            path_len = len(pathname) + 1

        for abs_in, abs_out in iteritems(global_abs_in2out):
            # First, check that this system owns both the input and output.
            if abs_in[:len(pathname)] == pathname and abs_out[:len(pathname)] == pathname:

                # Second, check that they are in different subsystems of this system.
                out_subsys = abs_out[path_len:].split('.', 1)[0]
                in_subsys = abs_in[path_len:].split('.', 1)[0]
                if out_subsys != in_subsys:
                    abs_in2out[abs_in] = abs_out

    def _setup_global(self, ext_num_vars, ext_num_vars_byset, ext_sizes, ext_sizes_byset):
        """
        Compute total number and total size of variables in systems before / after this system.

        Parameters
        ----------
        ext_num_vars : {'input': (int, int), 'output': (int, int)}
            Total number of allprocs variables in system before/after this one.
        ext_num_vars_byset : {'input': dict of (int, int), 'output': dict of (int, int)}
            Same as above, but by var_set name.
        ext_sizes : {'input': (int, int), 'output': (int, int)}
            Total size of allprocs variables in system before/after this one.
        ext_sizes_byset : {'input': dict of (int, int), 'output': dict of (int, int)}
            Same as above, but by var_set name.
        """
        super(Group, self)._setup_global(
            ext_num_vars, ext_num_vars_byset, ext_sizes, ext_sizes_byset)

        iproc = self.comm.rank

        subsystems_var_range = self._subsystems_var_range
        subsystems_var_range_byset = self._subsystems_var_range_byset

        for ind, subsys in enumerate(self._subsystems_myproc):
            sub_ext_num_vars = {}
            sub_ext_sizes = {}
            sub_ext_num_vars_byset = {}
            sub_ext_sizes_byset = {}

            for type_ in ['input', 'output']:
                num = self._num_var[type_]
                idx1, idx2 = subsystems_var_range[type_][ind]
                size1 = np.sum(self._var_sizes[type_][iproc, :idx1])
                size2 = np.sum(self._var_sizes[type_][iproc, idx2:])

                sub_ext_num_vars[type_] = (
                    ext_num_vars[type_][0] + idx1,
                    ext_num_vars[type_][1] + num - idx2,
                )
                sub_ext_sizes[type_] = (
                    ext_sizes[type_][0] + size1,
                    ext_sizes[type_][1] + size2,
                )

                sub_ext_sizes_byset[type_] = {}
                sub_ext_num_vars_byset[type_] = {}
                for set_name in self._var_set2iset[type_]:
                    num = self._num_var_byset[type_][set_name]
                    idx1, idx2 = subsystems_var_range_byset[type_][set_name][ind]
                    size1 = np.sum(self._var_sizes_byset[type_][set_name][iproc, :idx1])
                    size2 = np.sum(self._var_sizes_byset[type_][set_name][iproc, idx2:])

                    sub_ext_num_vars_byset[type_][set_name] = (
                        ext_num_vars_byset[type_][set_name][0] + idx1,
                        ext_num_vars_byset[type_][set_name][1] + num - idx2,
                    )
                    sub_ext_sizes_byset[type_][set_name] = (
                        ext_sizes_byset[type_][set_name][0] + size1,
                        ext_sizes_byset[type_][set_name][1] + size2,
                    )

            subsys._setup_global(
                sub_ext_num_vars, sub_ext_num_vars_byset,
                sub_ext_sizes, sub_ext_sizes_byset,
            )

    def _setup_transfers(self, recurse=True):
        """
        Compute all transfers that are owned by this system.

        Parameters
        ----------
        recurse : bool
            Whether to call this method in subsystems.
        """
        super(Group, self)._setup_transfers()

        if recurse:
            for subsys in self._subsystems_myproc:
                subsys._setup_transfers(recurse)

        # Pre-compute map from abs_names to the index of the containing subsystem
        abs2isub = {'input': {}, 'output': {}}
        for subsys, isub in zip(self._subsystems_myproc, self._subsystems_myproc_inds):
            for type_ in ['input', 'output']:
                for abs_name in subsys._var_allprocs_abs_names[type_]:
                    abs2isub[type_][abs_name] = isub

        # Initialize empty lists for the transfer indices
        nsub_allprocs = len(self._subsystems_allprocs)
        xfer_in = {}
        xfer_out = {}
        fwd_xfer_in = [{} for i in range(nsub_allprocs)]
        fwd_xfer_out = [{} for i in range(nsub_allprocs)]
        rev_xfer_in = [{} for i in range(nsub_allprocs)]
        rev_xfer_out = [{} for i in range(nsub_allprocs)]
        for set_name_in in self._var_set2iset['input']:
            for set_name_out in self._var_set2iset['output']:
                key = (set_name_in, set_name_out)
                xfer_in[key] = []
                xfer_out[key] = []
                for isub in range(nsub_allprocs):
                    fwd_xfer_in[isub][key] = []
                    fwd_xfer_out[isub][key] = []
                    rev_xfer_in[isub][key] = []
                    rev_xfer_out[isub][key] = []

        abs2meta_in = self._var_abs2meta['input']
        allprocs_abs2meta_out = self._var_allprocs_abs2meta['output']
        allprocs_abs2idx_in = self._var_allprocs_abs2idx['input']
        allprocs_abs2idx_out = self._var_allprocs_abs2idx['output']
        allprocs_abs2idx_byset_in = self._var_allprocs_abs2idx_byset['input']
        allprocs_abs2idx_byset_out = self._var_allprocs_abs2idx_byset['output']
        sizes_byset_in = self._var_sizes_byset['input']
        sizes_byset_out = self._var_sizes_byset['output']
        set2iset_in = self._var_set2iset['input']
        set2iset_out = self._var_set2iset['output']

        # Loop through all explicit / implicit connections owned by this system
        for abs_in, abs_out in iteritems(self._conn_abs_in2out):

            # Only continue if the input exists on this processor
            if abs_in in abs2meta_in:

                # Get meta
                meta_in = abs2meta_in[abs_in]
                meta_out = allprocs_abs2meta_out[abs_out]

                # Get varset info
                set_name_in = meta_in['var_set']
                set_name_out = meta_out['var_set']
                idx_byset_in = allprocs_abs2idx_byset_in[abs_in]
                idx_byset_out = allprocs_abs2idx_byset_out[abs_out]

                # Get the sizes (byset) array
                sizes_in = sizes_byset_in[set_name_in]
                sizes_out = sizes_byset_out[set_name_out]

                # Read in and process src_indices
                shape_in = meta_in['shape']
                shape_out = meta_out['shape']
                global_shape_out = meta_out['global_shape']
                global_size_out = meta_out['global_size']
                src_indices = meta_in['src_indices']
                if src_indices is None:
                    src_indices = np.arange(np.prod(shape_in), dtype=int)
                elif src_indices.ndim == 1:
                    src_indices = convert_neg(src_indices, global_size_out)
                else:
                    if len(shape_out) == 1:
                        src_indices = src_indices.flatten()
                        src_indices = convert_neg(src_indices, global_size_out)
                    else:
                        # TODO: this duplicates code found
                        # in System._setup_scaling.
                        entries = [list(range(x)) for x in shape_in]
                        cols = np.vstack(src_indices[i] for i in product(*entries))
                        dimidxs = [convert_neg(cols[:, i], global_shape_out[i])
                                   for i in range(cols.shape[1])]
                        src_indices = np.ravel_multi_index(dimidxs, global_shape_out)

                # 1. Compute the output indices
                output_inds = np.zeros(src_indices.shape[0], int)
                ind1 = ind2 = 0
                for iproc in range(self.comm.size):
                    ind2 += sizes_out[iproc, idx_byset_out]

                    # The part of src on iproc
                    on_iproc = np.logical_and(ind1 <= src_indices, src_indices < ind2)

                    # This converts from iproc-then-ivar to ivar-then-iproc ordering
                    # Subtract off part of previous procs
                    # Then add all variables on previous procs
                    # Then all previous variables on this proc
                    # - np.sum(out_sizes[:iproc, idx_byset_out])
                    # + np.sum(out_sizes[:iproc, :])
                    # + np.sum(out_sizes[iproc, :idx_byset_out])
                    # + inds
                    offset = -ind1
                    offset += np.sum(sizes_out[:iproc, :])
                    offset += np.sum(sizes_out[iproc, :idx_byset_out])
                    output_inds[on_iproc] = src_indices[on_iproc] + offset

                    ind1 += sizes_out[iproc, idx_byset_out]

                # 2. Compute the input indices
                iproc = self.comm.rank
                ind1 = ind2 = np.sum(sizes_in[:iproc, :])
                ind1 += np.sum(sizes_in[iproc, :idx_byset_in])
                ind2 += np.sum(sizes_in[iproc, :idx_byset_in + 1])
                input_inds = np.arange(ind1, ind2)

                # Now the indices are ready - input_inds, output_inds
                key = (set_name_in, set_name_out)
                xfer_in[key].append(input_inds)
                xfer_out[key].append(output_inds)

                isub = abs2isub['input'][abs_in]
                fwd_xfer_in[isub][key].append(input_inds)
                fwd_xfer_out[isub][key].append(output_inds)
                if abs_out in abs2isub['output']:
                    isub = abs2isub['output'][abs_out]
                    rev_xfer_in[isub][key].append(input_inds)
                    rev_xfer_out[isub][key].append(output_inds)

        def merge(indices_list):
            if len(indices_list) > 0:
                return np.concatenate(indices_list)
            else:
                return np.array([], int)

        for set_name_in in self._var_set2iset['input']:
            for set_name_out in self._var_set2iset['output']:
                key = (set_name_in, set_name_out)
                xfer_in[key] = merge(xfer_in[key])
                xfer_out[key] = merge(xfer_out[key])
                for isub in range(nsub_allprocs):
                    fwd_xfer_in[isub][key] = merge(fwd_xfer_in[isub][key])
                    fwd_xfer_out[isub][key] = merge(fwd_xfer_out[isub][key])
                    rev_xfer_in[isub][key] = merge(rev_xfer_in[isub][key])
                    rev_xfer_out[isub][key] = merge(rev_xfer_out[isub][key])

        subs = self._subsystems_allprocs

        transfers = self._transfers
        vectors = self._vectors
        for vec_name, out_vec in iteritems(vectors['output']):
            transfer_class = out_vec.TRANSFER

            transfers[vec_name] = {}
            xfer_all = transfer_class(vectors['input'][vec_name], out_vec,
                                      xfer_in, xfer_out, self.comm)
            transfers[vec_name]['fwd', None] = xfer_all
            transfers[vec_name]['rev', None] = xfer_all
            xfer_all.pathname = "all_%s" % self.pathname
            for isub in range(nsub_allprocs):
<<<<<<< HEAD
                transfers[vec_name]['fwd', isub] = transfer_class(
                    vectors['input'][vec_name], out_vec,
                    fwd_xfer_in[isub], fwd_xfer_out[isub], self.comm)
                transfers[vec_name]['rev', isub] = transfer_class(
                    vectors['input'][vec_name], out_vec,
=======
                transfers[vec_name]['fwd', isub] = trans = transfer_class(
                    vectors['input'][vec_name], vectors['output'][vec_name],
                    fwd_xfer_in[isub], fwd_xfer_out[isub], self.comm)
                trans.pathname = "to_%s" % subs[isub].pathname
                transfers[vec_name]['rev', isub] = trans = transfer_class(
                    vectors['input'][vec_name], vectors['output'][vec_name],
>>>>>>> 9f598c5a
                    rev_xfer_in[isub], rev_xfer_out[isub], self.comm)
                trans.pathname = "to_%s" % subs[isub].pathname

    def add(self, name, subsys, promotes=None):
        """
        Add a subsystem (deprecated version of <Group.add_subsystem>).

        Parameters
        ----------
        name : str
            Name of the subsystem being added
        subsys : System
            An instantiated, but not-yet-set up system object.
        promotes : iter of str, optional
            A list of variable names specifying which subsystem variables
            to 'promote' up to this group. This is for backwards compatibility
            with older versions of OpenMDAO.

        Returns
        -------
        System
            The System that was passed in.
        """
        warn_deprecation("The 'add' method provides backwards compatibility with "
                         "OpenMDAO <= 1.x ; use 'add_subsystem' instead.")

        return self.add_subsystem(name, subsys, promotes=promotes)

    def add_subsystem(self, name, subsys, promotes=None,
                      promotes_inputs=None, promotes_outputs=None):
        """
        Add a subsystem.

        Parameters
        ----------
        name : str
            Name of the subsystem being added
        subsys : <System>
            An instantiated, but not-yet-set up system object.
        promotes : iter of (str or tuple), optional
            A list of variable names specifying which subsystem variables
            to 'promote' up to this group. If an entry is a tuple of the
            form (old_name, new_name), this will rename the variable in
            the parent group.
        promotes_inputs : iter of (str or tuple), optional
            A list of input variable names specifying which subsystem input
            variables to 'promote' up to this group. If an entry is a tuple of
            the form (old_name, new_name), this will rename the variable in
            the parent group.
        promotes_outputs : iter of (str or tuple), optional
            A list of output variable names specifying which subsystem output
            variables to 'promote' up to this group. If an entry is a tuple of
            the form (old_name, new_name), this will rename the variable in
            the parent group.

        Returns
        -------
        <System>
            the subsystem that was passed in. This is returned to
            enable users to instantiate and add a subsystem at the
            same time, and get the reference back.
        """
        for sub in chain(self._subsystems_allprocs,
                         self._static_subsystems_allprocs):
            if name == sub.name:
                raise RuntimeError("Subsystem name '%s' is already used." %
                                   name)

        subsys.name = name

        if isinstance(promotes, string_types) or \
           isinstance(promotes_inputs, string_types) or \
           isinstance(promotes_outputs, string_types):
                raise RuntimeError("%s: promotes"
                                   " must be an iterator of strings and/or tuples." %
                                   self.name)
        if promotes:
            subsys._var_promotes['any'] = promotes
        if promotes_inputs:
            subsys._var_promotes['input'] = promotes_inputs
        if promotes_outputs:
            subsys._var_promotes['output'] = promotes_outputs

        if self._static_mode:
            subsystems_allprocs = self._static_subsystems_allprocs
        else:
            subsystems_allprocs = self._subsystems_allprocs

        subsystems_allprocs.append(subsys)

        return subsys

    def connect(self, src_name, tgt_name, src_indices=None):
        """
        Connect source src_name to target tgt_name in this namespace.

        Parameters
        ----------
        src_name : str
            name of the source variable to connect
        tgt_name : str or [str, ... ] or (str, ...)
            name of the target variable(s) to connect
        src_indices : collection of int optional
            When an input variable connects to some subset of an array output
            variable, you can specify which global indices of the source to be
            transferred to the input here.  Negative indices are supported.
        """
        # if src_indices argument is given, it should be valid
        if isinstance(src_indices, string_types):
            if isinstance(tgt_name, string_types):
                tgt_name = [tgt_name]
            tgt_name.append(src_indices)
            raise TypeError("src_indices must be an index array, did you mean"
                            " connect('%s', %s)?" % (src_name, tgt_name))

        if isinstance(src_indices, Iterable):
            src_indices = np.atleast_1d(src_indices)

        if isinstance(src_indices, np.ndarray):
            if not np.issubdtype(src_indices.dtype, np.integer):
                raise TypeError("src_indices must contain integers, but src_indices for "
                                "connection from '%s' to '%s' is %s." %
                                (src_name, tgt_name, src_indices.dtype.type))

        # if multiple targets are given, recursively connect to each
        if not isinstance(tgt_name, string_types) and isinstance(tgt_name, Iterable):
            for name in tgt_name:
                self.connect(src_name, name, src_indices)
            return

        # target should not already be connected
        for manual_connections in [self._manual_connections, self._static_manual_connections]:
            if tgt_name in manual_connections:
                srcname = manual_connections[tgt_name][0]
                raise RuntimeError(
                    "Input '%s' is already connected to '%s'." % (tgt_name, srcname))

        # source and target should not be in the same system
        if src_name.rsplit('.', 1)[0] == tgt_name.rsplit('.', 1)[0]:
            raise RuntimeError("Output and input are in the same System for " +
                               "connection from '%s' to '%s'." % (src_name, tgt_name))

        if self._static_mode:
            manual_connections = self._static_manual_connections
        else:
            manual_connections = self._manual_connections

        manual_connections[tgt_name] = (src_name, src_indices)

    def set_order(self, new_order):
        """
        Specify a new execution order for this system.

        Parameters
        ----------
        new_order : list of str
            List of system names in desired new execution order.
        """
        # Make sure the new_order is valid. It must contain all subsystems
        # in this model.
        newset = set(new_order)
        if self._static_mode:
            subsystems = self._static_subsystems_allprocs
        else:
            subsystems = self._subsystems_allprocs
        olddict = {s.name: s for s in subsystems}
        oldset = set(olddict)

        if oldset != newset:
            msg = []

            missing = oldset - newset
            if missing:
                msg.append("%s: %s expected in subsystem order and not found." %
                           (self.pathname, sorted(missing)))

            extra = newset - oldset
            if extra:
                msg.append("%s: subsystem(s) %s found in subsystem order but don't exist." %
                           (self.pathname, sorted(extra)))

            raise ValueError('\n'.join(msg))

        # Don't allow duplicates either.
        if len(newset) < len(new_order):
            dupes = [key for key, val in iteritems(Counter(new_order)) if val > 1]
            raise ValueError("%s: Duplicate name(s) found in subsystem order list: %s" %
                             (self.pathname, sorted(dupes)))

        subsystems[:] = [olddict[name] for name in new_order]

    def get_req_procs(self):
        """
        Return the min and max MPI processes usable by this Group.

        Returns
        -------
        tuple : (int, int or None)
            A tuple of the form (min_procs, max_procs), indicating the min
            and max processors usable by this <Group>.  max_procs can be None,
            indicating all available procs can be used.
        """
        # NOTE: this must only be called BEFORE _subsystems_allprocs and
        # _static_subsystems_allprocs have been combined, else we may
        # double count some subsystems and mess up the proc allocation.

        if self._static_subsystems_allprocs or self._subsystems_allprocs:
            if self._mpi_proc_allocator.parallel:
                # for a parallel group, we add up all of the required procs
                min_procs, max_procs = 0, 0

                for sub in chain(self._static_subsystems_allprocs,
                                 self._subsystems_allprocs):
                    sub_min, sub_max = sub.get_req_procs()
                    if sub_min > min_procs:
                        min_procs = sub_min
                    if max_procs is not None:
                        if sub_max is None:
                            max_procs = None
                        else:
                            max_procs += sub_max

                if min_procs == 0:
                    min_procs = 1

                if max_procs == 0:
                    max_procs = 1

                return (min_procs, max_procs)
            else:
                # for a serial group, we take the max required procs
                min_procs, max_procs = 1, 1

                for sub in chain(self._static_subsystems_allprocs,
                                 self._subsystems_allprocs):
                    sub_min, sub_max = sub.get_req_procs()
                    min_procs = max(min_procs, sub_min)
                    if max_procs is not None:
                        if sub_max is None:
                            max_procs = None
                        else:
                            max_procs = max(max_procs, sub_max)

                return (min_procs, max_procs)
        else:
            return super(Group, self).get_req_procs()

    def get_subsystem(self, name):
        """
        Return the system called 'name' in the current namespace.

        Parameters
        ----------
        name : str
            name of the desired system in the current namespace.

        Returns
        -------
        System or None
            System if found else None.
        """
        system = self
        for subname in name.split('.'):
            for sub in chain(system._static_subsystems_allprocs,
                             system._subsystems_allprocs):
                if sub.name == subname:
                    return sub
            else:
                return None
        return system

    def _apply_nonlinear(self):
        """
        Compute residuals. The model is assumed to be in a scaled state.
        """
        self._transfer('nonlinear', 'fwd')
        # Apply recursion
        for subsys in self._subsystems_myproc:
            subsys._apply_nonlinear()

    def _solve_nonlinear(self):
        """
        Compute outputs. The model is assumed to be in a scaled state.

        Returns
        -------
        boolean
            Failure flag; True if failed to converge, False is successful.
        float
            relative error.
        float
            absolute error.
        """
        super(Group, self)._solve_nonlinear()

        # Execute guess_nonlinear if specified.
        # We need to call this early enough so that any solver that needs initial guesses has
        # them.
        # TODO: It is pointless to run this ahead of non-iterative solvers.
        for sub in self.system_iter(recurse=True):
            if hasattr(sub, 'guess_nonlinear'):
                with sub._unscaled_context(outputs=[sub._outputs], residuals=[sub._residuals]):
                    sub.guess_nonlinear(sub._inputs, sub._outputs, sub._residuals)

        return self._nonlinear_solver.solve()

    def _apply_linear(self, rhs_names, mode, scope_out=None, scope_in=None):
        """
        Compute jac-vec product. The model is assumed to be in a scaled state.

        Parameters
        ----------
        rhs_names : [str, ...]
            list of names of the right-hand-side vectors.
        mode : str
            'fwd' or 'rev'.
        scope_out : set or None
            Set of absolute output names in the scope of this mat-vec product.
            If None, all are in the scope.
        scope_in : set or None
            Set of absolute input names in the scope of this mat-vec product.
            If None, all are in the scope.
        """
        with self.jacobian_context() as J:
            # Use global Jacobian
            if self._owns_assembled_jac or self._views_assembled_jac:
                for vec_name in rhs_names:
                    with self._matvec_context(vec_name, scope_out, scope_in, mode) as vecs:
                        d_inputs, d_outputs, d_residuals = vecs
                        J._apply(d_inputs, d_outputs, d_residuals, mode)
            # Apply recursion
            else:
                if mode == 'fwd':
                    for vec_name in rhs_names:
                        self._transfer(vec_name, mode)

                for subsys in self._subsystems_myproc:
                    subsys._apply_linear(rhs_names, mode, scope_out, scope_in)

                if mode == 'rev':
                    for vec_name in rhs_names:
                        print("%s: %s transfers" % (self.pathname, vec_name))
                        self._transfer(vec_name, mode)

    def _solve_linear(self, rhs_names, mode):
        """
        Apply inverse jac product. The model is assumed to be in a scaled state.

        Parameters
        ----------
        rhs_names : [str, ...]
            list of names of the right-hand-side vectors.
        mode : str
            'fwd' or 'rev'.

        Returns
        -------
        boolean
            Failure flag; True if failed to converge, False is successful.
        float
            relative error.
        float
            absolute error.
        """
        return self._linear_solver.solve(rhs_names, mode)

    def _linearize(self, do_nl=True, do_ln=True):
        """
        Compute jacobian / factorization. The model is assumed to be in a scaled state.

        Parameters
        ----------
        do_nl : boolean
            Flag indicating if the nonlinear solver should be linearized.
        do_ln : boolean
            Flag indicating if the linear solver should be linearized.
        """
        with self.jacobian_context() as J:

            sub_do_nl = (self._nonlinear_solver is not None) and \
                        (self._nonlinear_solver._linearize_children())
            sub_do_ln = (self._linear_solver is not None) and \
                        (self._linear_solver._linearize_children())

            for subsys in self._subsystems_myproc:
                subsys._linearize(do_nl=sub_do_nl, do_ln=sub_do_ln)

            # Update jacobian
            if self._owns_assembled_jac or self._views_assembled_jac:
                J._update()

        if self._nonlinear_solver is not None and do_nl:
            self._nonlinear_solver._linearize()

        if self._linear_solver is not None and do_nl:
            self._linear_solver._linearize()<|MERGE_RESOLUTION|>--- conflicted
+++ resolved
@@ -789,20 +789,12 @@
             transfers[vec_name]['rev', None] = xfer_all
             xfer_all.pathname = "all_%s" % self.pathname
             for isub in range(nsub_allprocs):
-<<<<<<< HEAD
-                transfers[vec_name]['fwd', isub] = transfer_class(
-                    vectors['input'][vec_name], out_vec,
-                    fwd_xfer_in[isub], fwd_xfer_out[isub], self.comm)
-                transfers[vec_name]['rev', isub] = transfer_class(
-                    vectors['input'][vec_name], out_vec,
-=======
                 transfers[vec_name]['fwd', isub] = trans = transfer_class(
                     vectors['input'][vec_name], vectors['output'][vec_name],
                     fwd_xfer_in[isub], fwd_xfer_out[isub], self.comm)
                 trans.pathname = "to_%s" % subs[isub].pathname
                 transfers[vec_name]['rev', isub] = trans = transfer_class(
                     vectors['input'][vec_name], vectors['output'][vec_name],
->>>>>>> 9f598c5a
                     rev_xfer_in[isub], rev_xfer_out[isub], self.comm)
                 trans.pathname = "to_%s" % subs[isub].pathname
 
