"""Define the base System class."""
from __future__ import division

from contextlib import contextmanager
from collections import namedtuple, OrderedDict, Iterable
from fnmatch import fnmatchcase
import sys

from six import iteritems, string_types
from six.moves import range

import numpy as np

from openmdao.proc_allocators.default_allocator import DefaultAllocator
from openmdao.jacobians.dictionary_jacobian import DictionaryJacobian
from openmdao.jacobians.assembled_jacobian import AssembledJacobian
from openmdao.utils.class_util import overrides_method
from openmdao.utils.generalized_dict import GeneralizedDictionary
from openmdao.utils.units import convert_units
from openmdao.utils.general_utils import \
    determine_adder_scaler, format_as_float_or_array, ensure_compatible
from openmdao.recorders.recording_manager import RecordingManager

from openmdao.recorders.recording_manager import RecordingManager


# This is for storing various data mapped to var pathname
PathData = namedtuple("PathData", ['name', 'idx', 'myproc_idx', 'typ'])


class System(object):
    """
    Base class for all systems in OpenMDAO.

    Never instantiated; subclassed by <Group> or <Component>.
    All subclasses have their attributes defined here.

    In attribute names:
        abs / abs_name : absolute, unpromoted variable name, seen from root (unique).
        rel / rel_name : relative, unpromoted variable name, seen from current system (unique).
        prom / prom_name : relative, promoted variable name, seen from current system (non-unique).
        idx : global variable index among variables on all procs (I/O indices separate).
        my_idx : index among variables in this system, on this processor (I/O indices separate).
        io : indicates explicitly that input and output variables are combined in the same dict.

    Attributes
    ----------
    name : str
        name of the system, must be different from siblings.
    pathname : str
        global name of the system, including the path.
    comm : MPI.Comm or <FakeComm>
        MPI communicator object.
    metadata : <GeneralizedDictionary>
        dictionary of user-defined arguments.
    _assembler : <Assembler>
        pointer to the global assembler object.
    _mpi_proc_allocator : <ProcAllocator>
        object that distributes procs among subsystems.
    _mpi_proc_range : [int, int]
        indices of procs owned by comm with respect to COMM_WORLD.
    _subsystems_allprocs : [<System>, ...]
        list of all subsystems (children of this system).
    _subsystems_myproc : [<System>, ...]
        list of local subsystems that exist on this proc.
    _subsystems_myproc_inds : [int, ...]
        list of indices of subsystems on this proc among all of this system's
        subsystems (subsystems on all of this system's processors).
    _var_allprocs_pathnames : {'input': [str, ...], 'output': [str, ...]}
        list of pathnames of all owned variables, not just on current proc.
    _var_allprocs_idx_range : {'input': [int, int], 'output': [int, int]}
        index range of owned variables with respect to all problem variables.
    _var_allprocs_indices : {'input': dict, 'output': dict}
        dictionary of global indices keyed by the variable name.
    _var_myproc_names : {'input': [str, ...], 'output': [str, ...]}
        list of unpromoted names of owned variables on current proc.
    _var_myproc_metadata : {'input': list, 'output': list}
        list of metadata dictionaries of variables that exist on this proc.
    _var_pathdict : dict
        maps full variable pathname to local name, index and I/O type
    _var_name2path : dict
        maps local var name to full pathname.
    _var_myproc_indices : {'input': ndarray[:], 'output': ndarray[:]}
        integer arrays of global indices of variables on this proc.
    _var_maps : {'input': dict, 'output': dict}
        dictionary of variable names and their promoted names.
    _var_promotes : { 'any': [], 'input': [], 'output': [] }
        dictionary of lists of variable names/wildcards specifying promotion
        (used to calculate promoted names)
    _manual_connections : dict
        dictionary of input_name: (output_name, src_indices) connections.
    _manual_connections_abs : [(str, str), ...]
        _manual_connections with absolute variable names.  Entries
        have the form (input, output).
    _var_allprocs_prom2abs_list : {'input': dict, 'output': dict}
        Dictionary mapping promoted names to list of all absolute names.
        For outputs, the list will have length one since promoted output names are unique.
    _var_allprocs_idx_range : {'input': [int, int], 'output': [int, int]}
        Global index range of owned variables with respect to all model variables.
    _var_abs_names : {'input': [str, ...], 'output': [str, ...]}
        List of absolute names of owned variables existing on current proc.
    _var_abs2data_io : dict
        Dictionary mapping absolute names to dicts with keys (prom, rel, my_idx, type_, metadata).
        The my_idx entry is the index among variables in this system, on this processor.
        The type_ entry is either 'input' or 'output'.
    _vectors : {'input': dict, 'output': dict, 'residual': dict}
        dict of vector objects. These are the derivatives vectors.
    _vector_transfers : dict
        dict of transfer objects.
    _vector_var_ids : dict
        dictionary of index arrays of relevant variables for this vector
    _scaling_to_norm : {'input': ndarray[nvar_in, 2], 'output': ndarray[nvar_out, 2]}
        coefficients to convert vectors to normalized values.
        In the integer arrays, nvar_in and nvar_out are counts of variables on myproc.
    _scaling_to_phys : {'input': ndarray[nvar_in, 2], 'output': ndarray[nvar_out, 2]}
        coefficients to convert vectors to physical values.
        In the integer arrays, nvar_in and nvar_out are counts of variables on myproc.
    _lower_bounds : <Vector>
        vector of lower bounds, scaled and dimensionless.
    _upper_bounds : <Vector>
        vector of upper bounds, scaled and dimensionless.
    _inputs : <Vector>
        inputs vector; points to _vectors['input']['nonlinear'].
    _outputs : <Vector>
        outputs vector; points to _vectors['output']['nonlinear'].
    _residuals : <Vector>
        residuals vector; points to _vectors['residual']['nonlinear'].
    _transfers : dict of <Transfer>
        transfer object; points to _vector_transfers['nonlinear'].
    _jacobian : <Jacobian>
        <Jacobian> object to be used in apply_linear.
    _jacobian_changed : bool
        If True, the jacobian has changed since the last call to setup.
    _owns_assembled_jac : bool
        If True, we are owners of the AssembledJacobian in self._jacobian.
    _subjacs_info : OrderedDict of dict
        Sub-jacobian metadata for each (output, input) pair added using
        declare_partials. Members of each pair may be glob patterns.
    _nl_solver : <NonlinearSolver>
        nonlinear solver to be used for solve_nonlinear.
    _ln_solver : <LinearSolver>
        linear solver to be used for solve_linear; not the Newton system.
    _suppress_solver_output : boolean
        flag that turns off all solver output for this System and all
        of its descendants if False.
    _design_vars : dict of namedtuple
        dict of all driver design vars added to the system.
    _responses : dict of namedtuple
        dict of all driver responses added to the system.

    """

    def __init__(self, **kwargs):
        """
        Initialize all attributes.

        Parameters
        ----------
        **kwargs : dict of keyword arguments
            available here and in all descendants of this system.
        """
        self.name = ''
        self.pathname = ''
        self.comm = None
        self.metadata = GeneralizedDictionary()
        self.metadata.update(kwargs)

        self.rec_mgr = RecordingManager()

        self._assembler = None

        self._mpi_proc_allocator = DefaultAllocator()
        self._mpi_proc_range = [0, 1]

        self._subsystems_allprocs = []
        self._subsystems_myproc = []
        self._subsystems_myproc_inds = []

        self._var_maps = {'input': {}, 'output': {}}
        self._var_promotes = {'input': [], 'output': [], 'any': []}

        self._manual_connections = {}
        self._manual_connections_abs = []

        self._var_allprocs_prom2abs_list = {'input': {}, 'output': {}}
        self._var_allprocs_idx_range = {'input': [0, 0], 'output': [0, 0]}
        self._var_abs_names = {'input': [], 'output': []}
        self._var_abs2data_io = {}

        self._vectors = {'input': {}, 'output': {}, 'residual': {}}
        self._vector_transfers = {}
        self._vector_var_ids = {}

        self._scaling_to_norm = {
            'input': None, 'output': None, 'residual': None}
        self._scaling_to_phys = {
            'input': None, 'output': None, 'residual': None}

        self._lower_bounds = None
        self._upper_bounds = None

        self._inputs = None
        self._outputs = None
        self._residuals = None
        self._transfers = None

        self._jacobian = DictionaryJacobian()
        self._jacobian._system = self
        self._jacobian_changed = True
        self._owns_assembled_jac = False

        self._subjacs_info = OrderedDict()

        self._nl_solver = None
        self._ln_solver = None
        self._suppress_solver_output = False

        self._design_vars = {}
        self._responses = {}

        self._rec_mgr = RecordingManager()

    def _setup_processors(self, path, comm, global_dict,
                          assembler, proc_range):
        """
        Recursively split comms and define local subsystems.

        Sets the following attributes:
            pathname
            comm
            _assembler
            _mpi_proc_range
            _subsystems_myproc
            _subsystems_myproc_inds

        Parameters
        ----------
        path : str
            parent names to prepend to name to get the pathname
        comm : MPI.Comm or <FakeComm>
            communicator for this system (already split, if applicable).
        global_dict : dict
            dictionary with kwargs of all parents assembled in it.
        assembler : Assembler
            pointer to the global assembler object to distribute to everyone.
        proc_range : [int, int]
            indices of procs owned by comm with respect to COMM_WORLD.
        """
        # Set attributes
        self.pathname = '.'.join((path, self.name)) if path else self.name
        self.comm = comm
        self._assembler = assembler
        self._mpi_proc_range = proc_range

        # Add self's kwargs to dictionary of parents' kwargs (already new copy)
        self.metadata._assemble_global_dict(global_dict)

        # Optional user-defined method
        self.initialize_processors()

        nsub = len(self._subsystems_allprocs)
        # If this is a group:
        if nsub > 0:
            # Call the load balancing algorithm
            tmp = self._mpi_proc_allocator(nsub, comm, proc_range)
            sub_inds, sub_comm, sub_proc_range = tmp

            # Define local subsystems
            self._subsystems_myproc = [self._subsystems_allprocs[ind]
                                       for ind in sub_inds]
            self._subsystems_myproc_inds = sub_inds

            # Perform recursion
            for subsys in self._subsystems_myproc:
                sub_global_dict = self.metadata._global_dict.copy()
                subsys._setup_processors(self.pathname, sub_comm,
                                         sub_global_dict, assembler,
                                         sub_proc_range)

    def _setup_variables(self, recurse=True):
        """
        Assemble variable metadata and names lists.

        Sets the following attributes:
            _var_abs2data_io
            _var_abs_names
            _var_allprocs_prom2abs_list

        Parameters
        ----------
        recurse : boolean
            recursion is not performed if traversing up the tree after reconf.
        """
        # Perform recursion
        if recurse:
            for subsys in self._subsystems_myproc:
                subsys._setup_variables()

        if overrides_method('initialize_variables', self, System):
            # TODO: we may want to provide a way for component devs to tell
            # the framework that they don't need to re-configure, since the
            # majority of components won't need to be configured more than once

            # Empty the lists in case this is part of a reconfiguration
            self._var_abs2data_io = {}
            for type_ in ['input', 'output']:
                self._var_abs_names[type_] = []

                # Only Components have this:
                try:
                    self._var_rel_names[type_] = []
                except AttributeError:
                    pass

            self.initialize_variables()
            self._rec_mgr.startup()

    def _setup_variable_indices(self, global_index, recurse=True):
        """
        Define the variable indices and range.

        Sets the following attributes:
            _var_allprocs_idx_range

        Parameters
        ----------
        global_index : {'input': int, 'output': int}
            current global variable counter.
        recurse : boolean
            recursion is not performed if traversing up the tree after reconf.
        """
        pass

    def _setup_partials(self):
        """
        Set up partial derivative sparsity structures and approximation schemes.
        """
        pass

    def _setup_connections(self):
        """
        Recursively assemble a list of input-output connections.

        Overridden in <Group>.
        """
        pass

    def _setup_vector(self, vectors, vector_var_ids, use_ref_vector):
        """
        Add this vector and assign sub_vectors to subsystems.

        Sets the following attributes:
            _vectors
            _vector_transfers
            _inputs*
            _outputs*
            _residuals*
            _transfers*

        * If vec_name is None - i.e., we are setting up the nonlinear vector

        Parameters
        ----------
        vectors : {'input': <Vector>, 'output': <Vector>, 'residual': <Vector>}
            Vector objects corresponding to 'name'.
        vector_var_ids : ndarray[:]
            integer array of all relevant variables for this vector.
        use_ref_vector : bool
            if True, allocate vectors to store ref. values.
        """
        vec_name = vectors['output']._name

        # Set the incoming _vectors in the appropriate attribute
        for key in ['input', 'output', 'residual']:
            self._vectors[key][vec_name] = vectors[key]

        if use_ref_vector:
            abs2data = self._var_abs2data_io
            vectors['input']._compute_ivar_map(abs2data, 'input')
            vectors['output']._compute_ivar_map(abs2data, 'output')

            # TODO - Let's only compute a new one when the output and residual scale lengths are
            # really different.
            vectors['residual']._compute_ivar_map(abs2data, 'residual')
            # vectors['residual']._ivar_map = vectors['output']._ivar_map

        # Compute the transfer for this vector set
        self._vector_transfers[vec_name] = self._get_transfers(vectors)

        # Assign relevant variables IDs array
        self._vector_var_ids[vec_name] = vector_var_ids

        # Define shortcuts for convenience
        if vec_name is 'nonlinear':
            self._inputs = self._vectors['input']['nonlinear']
            self._outputs = self._vectors['output']['nonlinear']
            self._residuals = self._vectors['residual']['nonlinear']
            self._transfers = self._vector_transfers['nonlinear']

        # Perform recursion
        for subsys in self._subsystems_myproc:

            sub_vectors = {}
            for key in ('input', 'output', 'residual'):
                sub_vectors[key] = vectors[key]._create_subvector(subsys)

            subsys._setup_vector(sub_vectors, vector_var_ids, use_ref_vector)

    def _setup_scaling(self):
        """
        Set up scaling vectors.
        """
        abs2idx = self._assembler._var_allprocs_abs2idx_io
        abs2data = self._var_abs2data_io
        nvar_in = len(self._var_abs_names['input'])

        # Support for vector scaling requires inpsecting all the scale values before we size the
        # phys_to_norm and norm_to_phys arrays. Note that we could have one of (ref, ref0) as a
        # scaler and the other as an array. Since we don't want to bookkeep these independently
        # (or do we), we just allocate for the array.
        nvar_out = 0
        nvar_res = 0
        out_idx = []
        res_idx = []
        for abs_name in self._var_abs_names['output']:
            meta = abs2data[abs_name]['metadata']
            n_out = max(len(np.atleast_1d(meta['ref'])),
                        len(np.atleast_1d(meta['ref0'])))
            id0 = nvar_out
            nvar_out += n_out
            out_idx.append((id0, nvar_out))
            abs2data[abs_name]['output_scale_idx'] = (id0, nvar_out)

            n_res = max(len(np.atleast_1d(meta['res_ref'])),
                        len(np.atleast_1d(meta['res_ref0'])))
            id0 = nvar_res
            nvar_res += n_res
            res_idx.append((id0, nvar_res))
            abs2data[abs_name]['resid_scale_idx'] = (id0, nvar_res)

        # Initialize scaling arrays
        for scaling in (self._scaling_to_norm, self._scaling_to_phys):
            scaling['input'] = np.empty((nvar_in, 2))
            scaling['output'] = np.empty((nvar_out, 2))
            scaling['residual'] = np.empty((nvar_res, 2))

        # ref0 and ref are the values of the variable in the specified
        # units at which the scaled values are 0 and 1, respectively

        # Scaling coefficients from the src output
        src_units = self._assembler._src_units
        src_scaling = self._assembler._src_scaling

        # Compute scaling arrays for inputs using a0 and a1
        # Example:
        #   Let x, x_src, x_tgt be the variable in dimensionless, source, and target units, resp.
        #   x_src = a0 + a1 x
        #   x_tgt = b0 + b1 x
        #   x_tgt = g(x_src) = d0 + d1 x_src
        #   b0 + b1 x = d0 + d1 a0 + d1 a1 x
        #   b0 = d0 + d1 a0
        #   b0 = g(a0)
        #   b1 = d0 + d1 a1 - d0
        #   b1 = g(a1) - g(0)

        # Inputs have unit conversions.
        for ind, abs_name in enumerate(self._var_abs_names['input']):
            global_ind = abs2idx[abs_name]
            meta = abs2data[abs_name]['metadata']
            self._scaling_to_phys['input'][ind, 0] = \
                convert_units(src_scaling[global_ind, 0], src_units[global_ind], meta['units'])
            self._scaling_to_phys['input'][ind, 1] = \
                convert_units(src_scaling[global_ind, 1], src_units[global_ind], meta['units']) - \
                convert_units(0., src_units[global_ind], meta['units'])

        # Outputs and residuals have scaling.
        for ind, abs_name in enumerate(self._var_abs_names['output']):
            meta = abs2data[abs_name]['metadata']

            # Compute scaling arrays for outputs; no unit conversion needed
            ind1, ind2 = out_idx[ind]
            self._scaling_to_phys['output'][ind1:ind2, 0] = meta['ref0']
            self._scaling_to_phys['output'][ind1:ind2, 1] = meta['ref'] - meta['ref0']

            # Compute scaling arrays for residuals; convert units
            ind1, ind2 = res_idx[ind]
            self._scaling_to_phys['residual'][ind1:ind2, 0] = meta['res_ref0']
            self._scaling_to_phys['residual'][ind1:ind2, 1] = meta['res_ref'] - meta['res_ref0']

        # Compute inverse scaling arrays
        for key in ['input', 'output', 'residual']:
            a = self._scaling_to_phys[key][:, 0]
            b = self._scaling_to_phys[key][:, 1]
            self._scaling_to_norm[key][:, 0] = -a / b
            self._scaling_to_norm[key][:, 1] = 1.0 / b

        for subsys in self._subsystems_myproc:
            subsys._setup_scaling()

    def _setup_bounds_vectors(self, lower_bounds, upper_bounds, is_top):
        """
        Set up the lower and upper bounds vectors.

        Sets the following attributes:
            _lower_bounds
            _upper_bounds

        Parameters
        ----------
        lower_bounds : <Vector>
            lower bound vector allocated in <Problem>.
        upper_bounds : <Vector>
            upper bound vector allocated in <Problem>.
        is_top : bool
            whether this system is the root system.
        """
        self._lower_bounds = lower_bounds
        self._upper_bounds = upper_bounds

        # if this is the top-most group, we will set the values here as well.
        if is_top:
            for abs_name in self._var_abs_names['output']:
                data = self._var_abs2data_io[abs_name]
                idx0, idx1 = data['output_scale_idx']
                metadata = data['metadata']

                if idx1 - idx0 > 1:
                    a = self._scaling_to_norm['output'][idx0:idx1, 0]
                    b = self._scaling_to_norm['output'][idx0:idx1, 1]
                else:
                    # Scalar multiplication
                    a, b = self._scaling_to_norm['output'][idx0, :]

                # We have to convert from physical, unscaled to scaled, dimensionless.
                # We set into the bounds vector first and then apply a and b because
                # meta['lower'] and meta['upper'] could be lists or tuples.
                if metadata['lower'] is None:
                    self._lower_bounds._views[abs_name][:] = -np.inf
                else:
                    shape = self._lower_bounds._views[abs_name].shape
                    value = ensure_compatible(abs_name, metadata['lower'], shape)[0]
                    if idx1 - idx0 > 1:
                        # Note, bounds are stored flattened for scale/unscale ease
                        a = a.reshape(value.shape)
                        b = b.reshape(value.shape)
                    self._lower_bounds._views[abs_name][:] = a + b * value

                if metadata['upper'] is None:
                    self._upper_bounds._views[abs_name][:] = np.inf
                else:
                    shape = self._upper_bounds._views[abs_name].shape
                    value = ensure_compatible(abs_name, metadata['upper'], shape)[0]
                    if idx1 - idx0 > 1:
                        # Note, bounds are stored flattened for scale/unscale ease
                        a = a.reshape(value.shape)
                        b = b.reshape(value.shape)
                    self._upper_bounds._views[abs_name][:] = a + b * value

        # Perform recursion
        for subsys in self._subsystems_myproc:
            sub_lower_bounds = lower_bounds._create_subvector(subsys)
            sub_upper_bounds = upper_bounds._create_subvector(subsys)
            subsys._setup_bounds_vectors(sub_lower_bounds, sub_upper_bounds, False)

    def _setup_jacobians(self, jacobian=None):
        """
        Set and populate jacobians down through the system tree.

        Parameters
        ----------
        jacobian : <AssembledJacobian> or None
            The global jacobian to populate for this system.
        """
        self._jacobian_changed = False

        if self._owns_assembled_jac:

            # At present, we don't support a AssembledJacobian in a group if any subcomponents
            # are matrix-free.
            for subsys in self.system_iter():

                try:
                    if subsys._matrix_free:
                        msg = "AssembledJacobian not supported if any subcomponent is matrix-free."
                        raise RuntimeError(msg)

                # Groups don't have `_matrix_free`
                # Note, we could put this attribute on Group, but this would be True for a
                # default Group, and thus we would need an isinstance on Component, which is the
                # reason for the try block anyway.
                except AttributeError:
                    continue

            jacobian = self._jacobian

        elif jacobian is not None:
            self._jacobian = jacobian

        self._set_partials_meta()

        for subsys in self._subsystems_myproc:
            subsys._setup_jacobians(jacobian)

        if self._owns_assembled_jac:
            self._jacobian._system = self
            self._jacobian._initialize()

    def _get_transfers(self, vectors):
        """
        Compute transfers.

        Parameters
        ----------
        vectors : {'input': Vector, 'output': Vector, 'residual': Vector}
            dictionary of <Vector> objects

        Returns
        -------
        dict of <Transfer>
            dictionary of full and partial Transfer objects.
        """
        transfer_class = vectors['output'].TRANSFER

        nsub_allprocs = len(self._subsystems_allprocs)
        var_range = self._var_allprocs_idx_range
        subsystems_myproc = self._subsystems_myproc
        subsystems_inds = self._subsystems_myproc_inds

        # Call the assembler's transfer setup routine
        compute_transfers = self._assembler._compute_transfers
        xfer_indices = compute_transfers(nsub_allprocs, var_range,
                                         subsystems_myproc, subsystems_inds)
        (xfer_in_inds, xfer_out_inds,
         fwd_xfer_in_inds, fwd_xfer_out_inds,
         rev_xfer_in_inds, rev_xfer_out_inds) = xfer_indices

        # Create Transfer objects from the raw indices
        transfers = {}
        transfers[None] = transfer_class(vectors['input'], vectors['output'],
                                         xfer_in_inds, xfer_out_inds, self.comm)
        for isub in range(len(fwd_xfer_in_inds)):
            transfers['fwd', isub] = transfer_class(vectors['input'],
                                                    vectors['output'],
                                                    fwd_xfer_in_inds[isub],
                                                    fwd_xfer_out_inds[isub],
                                                    self.comm)
        for isub in range(len(rev_xfer_in_inds)):
            transfers['rev', isub] = transfer_class(vectors['input'],
                                                    vectors['output'],
                                                    rev_xfer_in_inds[isub],
                                                    rev_xfer_out_inds[isub],
                                                    self.comm)
        return transfers

    def _get_maps(self):
        """
        Define variable maps based on promotes lists.

        Returns
        -------
        dict of {'input': {str:str, ...}, 'output': {str:str, ...}}
            dictionary mapping input/output variable names
            to promoted variable names.
        """
        def split_list(lst):
            """
            Return names, patterns, and renames found in lst.
            """
            names = []
            patterns = []
            renames = {}
            for entry in lst:
                if isinstance(entry, string_types):
                    if '*' in entry or '?' in entry or '[' in entry:
                        patterns.append(entry)
                    else:
                        names.append(entry)
                elif isinstance(entry, tuple) and len(entry) == 2:
                    renames[entry[0]] = entry[1]
                else:
                    raise TypeError("when adding subsystem '%s', entry '%s'"
                                    " is not a string or tuple of size 2" %
                                    (self.pathname, entry))
            return names, patterns, renames

        maps = {'input': {}, 'output': {}}
        gname = self.name + '.' if self.name else ''
        prom2abs = self._var_allprocs_prom2abs_list
        found = False

        promotes = self._var_promotes['any']
        if promotes:
            names, patterns, renames = split_list(promotes)

        for typ in ('input', 'output'):
            if promotes:
                pass
            elif self._var_promotes[typ]:
                names, patterns, renames = split_list(self._var_promotes[typ])
            else:
                names = patterns = renames = ()

            for name in prom2abs[typ]:
                if name in names:
                    maps[typ][name] = name
                    found = True
                elif name in renames:
                    maps[typ][name] = renames[name]
                    found = True
                else:
                    for pattern in patterns:
                        # if name matches, promote that variable to parent
                        if fnmatchcase(name, pattern):
                            maps[typ][name] = name
                            found = True
                            break
                    else:
                        # Default: prepend the parent system's name
                        maps[typ][name] = gname + name if gname else name

        if not found:
            for io, lst in self._var_promotes.items():
                if lst:
                    if io == 'any':
                        suffix = ''
                    else:
                        suffix = '_%ss' % io
                    raise RuntimeError("%s: no variables were promoted "
                                       "based on promotes%s=%s" %
                                       (self.pathname, suffix, list(lst)))

        return maps

    @property
    def jacobian(self):
        """
        A Jacobian object or None.
        """
        return self._jacobian

    @jacobian.setter
    def jacobian(self, jacobian):
        """
        Set the Jacobian.
        """
        self._owns_assembled_jac = isinstance(jacobian, AssembledJacobian)
        self._jacobian = jacobian
        self._jacobian_changed = True

    @contextmanager
    def _units_scaling_context(self, inputs=[], outputs=[], residuals=[], scale_jac=False):
        """
        Context manager for units and scaling for vectors and Jacobians.

        Temporarily puts vectors in a physical and unscaled state, because
        internally, vectors are nominally in a dimensionless and scaled state.
        The same applies (optionally) for Jacobians.

        Parameters
        ----------
        inputs : list of input <Vector> objects
            List of input vectors to apply the unit and scaling conversions.
        outputs : list of output <Vector> objects
            List of output vectors to apply the unit and scaling conversions.
        residuals : list of residual <Vector> objects
            List of residual vectors to apply the unit and scaling conversions.
        scale_jac : bool
            If True, scale the Jacobian as well.
        """
        for vec in inputs:
            vec._scale(self._scaling_to_phys['input'])
        for vec in outputs:
            vec._scale(self._scaling_to_phys['output'])
        for vec in residuals:
            vec._scale(self._scaling_to_phys['residual'])
        if scale_jac:
            self._jacobian._precompute_iter()
            self._jacobian._scale(self._scaling_to_phys)

        yield

        for vec in inputs:
            vec._scale(self._scaling_to_norm['input'])
        for vec in outputs:
            vec._scale(self._scaling_to_norm['output'])
        for vec in residuals:
            vec._scale(self._scaling_to_norm['residual'])
        if scale_jac:
            self._jacobian._precompute_iter()
            self._jacobian._scale(self._scaling_to_norm)

    @contextmanager
    def _matvec_context(self, vec_name, var_inds, mode, clear=True):
        """
        Context manager for vectors.

        For the given vec_name, return vectors that use a set of
        internal variables that are relevant to the current matrix-vector
        product.  This is called only from _apply_linear.

        Parameters
        ----------
        vec_name : str
            Name of the vector to use.
        var_inds : [int, int, int, int] or None
            ranges of variable IDs involved in this matrix-vector product.
            The ordering is [lb1, ub1, lb2, ub2].
        mode : str
            Key for specifying derivative direction. Values are 'fwd'
            or 'rev'.
        clear : bool(True)
            If True, zero out residuals (in fwd mode) or inputs and outputs
            (in rev mode).

        Yields
        ------
        (d_inputs, d_outputs, d_residuals) : tuple of Vectors
            Yields the three Vectors configured internally to deal only
            with variables relevant to the current matrix vector product.

        """
        d_inputs = self._vectors['input'][vec_name]
        d_outputs = self._vectors['output'][vec_name]
        d_residuals = self._vectors['residual'][vec_name]

        if clear:
            if mode == 'fwd':
                d_residuals.set_const(0.0)
            elif mode == 'rev':
                d_inputs.set_const(0.0)
                d_outputs.set_const(0.0)

        var_ids = self._vector_var_ids[vec_name]

        out_names = []
        res_names = []
        for out_abs_name in self._var_abs_names['output']:
            out_idx = self._assembler._var_allprocs_abs2idx_io[out_abs_name]
            if out_idx in var_ids:
                res_names.append(out_abs_name)
                if var_inds is None or (var_inds[0] <= out_idx < var_inds[1] or
                                        var_inds[2] <= out_idx < var_inds[3]):
                    out_names.append(out_abs_name)

        in_names = []
        for in_abs_name in self._var_abs_names['input']:
            out_abs = self._assembler._abs_input2src[in_abs_name]
            if out_abs is None:
                continue
            out_idx = self._assembler._var_allprocs_abs2idx_io[out_abs]
            if out_idx in var_ids:
                if var_inds is None or (var_inds[0] <= out_idx < var_inds[1] or
                                        var_inds[2] <= out_idx < var_inds[3]):
                    in_names.append(in_abs_name)

        d_inputs._names = set(in_names)
        d_outputs._names = set(out_names)
        d_residuals._names = set(res_names)

        yield d_inputs, d_outputs, d_residuals

        # reset _names so users will see full vector contents
        d_inputs._names = d_inputs._views
        d_outputs._names = d_outputs._views
        d_residuals._names = d_residuals._views

    @contextmanager
    def nonlinear_vector_context(self):
        """
        Context manager that yields the inputs, outputs, and residuals vectors.

        Yields
        ------
        (inputs, outputs, residuals) : tuple of <Vector> instances
            Yields the inputs, outputs, and residuals nonlinear vectors.
        """
        if self._inputs is None:
            raise RuntimeError("Cannot get vectors because setup has not yet been called.")

        yield self._inputs, self._outputs, self._residuals

    @contextmanager
    def linear_vector_context(self, vec_name='linear'):
        """
        Context manager that yields linear inputs, outputs, and residuals vectors.

        Parameters
        ----------
        vec_name : str
            Name of the linear right-hand-side vector. The default is 'linear'.

        Yields
        ------
        (inputs, outputs, residuals) : tuple of <Vector> instances
            Yields the inputs, outputs, and residuals linear vectors for vec_name.
        """
        if self._inputs is None:
            raise RuntimeError("Cannot get vectors because setup has not yet been called.")

        if vec_name not in self._vectors['input']:
            raise ValueError("There is no linear vector named %s" % vec_name)

        yield (self._vectors['input'][vec_name],
               self._vectors['output'][vec_name],
               self._vectors['residual'][vec_name])

    @contextmanager
    def jacobian_context(self):
        """
        Context manager that yields the Jacobian assigned to this system in this system's context.

        Yields
        ------
        <Jacobian>
            The current system's jacobian with its _system set to self.
        """
        if self._jacobian_changed:
            raise RuntimeError("%s: jacobian has changed and setup was not "
                               "called." % self.pathname)
        oldsys = self._jacobian._system
        self._jacobian._system = self
        self._jacobian._precompute_iter()
        yield self._jacobian
        self._jacobian._system = oldsys

    @contextmanager
    def _scaled_context(self):
        """
        Context manager that temporarily puts all vectors and Jacobians in a scaled state.
        """
        self._scale_vectors_and_jacobians('to norm')
        yield
        self._scale_vectors_and_jacobians('to phys')

    def _scale_vectors_and_jacobians(self, direction):
        """
        Scale all vectors and Jacobians to or from a scaled state.

        Parameters
        ----------
        direction : str
            'to norm' (to scaled) or 'to phys' (to unscaled).
        """
        if direction == 'to norm':
            scaling = self._scaling_to_norm
        elif direction == 'to phys':
            scaling = self._scaling_to_phys

        for vec_type in ['input', 'output', 'residual']:
            for vec in self._vectors[vec_type].values():
                vec._scale(scaling[vec_type])

        for system in self.system_iter(include_self=True, recurse=True):
            if system._owns_assembled_jac:
                with system.jacobian_context():
                    system._jacobian._precompute_iter()
                    system._jacobian._scale(scaling)

    @property
    def nl_solver(self):
        """
        The nonlinear solver for this system.
        """
        return self._nl_solver

    @nl_solver.setter
    def nl_solver(self, solver):
        """
        Set this system's nonlinear solver and perform setup.
        """
        self._nl_solver = solver

    @property
    def ln_solver(self):
        """
        The linear (adjoint) solver for this system.
        """
        return self._ln_solver

    @ln_solver.setter
    def ln_solver(self, solver):
        """
        Set this system's linear (adjoint) solver and perform setup.
        """
        self._ln_solver = solver

    @property
    def suppress_solver_output(self):
        """
        The value of the global toggle to disable solver printing.
        """
        return self._suppress_solver_output

    @suppress_solver_output.setter
    def suppress_solver_output(self, value):
        """
        Recursively set the solver print suppression toggle.
        """
        self._suppress_solver_output = value
        # loop over _subsystems_allprocs here because _subsystems_myprocs
        # is empty until setup
        for subsys in self._subsystems_allprocs:
            subsys.suppress_solver_output = value

    @property
    def proc_allocator(self):
        """
        The current system's processor allocator object.
        """
        return self._mpi_proc_allocator

    @proc_allocator.setter
    def proc_allocator(self, value):
        """
        Set the processor allocator object.
        """
        self._mpi_proc_allocator = value

    def _set_partials_meta(self):
        """
        Set subjacobian info into our jacobian.

        Overridden in <Component>.
        """
        pass

    def system_iter(self, local=True, include_self=False, recurse=True,
                    typ=None):
        """
        A generator of subsystems of this system.

        Parameters
        ----------
        local : bool
            If True, only iterate over systems on this proc.
        include_self : bool
            If True, include this system in the iteration.
        recurse : bool
            If True, iterate over the whole tree under this system.
        typ : type
            If not None, only yield Systems that match that are instances of the
            given type.
        """
        if local:
            sysiter = self._subsystems_myproc
        else:
            sysiter = self._subsystems_allprocs

        if include_self and (typ is None or isinstance(self, typ)):
            yield self

        for s in sysiter:
            if typ is None or isinstance(s, typ):
                yield s
            if recurse:
                for sub in s.system_iter(local=local, recurse=True, typ=typ):
                    yield sub

    def add_design_var(self, name, lower=None, upper=None, ref=None,
                       ref0=None, indices=None, adder=None, scaler=None,
                       **kwargs):
        r"""
        Add a design variable to this system.

        Parameters
        ----------
        name : string
            Name of the design variable in the system.
        lower : float or ndarray, optional
            Lower boundary for the param
        upper : upper or ndarray, optional
            Upper boundary for the param
        ref : float or ndarray, optional
            Value of design var that scales to 1.0 in the driver.
        ref0 : float or ndarray, optional
            Value of design var that scales to 0.0 in the driver.
        indices : iter of int, optional
            If a param is an array, these indicate which entries are of
            interest for this particular response.
        adder : float or ndarray, optional
            Value to add to the model value to get the scaled value. Adder
            is first in precedence.
        scaler : float or ndarray, optional
            value to multiply the model value to get the scaled value. Scaler
            is second in precedence.
        **kwargs : optional
            Keyword arguments that are saved as metadata for the
            design variable.

        Notes
        -----
        The response can be scaled using ref and ref0.
        The argument :code:`ref0` represents the physical value when the scaled value is 0.
        The argument :code:`ref` represents the physical value when the scaled value is 1.
        """
        if name in self._design_vars:
            msg = "Design Variable '{}' already exists."
            raise RuntimeError(msg.format(name))

        # Name must be a string
        if not isinstance(name, string_types):
            raise TypeError('The name argument should be a string, got {0}'.format(name))

        # determine adder and scaler based on args
        adder, scaler = determine_adder_scaler(ref0, ref, adder, scaler)

        # Convert lower to ndarray/float as necessary
        lower = format_as_float_or_array('lower', lower, val_if_none=-sys.float_info.max,
                                         flatten=True)

        # Convert upper to ndarray/float as necessary
        upper = format_as_float_or_array('upper', upper, val_if_none=sys.float_info.max,
                                         flatten=True)

        # Apply scaler/adder to lower and upper
        lower = (lower + adder) * scaler
        upper = (upper + adder) * scaler

        meta = kwargs if kwargs else None
        self._design_vars[name] = dvs = OrderedDict()
        dvs['name'] = name
        dvs['upper'] = upper
        dvs['lower'] = lower
        dvs['scaler'] = None if scaler == 1.0 else scaler
        dvs['adder'] = None if adder == 0.0 else adder
        dvs['ref'] = ref
        dvs['ref0'] = ref0
        dvs['indices'] = indices
        dvs['metadata'] = meta

    def add_response(self, name, type, lower=None, upper=None, equals=None,
                     ref=None, ref0=None, indices=None, adder=None, scaler=None,
                     linear=False, **kwargs):
        r"""
        Add a response variable to this system.

        Parameters
        ----------
        name : string
            Name of the response variable in the system.
        type : string
            The type of response. Supported values are 'con' and 'obj'
        lower : float or ndarray, optional
            Lower boundary for the variable
        upper : upper or ndarray, optional
            Upper boundary for the variable
        equals : equals or ndarray, optional
            Equality constraint value for the variable
        ref : float or ndarray, optional
            Value of response variable that scales to 1.0 in the driver.
        ref0 : upper or ndarray, optional
            Value of response variable that scales to 0.0 in the driver.
        indices : sequence of int, optional
            If variable is an array, these indicate which entries are of
            interest for this particular response.
        adder : float or ndarray, optional
            Value to add to the model value to get the scaled value. Adder
            is first in precedence.
        scaler : float or ndarray, optional
            value to multiply the model value to get the scaled value. Scaler
            is second in precedence.
        linear : bool
            Set to True if constraint is linear. Default is False.
        **kwargs : optional
            Keyword arguments that are saved as metadata for the
            design variable.

        Notes
        -----
        The response can be scaled using ref and ref0.
        The argument :code:`ref0` represents the physical value when the scaled value is 0.
        The argument :code:`ref` represents the physical value when the scaled value is 1.

        """
        # Name must be a string
        if not isinstance(name, string_types):
            raise TypeError('The name argument should be a string, '
                            'got {0}'.format(name))

        # Type must be a string and one of 'con' or 'obj'
        if not isinstance(type, string_types):
            raise TypeError('The type argument should be a string')
        elif type not in ('con', 'obj'):
            raise ValueError('The type must be one of \'con\' or \'obj\': '
                             'Got \'{0}\' instead'.format(name))

        if name in self._responses:
            typemap = {'con': 'Constraint', 'obj': 'Objective'}
            msg = '{0} \'{1}\' already exists.'.format(typemap[type], name)
            raise RuntimeError(msg.format(name))

        # determine adder and scaler based on args
        adder, scaler = determine_adder_scaler(ref0, ref, adder, scaler)

        # A constraint cannot be an equality and inequality constraint
        if equals is not None and (lower is not None or upper is not None):
            msg = "Constraint '{}' cannot be both equality and inequality."
            raise ValueError(msg.format(name))

        # If given, indices must be a sequence
        err = False
        if indices is not None:
            if isinstance(indices, string_types):
                err = True
            elif isinstance(indices, Iterable):
                all_int = all([isinstance(item, int) for item in indices])
                if not all_int:
                    err = True
            else:
                err = True
        if err:
            msg = "If specified, indices must be a sequence of integers."
            raise ValueError(msg)

        # Currently ref and ref0 must be scalar
        if ref is not None:
            ref = float(ref)

        if ref0 is not None:
            ref0 = float(ref0)

        # Convert lower to ndarray/float as necessary
        lower = format_as_float_or_array('lower', lower, val_if_none=-sys.float_info.max,
                                         flatten=True)

        # Convert upper to ndarray/float as necessary
        upper = format_as_float_or_array('upper', upper, val_if_none=sys.float_info.max,
                                         flatten=True)

        # Convert equals to ndarray/float as necessary
        if equals is not None:
            equals = format_as_float_or_array('equals', equals, flatten=True)

        # Scale the bounds
        if lower is not None:
            lower = (lower + adder) * scaler

        if upper is not None:
            upper = (upper + adder) * scaler

        if equals is not None:
            equals = (equals + adder) * scaler

        meta = kwargs if kwargs else None
        self._responses[name] = resp = OrderedDict()
        resp['name'] = name
        resp['scaler'] = None if scaler == 1.0 else scaler
        resp['adder'] = None if adder == 0.0 else adder
        resp['ref'] = ref
        resp['ref0'] = ref0
        resp['indices'] = indices
        resp['metadata'] = meta
        resp['type'] = type

        if type == 'con':
            resp['lower'] = lower
            resp['upper'] = upper
            resp['equals'] = equals
            resp['linear'] = linear

        elif type == 'obj':
            pass
        else:
            raise ValueError('Unrecognized type for response.  Expected'
                             ' one of [\'obj\', \'con\']:  ({0})'.format(type))

    def add_constraint(self, name, lower=None, upper=None, equals=None,
                       ref=None, ref0=None, adder=None, scaler=None,
                       indices=None, linear=False, **kwargs):
        r"""
        Add a constraint variable to this system.

        Parameters
        ----------
        name : string
            Name of the response variable in the system.
        lower : float or ndarray, optional
            Lower boundary for the variable
        upper : float or ndarray, optional
            Upper boundary for the variable
        equals : float or ndarray, optional
            Equality constraint value for the variable
        ref : float or ndarray, optional
            Value of response variable that scales to 1.0 in the driver.
        ref0 : float or ndarray, optional
            Value of response variable that scales to 0.0 in the driver.
        adder : float or ndarray, optional
            Value to add to the model value to get the scaled value. Adder
            is first in precedence.
        scaler : float or ndarray, optional
            value to multiply the model value to get the scaled value. Scaler
            is second in precedence.
        indices : sequence of int, optional
            If variable is an array, these indicate which entries are of
            interest for this particular response.
        linear : bool
            Set to True if constraint is linear. Default is False.
        **kwargs : optional
            Keyword arguments that are saved as metadata for the
            design variable.

        Notes
        -----
        The response can be scaled using ref and ref0.
        The argument :code:`ref0` represents the physical value when the scaled value is 0.
        The argument :code:`ref` represents the physical value when the scaled value is 1.
        """
        meta = kwargs if kwargs else None

        self.add_response(name=name, type='con', lower=lower, upper=upper,
                          equals=equals, scaler=scaler, adder=adder, ref=ref,
                          ref0=ref0, indices=indices, linear=linear, metadata=meta)

    def add_objective(self, name, ref=None, ref0=None, indices=None,
                      adder=None, scaler=None, **kwargs):
        r"""
        Add a response variable to this system.

        Parameters
        ----------
        name : string
            Name of the response variable in the system.
        ref : float or ndarray, optional
            Value of response variable that scales to 1.0 in the driver.
        ref0 : float or ndarray, optional
            Value of response variable that scales to 0.0 in the driver.
        indices : sequence of int, optional
            If variable is an array, these indicate which entries are of
            interest for this particular response.
        adder : float or ndarray, optional
            Value to add to the model value to get the scaled value. Adder
            is first in precedence.
        scaler : float or ndarray, optional
            value to multiply the model value to get the scaled value. Scaler
            is second in precedence.
        **kwargs : optional
            Keyword arguments that are saved as metadata for the
            design variable.

        Notes
        -----
        The objective can be scaled using scaler and adder, where

        .. math::

            x_{scaled} = scaler(x + adder)

        or through the use of ref/ref0, which map to scaler and adder through
        the equations:

        .. math::

            0 = scaler(ref_0 + adder)

            1 = scaler(ref + adder)

        which results in:

        .. math::

            adder = -ref_0

            scaler = \frac{1}{ref + adder}
        """
        meta = kwargs if kwargs else None
        if 'lower' in kwargs or 'upper' in kwargs or 'equals' in kwargs:
            raise RuntimeError('Bounds may not be set on objectives')
        self.add_response(name, type='obj', scaler=scaler, adder=adder,
                          ref=ref, ref0=ref0, indices=indices, metadata=meta)

    def get_design_vars(self, recurse=True):
        """
        Get the DesignVariable settings from this system.

        Retrieve all design variable settings from the system and, if recurse
        is True, all of its subsystems.

        Parameters
        ----------
        recurse : bool
            If True, recurse through the subsystems and return the path of
            all design vars relative to the this system.

        Returns
        -------
        dict
            The design variables defined in the current system and, if
            recurse=True, its subsystems.

        """
        pro2abs = self._var_allprocs_prom2abs_list['output']

        # Human readable error message during Driver setup.
        try:
            out = {pro2abs[name][0]: data for name, data in iteritems(self._design_vars)}
        except KeyError as err:
            msg = "Output not found for design variable {0} in system '{1}'."
            raise RuntimeError(msg.format(str(err), self.pathname))

        # Size them all
        vec = self._outputs._views_flat
        for name, data in iteritems(out):

            # Depending on where the designvar was added, the name in the
            # vectors might be relative instead of absolute. Lucky we have
            # both.
            if name in vec:
                out[name]['size'] = vec[name].size
            else:
                out[name]['size'] = vec[out[name]['name']].size

        if recurse:
            for subsys in self._subsystems_allprocs:
                subsys_design_vars = subsys.get_design_vars(recurse=recurse)
                for key in subsys_design_vars:
                    out[key] = subsys_design_vars[key]
        return out

    def get_responses(self, recurse=True):
        """
        Get the response variable settings from this system.

        Retrieve all response variable settings from the system as a dict,
        keyed by variable name.

        Parameters
        ----------
        recurse : bool, optional
            If True, recurse through the subsystems and return the path of
            all responses relative to the this system.

        Returns
        -------
        dict
            The responses defined in the current system and, if
            recurse=True, its subsystems.

        """
        prom2abs = self._var_allprocs_prom2abs_list['output']

        # Human readable error message during Driver setup.
        try:
            out = {prom2abs[name][0]: data for name, data in iteritems(self._responses)}
        except KeyError as err:
            msg = "Output not found for response {0} in system '{1}'."
            raise RuntimeError(msg.format(str(err), self.pathname))

        # Size them all
        vec = self._outputs._views_flat
        for name in out:
            out[name]['size'] = vec[name].size

        if recurse:
            for subsys in self._subsystems_allprocs:
                subsys_responses = subsys.get_responses(recurse=recurse)
                for key in subsys_responses:
                    out[key] = subsys_responses[key]
        return out

    def get_constraints(self, recurse=True):
        """
        Get the Constraint settings from this system.

        Retrieve the constraint settings for the current system as a dict,
        keyed by variable name.

        Parameters
        ----------
        recurse : bool, optional
            If True, recurse through the subsystems and return the path of
            all constraints relative to the this system.

        Returns
        -------
        dict
            The constraints defined in the current system.

        """
        return OrderedDict((key, response) for (key, response) in
                           self.get_responses(recurse=recurse).items()
                           if response['type'] == 'con')

    def get_objectives(self, recurse=True):
        """
        Get the Objective settings from this system.

        Retrieve all objectives settings from the system as a dict, keyed
        by variable name.

        Parameters
        ----------
        recurse : bool, optional
            If True, recurse through the subsystems and return the path of
            all objective relative to the this system.

        Returns
        -------
        dict
            The objectives defined in the current system.

        """
        return OrderedDict((key, response) for (key, response) in
                           self.get_responses(recurse=recurse).items()
                           if response['type'] == 'obj')

    def run_apply_nonlinear(self):
        """
        Compute residuals.

        This calls _apply_nonlinear, but with the model assumed to be in an unscaled state.
        """
        with self._scaled_context():
            self._apply_nonlinear()

        # TODO_RECORDERS
        #   Systems, no matter the type, should be able to save inputs, outputs, and 
        #       residuals (System._vectors['inputs']['nonlinear'], etc.) after _apply_nonlinear and _solve_nonlinear calls

        # component-level solve_nonlinear and solve_linear recording (wouldn't hurt to also make it work generally with any type of system at this point). 

<<<<<<< HEAD
        # TODO_RECORDERS
        metadata = None
        self.rec_mgr.record_iteration(self,metadata)
=======

        self._rec_mgr.record_iteration(self)
>>>>>>> 83e7ef4b
            
    def run_solve_nonlinear(self):
        """
        Compute outputs.

        This calls _solve_nonlinear, but with the model assumed to be in an unscaled state.

        Returns
        -------
        boolean
            Failure flag; True if failed to converge, False is successful.
        float
            relative error.
        float
            absolute error.
        """
        with self._scaled_context():
            result = self._solve_nonlinear()

        # TODO_RECORDERS
        #   Systems, no matter the type, should be able to save inputs, outputs, and 
        #       residuals (System._vectors['inputs']['nonlinear'], etc.) after _apply_nonlinear and _solve_nonlinear calls
        # component-level solve_nonlinear and solve_linear recording (wouldn't hurt to also make it work generally with any type of system at this point). 

        return result

    def run_apply_linear(self, vec_names, mode, var_inds=None):
        """
        Compute jac-vec product.

        This calls _apply_linear, but with the model assumed to be in an unscaled state.

        Parameters
        ----------
        vec_names : [str, ...]
            list of names of the right-hand-side vectors.
        mode : str
            'fwd' or 'rev'.
        var_inds : [int, int, int, int] or None
            ranges of variable IDs involved in this matrix-vector product.
            The ordering is [lb1, ub1, lb2, ub2].
        """
        with self._scaled_context():
            self._apply_linear(vec_names, mode, var_inds)

        # TODO_RECORDERS
        #  The _apply_linear and _solve_linear methods work with d_inputs, d_outputs, and d_residuals, 
        #       each one is associated with a vecname. 
        #  These would be (System._vectors['inputs'][vec_name], etc.). In terms of the list of vec_names, 
        #     there is always a 'linear', and depending on the problem, there may be others.
        # component-level solve_nonlinear and solve_linear recording (wouldn't hurt to also make it work generally with any type of system at this point). 


    def run_solve_linear(self, vec_names, mode):
        """
        Apply inverse jac product.

        This calls _solve_linear, but with the model assumed to be in an unscaled state.

        Parameters
        ----------
        vec_names : [str, ...]
            list of names of the right-hand-side vectors.
        mode : str
            'fwd' or 'rev'.

        Returns
        -------
        boolean
            Failure flag; True if failed to converge, False is successful.
        float
            relative error.
        float
            absolute error.
        """
        with self._scaled_context():
            result = self._solve_linear(vec_names, mode)

        # TODO_RECORDERS
        #  The _apply_linear and _solve_linear methods work with d_inputs, d_outputs, and d_residuals,
        #       each one is associated with a vecname. 
        #  These would be (System._vectors['inputs'][vec_name], etc.). In terms of the list of vec_names, 
        #     there is always a 'linear', and depending on the problem, there may be others.
        # component-level solve_nonlinear and solve_linear recording (wouldn't hurt to also make it work generally with any type of system at this point). 
        
        return result

    def run_linearize(self, do_nl=True, do_ln=True):
        """
        Compute jacobian / factorization.

        This calls _linearize, but with the model assumed to be in an unscaled state.

        Parameters
        ----------
        do_nl : boolean
            Flag indicating if the nonlinear solver should be linearized.
        do_ln : boolean
            Flag indicating if the linear solver should be linearized.

        """
        with self._scaled_context():
            self._linearize(do_nl, do_ln)

    def _apply_nonlinear(self):
        """
        Compute residuals. The model is assumed to be in a scaled state.
        """
        pass

    def _solve_nonlinear(self):
        """
        Compute outputs. The model is assumed to be in a scaled state.

        Returns
        -------
        boolean
            Failure flag; True if failed to converge, False is successful.
        float
            relative error.
        float
            absolute error.
        """
        pass

    def _apply_linear(self, vec_names, mode, var_inds=None):
        """
        Compute jac-vec product. The model is assumed to be in a scaled state.

        Parameters
        ----------
        vec_names : [str, ...]
            list of names of the right-hand-side vectors.
        mode : str
            'fwd' or 'rev'.
        var_inds : [int, int, int, int] or None
            ranges of variable IDs involved in this matrix-vector product.
            The ordering is [lb1, ub1, lb2, ub2].
        """
        pass

    def _solve_linear(self, vec_names, mode):
        """
        Apply inverse jac product. The model is assumed to be in a scaled state.

        Parameters
        ----------
        vec_names : [str, ...]
            list of names of the right-hand-side vectors.
        mode : str
            'fwd' or 'rev'.

        Returns
        -------
        boolean
            Failure flag; True if failed to converge, False is successful.
        float
            relative error.
        float
            absolute error.
        """
        pass

    def _linearize(self, do_nl=True, do_ln=True):
        """
        Compute jacobian / factorization. The model is assumed to be in a scaled state.

        Parameters
        ----------
        do_nl : boolean
            Flag indicating if the nonlinear solver should be linearized.
        do_ln : boolean
            Flag indicating if the linear solver should be linearized.
        """
        pass

    def initialize_processors(self):
        """
        Optional user-defined method run after repartitioning/rebalancing.

        Available attributes:
            name
            pathname
            comm
            metadata (local and global)
        """
        pass

    def initialize_variables(self):
        """
        Required method for components to declare inputs and outputs.

        Available attributes:
            name
            pathname
            comm
            metadata (local and global)
        """
        pass

    def initialize_partials(self):
        """
        Optional method for components to declare Jacobian structure/approximations.

        Available attributes:
            name
            pathname
            comm
            metadata (local and global)
            variable names
        """
        pass

    def add_recorder(self, recorder):
        """
        Adds a recorder to the driver.

        Args
        ----
        recorder : BaseRecorder
           A recorder instance.
        """
        recorder._owners.append(self)
        self._rec_mgr.append(recorder)
        return recorder

    def get_inputs(self):
        return self._inputs

    def get_outputs(self):
        return self._outputs

    def get_residuals(self):
        return self._residuals<|MERGE_RESOLUTION|>--- conflicted
+++ resolved
@@ -1518,14 +1518,9 @@
 
         # component-level solve_nonlinear and solve_linear recording (wouldn't hurt to also make it work generally with any type of system at this point). 
 
-<<<<<<< HEAD
         # TODO_RECORDERS
-        metadata = None
-        self.rec_mgr.record_iteration(self,metadata)
-=======
-
-        self._rec_mgr.record_iteration(self)
->>>>>>> 83e7ef4b
+        metadata = None # ??? Is this correct?
+        self._rec_mgr.record_iteration(self, metadata)
             
     def run_solve_nonlinear(self):
         """
@@ -1550,6 +1545,10 @@
         #       residuals (System._vectors['inputs']['nonlinear'], etc.) after _apply_nonlinear and _solve_nonlinear calls
         # component-level solve_nonlinear and solve_linear recording (wouldn't hurt to also make it work generally with any type of system at this point). 
 
+        # TODO_RECORDERS
+        metadata = None # ??? Is this correct?
+        self._rec_mgr.record_iteration(self, metadata)
+
         return result
 
     def run_apply_linear(self, vec_names, mode, var_inds=None):
@@ -1577,6 +1576,10 @@
         #  These would be (System._vectors['inputs'][vec_name], etc.). In terms of the list of vec_names, 
         #     there is always a 'linear', and depending on the problem, there may be others.
         # component-level solve_nonlinear and solve_linear recording (wouldn't hurt to also make it work generally with any type of system at this point). 
+ 
+        # TODO_RECORDERS
+        metadata = None # ??? Is this correct?
+        self._rec_mgr.record_iteration(self, metadata)
 
 
     def run_solve_linear(self, vec_names, mode):
@@ -1610,6 +1613,10 @@
         #  These would be (System._vectors['inputs'][vec_name], etc.). In terms of the list of vec_names, 
         #     there is always a 'linear', and depending on the problem, there may be others.
         # component-level solve_nonlinear and solve_linear recording (wouldn't hurt to also make it work generally with any type of system at this point). 
+
+        # TODO_RECORDERS
+        metadata = None # ??? Is this correct?
+        self._rec_mgr.record_iteration(self, metadata)
         
         return result
 
