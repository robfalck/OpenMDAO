"""Define the base System class."""
import sys
import os
import time

from contextlib import contextmanager
from collections import OrderedDict, defaultdict
from collections.abc import Iterable
from itertools import chain

import re
from fnmatch import fnmatchcase

from numbers import Integral

import numpy as np
import networkx as nx

import openmdao
from openmdao.core.configinfo import _ConfigInfo
from openmdao.core.constants import _DEFAULT_OUT_STREAM, _UNDEFINED
from openmdao.jacobians.assembled_jacobian import DenseJacobian, CSCJacobian
from openmdao.recorders.recording_manager import RecordingManager
from openmdao.vectors.vector import INT_DTYPE, _full_slice
from openmdao.utils.mpi import MPI
from openmdao.utils.options_dictionary import OptionsDictionary
from openmdao.utils.record_util import create_local_meta, check_path
from openmdao.utils.units import is_compatible, unit_conversion
from openmdao.utils.variable_table import write_var_table
from openmdao.utils.array_utils import evenly_distrib_idxs
from openmdao.utils.graph_utils import all_connected_nodes
from openmdao.utils.name_maps import name2abs_name, name2abs_names
from openmdao.utils.coloring import _compute_coloring, Coloring, \
    _STD_COLORING_FNAME, _DEF_COMP_SPARSITY_ARGS
import openmdao.utils.coloring as coloring_mod
from openmdao.utils.general_utils import determine_adder_scaler, \
    format_as_float_or_array, ContainsAll, all_ancestors, \
    simple_warning, make_set, ensure_compatible, match_prom_or_abs, _is_slicer_op
from openmdao.approximation_schemes.complex_step import ComplexStep
from openmdao.approximation_schemes.finite_difference import FiniteDifference
from openmdao.utils.units import unit_conversion


_empty_frozen_set = frozenset()

_asm_jac_types = {
    'csc': CSCJacobian,
    'dense': DenseJacobian,
}

# Suppored methods for derivatives
_supported_methods = {
    'fd': FiniteDifference,
    'cs': ComplexStep,
    'exact': None
}

_DEFAULT_COLORING_META = {
    'wrt_patterns': ('*',),  # patterns used to match wrt variables
    'method': 'fd',          # finite differencing method  ('fd' or 'cs')
    'wrt_matches': None,     # where matched wrt names are stored
    'per_instance': True,    # assume each instance can have a different coloring
    'coloring': None,        # this will contain the actual Coloring object
    'dynamic': False,        # True if dynamic coloring is being used
    'static': None,          # either _STD_COLORING_FNAME, a filename, or a Coloring object
                             # if use_fixed_coloring was called
}

_DEFAULT_COLORING_META.update(_DEF_COMP_SPARSITY_ARGS)

_recordable_funcs = frozenset(['_apply_linear', '_apply_nonlinear', '_solve_linear',
                               '_solve_nonlinear'])

# the following are local metadata that will also be accessible for vars on all procs
global_meta_names = {
    'input': ('units', 'shape', 'size', 'distributed', 'tags', 'desc', 'iotype'),
    'output': ('units', 'shape', 'size', 'desc', 'iotype',
               'ref', 'ref0', 'res_ref', 'res_units', 'distributed', 'lower', 'upper', 'tags'),
}

allowed_meta_names = {
    'value',
    'global_shape',
    'global_size',
    'src_indices',
    'flat_src_indices',
    'type',
}
allowed_meta_names.update(global_meta_names['input'])
allowed_meta_names.update(global_meta_names['output'])


class System(object):
    """
    Base class for all systems in OpenMDAO.

    Never instantiated; subclassed by <Group> or <Component>.
    All subclasses have their attributes defined here.

    In attribute names:
        abs / abs_name : absolute, unpromoted variable name, seen from root (unique).
        rel / rel_name : relative, unpromoted variable name, seen from current system (unique).
        prom / prom_name : relative, promoted variable name, seen from current system (non-unique).
        idx : global variable index among variables on all procs (I/O indices separate).
        my_idx : index among variables in this system, on this processor (I/O indices separate).
        io : indicates explicitly that input and output variables are combined in the same dict.

    Attributes
    ----------
    name : str
        Name of the system, must be different from siblings.
    pathname : str
        Global name of the system, including the path.
    comm : MPI.Comm or <FakeComm>
        MPI communicator object.
    options : OptionsDictionary
        options dictionary
    recording_options : OptionsDictionary
        Recording options dictionary
    _problem_meta : dict
        Problem level metadata.
    under_complex_step : bool
        When True, this system is undergoing complex step.
    under_approx : bool
        When True, this system is undergoing approximation.
    iter_count : int
        Int that holds the number of times this system has iterated
        in a recording run.
    iter_count_without_approx : int
        Int that holds the number of times this system has iterated
        in a recording run excluding any calls due to approximation schemes.
    cite : str
        Listing of relevant citations that should be referenced when
        publishing work that uses this class.
    _full_comm : MPI.Comm or None
        MPI communicator object used when System's comm is split for parallel FD.
    _solver_print_cache : list
        Allows solver iprints to be set to requested values after setup calls.
    _subsystems_allprocs : [<System>, ...]
        List of all subsystems (children of this system).
    _subsystems_myproc : [<System>, ...]
        List of local subsystems that exist on this proc.
    _subsystems_inds : dict
        Dict mapping subsystem name to index into _subsystems_allprocs.
    _var_promotes : { 'any': [], 'input': [], 'output': [] }
        Dictionary of lists of variable names/wildcards specifying promotion
        (used to calculate promoted names)
    _var_promotes_src_indices : dict
        Dictionary mapping promoted input names/wildcards to (src_indices, flat_src_indices)
    _var_allprocs_prom2abs_list : {'input': dict, 'output': dict}
        Dictionary mapping promoted names to list of all absolute names.
        For outputs, the list will have length one since promoted output names are unique.
    _var_abs2prom : {'input': dict, 'output': dict}
        Dictionary mapping absolute names to promoted names, on current proc.
    _var_allprocs_abs2prom : {'input': dict, 'output': dict}
        Dictionary mapping absolute names to promoted names, on all procs.
    _var_allprocs_abs2meta : dict
        Dictionary mapping absolute names to metadata dictionaries for allprocs variables.
        The keys are
        ('units', 'shape', 'size') for inputs and
        ('units', 'shape', 'size', 'ref', 'ref0', 'res_ref', 'distributed') for outputs.
    _var_abs2meta : dict
        Dictionary mapping absolute names to metadata dictionaries for myproc variables.
    _var_discrete : dict
        Dictionary of discrete var metadata and values local to this process.
    _var_allprocs_discrete : dict
        Dictionary of discrete var metadata and values for all processes.
    _vars_to_gather : dict
        Mapping of variables that are remote in some proc(s) to their owning rank.
    _discrete_inputs : dict-like or None
        Storage for discrete input values.
    _discrete_outputs : dict-like or None
        Storage for discrete output values.
    _var_allprocs_abs2idx : dict
        Dictionary mapping absolute names to their indices among this system's allprocs variables.
        Therefore, the indices range from 0 to the total number of this system's variables.
    _var_sizes : {<vecname>: {'input': ndarray, 'output': ndarray}, ...}
        Array of local sizes of this system's allprocs variables.
        The array has size nproc x num_var where nproc is the number of processors
        owned by this system and num_var is the number of allprocs variables.
    _owned_sizes : ndarray
        Array of local sizes for 'owned' or distributed vars only.
    _var_offsets : {<vecname>: {'input': dict of ndarray, 'output': dict of ndarray}, ...} or None
        Dict of distributed offsets, keyed by var name.  Offsets are stored in an array
        of size nproc x num_var where nproc is the number of processors
        in this System's communicator and num_var is the number of allprocs variables
        in the given system.  This is only defined in a Group that owns one or more interprocess
        connections or a top level Group or System that is used to compute total derivatives
        across multiple processes.
    _conn_global_abs_in2out : {'abs_in': 'abs_out'}
        Dictionary containing all explicit & implicit connections owned by this system
        or any descendant system. The data is the same across all processors.
    _vectors : {'input': dict, 'output': dict, 'residual': dict}
        Dictionaries of vectors keyed by vec_name.
    _inputs : <Vector>
        The inputs vector; points to _vectors['input']['nonlinear'].
    _outputs : <Vector>
        The outputs vector; points to _vectors['output']['nonlinear'].
    _residuals : <Vector>
        The residuals vector; points to _vectors['residual']['nonlinear'].
    _nonlinear_solver : <NonlinearSolver>
        Nonlinear solver to be used for solve_nonlinear.
    _linear_solver : <LinearSolver>
        Linear solver to be used for solve_linear; not the Newton system.
    _approx_schemes : OrderedDict
        A mapping of approximation types to the associated ApproximationScheme.
    _jacobian : <Jacobian>
        <Jacobian> object to be used in apply_linear.
    _owns_approx_jac : bool
        If True, this system approximated its Jacobian
    _owns_approx_jac_meta : dict
        Stores approximation metadata (e.g., step_size) from calls to approx_totals
    _owns_approx_of : list or None
        Overrides aproximation outputs. This is set when calculating system derivatives, and serves
        as a way to communicate the driver's output quantities to the approximation objects so that
        we only take derivatives of variables that the driver needs.
    _owns_approx_of_idx : dict
        Index for override 'of' approximations if declared. When the user calls  `add_objective`
        or `add_constraint`, they may optionally specify an "indices" argument. This argument must
        also be communicated to the approximations when they are set up so that 1) the Jacobian is
        the correct size, and 2) we don't perform any extra unnecessary calculations.
    _owns_approx_wrt : list or None
        Overrides aproximation inputs. This is set when calculating system derivatives, and serves
        as a way to communicate the driver's input quantities to the approximation objects so that
        we only take derivatives with respect to variables that the driver needs.
    _owns_approx_wrt_idx : dict
        Index for override 'wrt' approximations if declared. When the user calls  `add_designvar`
        they may optionally specify an "indices" argument. This argument must also be communicated
        to the approximations when they are set up so that 1) the Jacobian is the correct size, and
        2) we don't perform any extra unnecessary calculations.
    _subjacs_info : dict of dict
        Sub-jacobian metadata for each (output, input) pair added using
        declare_partials. Members of each pair may be glob patterns.
    _design_vars : dict of dict
        dict of all driver design vars added to the system.
    _responses : dict of dict
        dict of all driver responses added to the system.
    _rec_mgr : <RecordingManager>
        object that manages all recorders added to this system.
    _static_subsystems_allprocs : [<System>, ...]
        List of subsystems that stores all subsystems added outside of setup.
    _static_design_vars : dict of dict
        Driver design variables added outside of setup.
    _static_responses : dict of dict
        Driver responses added outside of setup.
    supports_multivecs : bool
        If True, this system overrides compute_multi_jacvec_product (if an ExplicitComponent),
        or solve_multi_linear/apply_multi_linear (if an ImplicitComponent).
    matrix_free : Bool
        This is set to True if the component overrides the appropriate function with a user-defined
        matrix vector product with the Jacobian or any of its subsystems do.
    _relevant : dict
        Mapping of a VOI to a tuple containing dependent inputs, dependent outputs,
        and dependent systems.
    _vois : dict
        Either design vars or responses metadata, depending on the direction of
        derivatives.
    _mode : str
        Indicates derivative direction for the model, either 'fwd' or 'rev'.
    _scope_cache : dict
        Cache for variables in the scope of various mat-vec products.
    _has_guess : bool
        True if this system has or contains a system with a `guess_nonlinear` method defined.
    _has_output_scaling : bool
        True if this system has output scaling.
    _has_resid_scaling : bool
        True if this system has resid scaling.
    _has_input_scaling : bool
        True if this system has input scaling.
    _has_bounds: bool
        True if this system has upper or lower bounds on outputs.
    _owning_rank : dict
        Dict mapping var name to the lowest rank where that variable is local.
    _filtered_vars_to_record: Dict
        Dict of list of var names to record
    _vector_class : class
        Class to use for data vectors.  After setup will contain the value of either
        _problem_meta['distributed_vector_class'] or _problem_meta['local_vector_class'].
    _assembled_jac : AssembledJacobian or None
        If not None, this is the AssembledJacobian owned by this system's linear_solver.
    _num_par_fd : int
        If FD is active, and the value is > 1, turns on parallel FD and specifies the number of
        concurrent FD solves.
    _par_fd_id : int
        ID used to determine which columns in the jacobian will be computed when using parallel FD.
    _has_approx : bool
        If True, this system or its descendent has declared approximated partial or semi-total
        derivatives.
    _coloring_info : tuple
        Metadata that defines how to perform coloring of this System's approx jacobian. Not
        used if this System does no partial or semi-total coloring.
    _first_call_to_linearize : bool
        If True, this is the first call to _linearize.
    _is_local : bool
        If True, this system is local to this mpi process.
    """

    def __init__(self, num_par_fd=1, **kwargs):
        """
        Initialize all attributes.

        Parameters
        ----------
        num_par_fd : int
            If FD is active, number of concurrent FD solves.
        **kwargs : dict of keyword arguments
            Keyword arguments that will be mapped into the System options.
        """
        self.name = ''
        self.pathname = None
        self.comm = None
        self._is_local = False

        # System options
        self.options = OptionsDictionary(parent_name=type(self).__name__)

        self.options.declare('assembled_jac_type', values=['csc', 'dense'], default='csc',
                             desc='Linear solver(s) in this group, if using an assembled '
                                  'jacobian, will use this type.')

        # Case recording options
        self.recording_options = OptionsDictionary(parent_name=type(self).__name__)
        self.recording_options.declare('record_inputs', types=bool, default=True,
                                       desc='Set to True to record inputs at the system level')
        self.recording_options.declare('record_outputs', types=bool, default=True,
                                       desc='Set to True to record outputs at the system level')
        self.recording_options.declare('record_residuals', types=bool, default=True,
                                       desc='Set to True to record residuals at the system level')
        self.recording_options.declare('record_metadata', types=bool,
                                       desc='Deprecated. Recording of metadata will always be done',
                                       default=True,
                                       deprecation="The recording option, record_metadata, "
                                       "on System is "
                                       "deprecated. Recording of metadata will always be done")
        self.recording_options.declare('record_model_metadata', types=bool,
                                       desc='Deprecated. Recording of model metadata will always '
                                       'be done',
                                       deprecation="The recording option, record_model_metadata, "
                                       "on System is deprecated. Recording of model metadata will "
                                       "always be done",
                                       default=True)
        self.recording_options.declare('includes', types=list, default=['*'],
                                       desc='Patterns for variables to include in recording. \
                                       Uses fnmatch wildcards')
        self.recording_options.declare('excludes', types=list, default=[],
                                       desc='Patterns for vars to exclude in recording '
                                       '(processed post-includes). Uses fnmatch wildcards')
        self.recording_options.declare('options_excludes', types=list, default=[],
                                       desc='User-defined metadata to exclude in recording')

        self._problem_meta = None

        # Case recording related
        self.iter_count = 0
        self.iter_count_without_approx = 0

        self.cite = ""

        self._solver_print_cache = []

        self._subsystems_allprocs = []
        self._subsystems_myproc = []
        self._subsystems_inds = {}
        self._vars_to_gather = {}

        self._var_promotes = {'input': [], 'output': [], 'any': []}
        self._var_promotes_src_indices = {}

        self._var_allprocs_prom2abs_list = None
        self._var_abs2prom = {'input': {}, 'output': {}}
        self._var_allprocs_abs2prom = {'input': {}, 'output': {}}
        self._var_allprocs_abs2meta = {'input': OrderedDict(), 'output': OrderedDict()}
        self._var_abs2meta = {'input': OrderedDict(), 'output': OrderedDict()}
        self._var_discrete = {'input': OrderedDict(), 'output': OrderedDict()}
        self._var_allprocs_discrete = {'input': OrderedDict(), 'output': OrderedDict()}

        self._var_allprocs_abs2idx = {}

        self._var_sizes = None
        self._owned_sizes = None
        self._var_offsets = None

        self._full_comm = None

        self._vectors = {'input': {}, 'output': {}, 'residual': {}}

        self._inputs = None
        self._outputs = None
        self._residuals = None
        self._discrete_inputs = None
        self._discrete_outputs = None

        self._nonlinear_solver = None
        self._linear_solver = None

        self._jacobian = None
        self._approx_schemes = OrderedDict()
        self._subjacs_info = {}
        self.matrix_free = False

        self.under_approx = False
        self._owns_approx_jac = False
        self._owns_approx_jac_meta = {}
        self._owns_approx_wrt = None
        self._owns_approx_of = None
        self._owns_approx_wrt_idx = {}
        self._owns_approx_of_idx = {}

        self.under_complex_step = False

        self._design_vars = OrderedDict()
        self._responses = OrderedDict()
        self._rec_mgr = RecordingManager()

        self._conn_global_abs_in2out = {}

        self._static_subsystems_allprocs = []
        self._static_design_vars = OrderedDict()
        self._static_responses = OrderedDict()

        self.supports_multivecs = False

        self._relevant = None
        self._mode = None

        self._scope_cache = {}

        self._num_par_fd = num_par_fd

        self._declare_options()
        self.initialize()

        self.options.update(kwargs)

        self._has_guess = False
        self._has_output_scaling = False
        self._has_resid_scaling = False
        self._has_input_scaling = False
        self._has_bounds = False

        self._vector_class = None
        self._has_approx = False

        self._assembled_jac = None

        self._par_fd_id = 0

        self._filtered_vars_to_record = {}
        self._owning_rank = None
        self._coloring_info = _DEFAULT_COLORING_META.copy()
        self._first_call_to_linearize = True   # will check in first call to _linearize

    @property
    def msginfo(self):
        """
        Our instance pathname, if available, or our class name.  For use in error messages.

        Returns
        -------
        str
            Either our instance pathname or class name.
        """
        if self.pathname == '':
            return '{} (<model>)'.format(type(self).__name__)
        if self.pathname is not None:
            return '{} ({})'.format(type(self).__name__, self.pathname)
        if self.name:
            return '{} ({})'.format(type(self).__name__, self.name)
        return type(self).__name__

    def _abs_name_iter(self, iotype, local=True, cont=True, discrete=False):
        if cont:
            if local:
                yield from self._var_abs2meta[iotype]
            else:
                yield from self._var_allprocs_abs2meta[iotype]

        if discrete:
            if local:
                prefix = self.pathname + '.' if self.pathname else ''
                for name in self._var_discrete[iotype]:
                    yield prefix + name
            else:
                yield from self._var_allprocs_discrete[iotype]

    def _declare_options(self):
        """
        Declare options before kwargs are processed in the init method.

        This is optionally implemented by subclasses of Component or Group
        that themselves are intended to be subclassed by the end user. The
        options of the intermediate class are declared here leaving the
        `initialize` method available for user-defined options.
        """
        pass

    def initialize(self):
        """
        Perform any one-time initialization run at instantiation.
        """
        pass

    def _configure(self):
        """
        Configure this system to assign children settings.
        """
        pass

    def _get_root_vectors(self):
        """
        Get the root vectors for the nonlinear and linear vectors for the model.

        Returns
        -------
        dict of dict of Vector
            Root vectors: first key is 'input', 'output', or 'residual'; second key is vec_name.
        """
        # save root vecs as an attribute so that we can reuse the nonlinear scaling vecs in the
        # linear root vec
        self._root_vecs = root_vectors = {'input': OrderedDict(),
                                          'output': OrderedDict(),
                                          'residual': OrderedDict()}

        relevant = self._relevant
        vec_names = self._rel_vec_name_list if self._use_derivatives else self._vec_names
        vectorized_vois = self._problem_meta['vectorized_vois']
        force_alloc_complex = self._problem_meta['force_alloc_complex']
        abs2idx = self._var_allprocs_abs2idx

        # Check for complex step to set vectors up appropriately.
        # If any subsystem needs complex step, then we need to allocate it everywhere.
        nl_alloc_complex = force_alloc_complex
        for sub in self.system_iter(include_self=True, recurse=True):
            nl_alloc_complex |= 'cs' in sub._approx_schemes
            if nl_alloc_complex:
                break

        # Linear vectors allocated complex only if subsolvers require derivatives.
        if nl_alloc_complex:
            from openmdao.error_checking.check_config import check_allocate_complex_ln
            ln_alloc_complex = check_allocate_complex_ln(self, force_alloc_complex)
        else:
            ln_alloc_complex = False

        if self._has_input_scaling or self._has_output_scaling or self._has_resid_scaling:
            self._scale_factors = self._compute_root_scale_factors()
        else:
            self._scale_factors = {}

        if self._vector_class is None:
            self._vector_class = self._local_vector_class

        for vec_name in vec_names:
            sizes = self._var_sizes[vec_name]['output']
            ncol = 1
            if vec_name == 'nonlinear':
                alloc_complex = nl_alloc_complex
            else:
                alloc_complex = ln_alloc_complex

                if vec_name != 'linear':
                    if vec_name in vectorized_vois:
                        voi = vectorized_vois[vec_name]
                        if 'size' in voi:
                            ncol = voi['size']
                        else:
                            owner = self._owning_rank[vec_name]
                            ncol = sizes[owner, abs2idx[vec_name][vec_name]]

            for key in ['input', 'output', 'residual']:
                root_vectors[key][vec_name] = self._vector_class(vec_name, key, self,
                                                                 alloc_complex=alloc_complex,
                                                                 ncol=ncol)
        return root_vectors

    def _get_approx_scheme(self, method):
        """
        Return the approximation scheme associated with the given method, creating one if needed.

        Parameters
        ----------
        method : str
            Name of the type of approxmation scheme.

        Returns
        -------
        ApproximationScheme
            The ApproximationScheme associated with the given method.
        """
        if method == 'exact':
            return None
        if method not in _supported_methods:
            msg = '{}: Method "{}" is not supported, method must be one of {}'
            raise ValueError(msg.format(self.msginfo, method,
                             [m for m in _supported_methods if m != 'exact']))
        if method not in self._approx_schemes:
            self._approx_schemes[method] = _supported_methods[method]()
        return self._approx_schemes[method]

    def _setup(self, comm, mode, prob_meta):
        """
        Perform setup for this system and its descendant systems.

        Parameters
        ----------
        comm : MPI.Comm or <FakeComm> or None
            The global communicator.
        mode : str
            Derivative direction, either 'fwd', or 'rev', or 'auto'
        prob_meta : dict
            Problem level metadata dictionary.
        """
        # save a ref to the problem level options.
        self._problem_meta = prob_meta

        # reset any coloring if a Coloring object was not set explicitly
        if self._coloring_info['dynamic'] or self._coloring_info['static'] is not None:
            self._coloring_info['coloring'] = None

        self.pathname = ''
        self.comm = comm
        self._relevant = None
        self._mode = mode

        # Besides setting up the processors, this method also builds the model hierarchy.
        self._setup_procs(self.pathname, comm, mode, self._problem_meta)

        prob_meta['config_info'] = _ConfigInfo()

        try:
            # Recurse model from the bottom to the top for configuring.
            self._configure()
        finally:
            prob_meta['config_info'] = None

        self._configure_check()

        self._setup_var_data()

        self._setup_vec_names(mode)
        self._setup_global_connections()

        if self.pathname == '':
            self._top_level_setup(mode)

        # Now that connections are setup, we need to convert relevant vector names into their
        # auto_ivc source where applicable.
        new_names = []
        conns = self._conn_global_abs_in2out
        for vec_name in self._vec_names:
            if vec_name in conns:
                new_names.append(conns[vec_name])
            else:
                new_names.append(vec_name)
        self._problem_meta['vec_names'] = new_names

        new_names = []
        for vec_name in self._lin_vec_names:
            if vec_name in conns:
                new_names.append(conns[vec_name])
            else:
                new_names.append(vec_name)
        self._problem_meta['lin_vec_names'] = new_names

        self._setup_relevance(mode, self._relevant)
        self._setup_var_index_ranges()
        self._setup_var_sizes()

        # These are used when the driver assembles the design variables.
        self._problem_meta['abs2idx'] = self._var_allprocs_abs2idx
        self._problem_meta['sizes'] = self._var_sizes
        self._problem_meta['owning_rank'] = self._owning_rank

        if self.pathname == '':
            self._top_level_setup2()

        self._setup_connections()

    def _top_level_setup(self, mode):
        self._problem_meta['all_meta'] = self._var_allprocs_abs2meta
        self._problem_meta['meta'] = self._var_abs2meta

    def _top_level_setup2(self):
        pass

    def _configure_check(self):
        """
        Do any error checking on i/o and connections.
        """
        pass

    def _final_setup(self, comm):
        """
        Perform final setup for this system and its descendant systems.

        This part of setup is called automatically at the start of run_model or run_driver.

        Parameters
        ----------
        comm : MPI.Comm or <FakeComm> or None
            The global communicator.
        """
        self._setup_vectors(self._get_root_vectors())

        # Transfers do not require recursion, but they have to be set up after the vector setup.
        self._setup_transfers()

        # Same situation with solvers, partials, and Jacobians.
        # If we're updating, we just need to re-run setup on these, but no recursion necessary.
        self._setup_solvers()
        self._setup_solver_print()
        if self._use_derivatives:
            self._setup_partials()
            self._setup_jacobians()

        self._setup_recording()

        self.set_initial_values()

    def use_fixed_coloring(self, coloring=_STD_COLORING_FNAME, recurse=True):
        """
        Use a precomputed coloring for this System.

        Parameters
        ----------
        coloring : str
            A coloring filename.  If no arg is passed, filename will be determined
            automatically.
        recurse : bool
            If True, set fixed coloring in all subsystems that declare a coloring. Ignored
            if a specific coloring is passed in.
        """
        if coloring_mod._force_dyn_coloring and coloring is _STD_COLORING_FNAME:
            self._coloring_info['dynamic'] = True
            return  # don't use static this time

        self._coloring_info['static'] = coloring
        self._coloring_info['dynamic'] = False

        if coloring is not _STD_COLORING_FNAME:
            if recurse:
                simple_warning("%s: recurse was passed to use_fixed_coloring but a specific "
                               "coloring was set, so recurse was ignored." % self.pathname)
            if isinstance(coloring, Coloring):
                approx = self._get_approx_scheme(coloring._meta['method'])
                # force regen of approx groups on next call to compute_approximations
                approx._reset()
            return

        if recurse:
            for s in self._subsystems_myproc:
                s.use_fixed_coloring(coloring, recurse)

    def declare_coloring(self,
                         wrt=_DEFAULT_COLORING_META['wrt_patterns'],
                         method=_DEFAULT_COLORING_META['method'],
                         form=None,
                         step=None,
                         per_instance=_DEFAULT_COLORING_META['per_instance'],
                         num_full_jacs=_DEFAULT_COLORING_META['num_full_jacs'],
                         tol=_DEFAULT_COLORING_META['tol'],
                         orders=_DEFAULT_COLORING_META['orders'],
                         perturb_size=_DEFAULT_COLORING_META['perturb_size'],
                         min_improve_pct=_DEFAULT_COLORING_META['min_improve_pct'],
                         show_summary=_DEFAULT_COLORING_META['show_summary'],
                         show_sparsity=_DEFAULT_COLORING_META['show_sparsity']):
        """
        Set options for deriv coloring of a set of wrt vars matching the given pattern(s).

        Parameters
        ----------
        wrt : str or list of str
            The name or names of the variables that derivatives are taken with respect to.
            This can contain input names, output names, or glob patterns.
        method : str
            Method used to compute derivative: "fd" for finite difference, "cs" for complex step.
        form : str
            Finite difference form, can be "forward", "central", or "backward". Leave
            undeclared to keep unchanged from previous or default value.
        step : float
            Step size for finite difference. Leave undeclared to keep unchanged from previous
            or default value.
        per_instance : bool
            If True, a separate coloring will be generated for each instance of a given class.
            Otherwise, only one coloring for a given class will be generated and all instances
            of that class will use it.
        num_full_jacs : int
            Number of times to repeat partial jacobian computation when computing sparsity.
        tol : float
            Tolerance used to determine if an array entry is nonzero during sparsity determination.
        orders : int
            Number of orders above and below the tolerance to check during the tolerance sweep.
        perturb_size : float
            Size of input/output perturbation during generation of sparsity.
        min_improve_pct : float
            If coloring does not improve (decrease) the number of solves more than the given
            percentage, coloring will not be used.
        show_summary : bool
            If True, display summary information after generating coloring.
        show_sparsity : bool
            If True, display sparsity with coloring info after generating coloring.
        """
        if method not in ('fd', 'cs'):
            raise RuntimeError("{}: method must be one of ['fd', 'cs'].".format(self.msginfo))

        self._has_approx = True
        approx = self._get_approx_scheme(method)

        # start with defaults
        options = _DEFAULT_COLORING_META.copy()
        options.update(approx.DEFAULT_OPTIONS)

        if self._coloring_info['static'] is None:
            options['dynamic'] = True
        else:
            options['dynamic'] = False
            options['static'] = self._coloring_info['static']

        options['wrt_patterns'] = [wrt] if isinstance(wrt, str) else wrt
        options['method'] = method
        options['per_instance'] = per_instance
        options['repeat'] = num_full_jacs
        options['tol'] = tol
        options['orders'] = orders
        options['perturb_size'] = perturb_size
        options['min_improve_pct'] = min_improve_pct
        options['show_summary'] = show_summary
        options['show_sparsity'] = show_sparsity
        options['coloring'] = self._coloring_info['coloring']
        if form is not None:
            options['form'] = form
        if step is not None:
            options['step'] = step

        self._coloring_info = options

    def _compute_approx_coloring(self, recurse=False, **overrides):
        """
        Compute a coloring of the approximated derivatives.

        This assumes that the current System is in a proper state for computing approximated
        derivatives.

        Parameters
        ----------
        recurse : bool
            If True, recurse from this system down the system hierarchy.  Whenever a group
            is encountered that has specified its coloring metadata, we don't recurse below
            that group unless that group has a subsystem that has a nonlinear solver that uses
            gradients.
        **overrides : dict
            Any args that will override either default coloring settings or coloring settings
            resulting from an earlier call to declare_coloring.

        Returns
        -------
        list of Coloring
            The computed colorings.
        """
        if recurse:
            colorings = []
            my_coloring = self._coloring_info['coloring']
            grad_systems = self._get_gradient_nl_solver_systems()
            for s in self.system_iter(include_self=True, recurse=True):
                if my_coloring is None or s in grad_systems:
                    if s._coloring_info['coloring'] is not None:
                        coloring = s._compute_approx_coloring(recurse=False, **overrides)[0]
                        colorings.append(coloring)
                        if coloring is not None:
                            coloring._meta['pathname'] = s.pathname
                            coloring._meta['class'] = type(s).__name__
            return [c for c in colorings if c is not None] or [None]

        # don't override metadata if it's already declared
        info = self._coloring_info

        info.update(**overrides)
        if isinstance(info['wrt_patterns'], str):
            info['wrt_patterns'] = [info['wrt_patterns']]

        if info['method'] is None and self._approx_schemes:
            info['method'] = list(self._approx_schemes)[0]

        if self._coloring_info['coloring'] is None:
            # check to see if any approx derivs have been declared
            for meta in self._subjacs_info.values():
                if 'method' in meta and meta['method']:
                    break
            else:  # no approx derivs found
                simple_warning("%s: No approx partials found but coloring was requested.  "
                               "Declaring ALL partials as approx (method='%s')" %
                               (self.msginfo, self._coloring_info['method']))
                try:
                    self.declare_partials('*', '*', method=self._coloring_info['method'])
                except AttributeError:  # this system must be a group
                    from openmdao.core.component import Component
                    for s in self.system_iter(recurse=True, typ=Component):
                        s.declare_partials('*', '*', method=self._coloring_info['method'])
                self._setup_partials()

        approx_scheme = self._get_approx_scheme(self._coloring_info['method'])

        if self._coloring_info['coloring'] is None and self._coloring_info['static'] is None:
            self._coloring_info['dynamic'] = True

        coloring_fname = self.get_approx_coloring_fname()

        # if we find a previously computed class coloring for our class, just use that
        # instead of regenerating a coloring.
        if not info['per_instance'] and coloring_fname in coloring_mod._CLASS_COLORINGS:
            info['coloring'] = coloring = coloring_mod._CLASS_COLORINGS[coloring_fname]
            if coloring is None:
                print("\nClass coloring for class '{}' wasn't good enough, "
                      "so skipping for '{}'".format(type(self).__name__, self.pathname))
                info['static'] = None
            else:
                print("\n{} using class coloring for class '{}'".format(self.pathname,
                                                                        type(self).__name__))
                info.update(coloring._meta)
                # force regen of approx groups during next compute_approximations
                approx_scheme._reset()
            return [coloring]

        from openmdao.core.group import Group
        is_total = isinstance(self, Group)

        # compute perturbations
        starting_inputs = self._inputs.asarray(copy=True)
        in_offsets = starting_inputs.copy()
        in_offsets[in_offsets == 0.0] = 1.0
        in_offsets *= info['perturb_size']

        starting_outputs = self._outputs.asarray(copy=True)
        out_offsets = starting_outputs.copy()
        out_offsets[out_offsets == 0.0] = 1.0
        out_offsets *= info['perturb_size']

        starting_resids = self._residuals.asarray(copy=True)

        # for groups, this does some setup of approximations
        self._setup_approx_coloring()

        save_first_call = self._first_call_to_linearize
        self._first_call_to_linearize = False
        sparsity_start_time = time.time()

        for i in range(info['num_full_jacs']):
            # randomize inputs (and outputs if implicit)
            if i > 0:
                self._inputs.set_val(starting_inputs +
                                     in_offsets * np.random.random(in_offsets.size))
                self._outputs.set_val(starting_outputs +
                                      out_offsets * np.random.random(out_offsets.size))
                if is_total:
                    self._solve_nonlinear()
                else:
                    self._apply_nonlinear()

                for scheme in self._approx_schemes.values():
                    scheme._reset()  # force a re-initialization of approx

            self.run_linearize()
            self._jacobian._save_sparsity(self)

        sparsity_time = time.time() - sparsity_start_time

        self._update_wrt_matches(info)

        ordered_of_info = list(self._jacobian_of_iter())
        ordered_wrt_info = list(self._jacobian_wrt_iter(info['wrt_matches']))
        sparsity, sp_info = self._jacobian._compute_sparsity(ordered_of_info, ordered_wrt_info,
                                                             num_full_jacs=info['num_full_jacs'],
                                                             tol=info['tol'],
                                                             orders=info['orders'])
        sp_info['sparsity_time'] = sparsity_time
        sp_info['pathname'] = self.pathname
        sp_info['class'] = type(self).__name__
        sp_info['type'] = 'semi-total' if self._subsystems_allprocs else 'partial'

        info = self._coloring_info

        self._jacobian._jac_summ = None  # reclaim the memory
        if self.pathname:
            ordered_of_info = self._jac_var_info_abs2prom(ordered_of_info)
            ordered_wrt_info = self._jac_var_info_abs2prom(ordered_wrt_info)

        coloring = _compute_coloring(sparsity, 'fwd')

        # if the improvement wasn't large enough, don't use coloring
        pct = coloring._solves_info()[-1]
        if info['min_improve_pct'] > pct:
            info['coloring'] = info['static'] = None
            simple_warning("%s: Coloring was deactivated.  Improvement of %.1f%% was less than min "
                           "allowed (%.1f%%)." % (self.msginfo, pct, info['min_improve_pct']))
            if not info['per_instance']:
                coloring_mod._CLASS_COLORINGS[coloring_fname] = None
            return [None]

        coloring._row_vars = [t[0] for t in ordered_of_info]
        coloring._col_vars = [t[0] for t in ordered_wrt_info]
        coloring._row_var_sizes = [t[2] - t[1] for t in ordered_of_info]
        coloring._col_var_sizes = [t[2] - t[1] for t in ordered_wrt_info]

        coloring._meta.update(info)  # save metadata we used to create the coloring
        del coloring._meta['coloring']
        coloring._meta.update(sp_info)

        info['coloring'] = coloring

        approx = self._get_approx_scheme(coloring._meta['method'])
        # force regen of approx groups during next compute_approximations
        approx._reset()

        if info['show_sparsity'] or info['show_summary']:
            print("\nApprox coloring for '%s' (class %s)" % (self.pathname, type(self).__name__))

        if info['show_sparsity']:
            coloring.display_txt()
        if info['show_summary']:
            coloring.summary()

        self._save_coloring(coloring)

        if not info['per_instance']:
            # save the class coloring for other instances of this class to use
            coloring_mod._CLASS_COLORINGS[coloring_fname] = coloring

        # restore original inputs/outputs
        self._inputs.set_val(starting_inputs)
        self._outputs.set_val(starting_outputs)
        self._residuals.set_val(starting_resids)

        self._first_call_to_linearize = save_first_call

        return [coloring]

    def _setup_approx_coloring(self):
        pass

    def _jacobian_of_iter(self):
        """
        Iterate over (name, offset, end, idxs) for each row var in the systems's jacobian.
        """
        abs2meta = self._var_allprocs_abs2meta
        offset = end = 0
        for of, meta in self._var_allprocs_abs2meta['output'].items():
            end += meta['size']
            yield of, offset, end, _full_slice
            offset = end

    def _jacobian_wrt_iter(self, wrt_matches=None):
        """
        Iterate over (name, offset, end, idxs) for each column var in the systems's jacobian.

        Parameters
        ----------
        wrt_matches : set or None
            Only include row vars that are contained in this set.  This will determine what
            the actual offsets are, i.e. the offsets will be into a reduced jacobian
            containing only the matching columns.
        """
        if wrt_matches is None:
            wrt_matches = ContainsAll()
        abs2meta = self._var_allprocs_abs2meta
        offset = end = 0
        for of, _offset, _end, sub_of_idx in self._jacobian_of_iter():
            if of in wrt_matches:
                end += (_end - _offset)
                yield of, offset, end, sub_of_idx
                offset = end

        for wrt, meta in self._var_allprocs_abs2meta['input'].items():
            if wrt in wrt_matches:
                end += meta['size']
                yield wrt, offset, end, _full_slice
                offset = end

    def get_approx_coloring_fname(self):
        """
        Return the full pathname to a coloring file.

        Parameters
        ----------
        system : System
            The System having its coloring saved or loaded.

        Returns
        -------
        str
            Full pathname of the coloring file.
        """
        directory = self._problem_meta['coloring_dir']
        if not self.pathname:
            # total coloring
            return os.path.join(directory, 'total_coloring.pkl')

        if self._coloring_info.get('per_instance'):
            # base the name on the instance pathname
            fname = 'coloring_' + self.pathname.replace('.', '_') + '.pkl'
        else:
            # base the name on the class name
            fname = 'coloring_' + '_'.join(
                [self.__class__.__module__.replace('.', '_'), self.__class__.__name__]) + '.pkl'

        return os.path.join(directory, fname)

    def _save_coloring(self, coloring):
        """
        Save the coloring to a file based on this system's class or pathname.

        Parameters
        ----------
        coloring : Coloring
            See Coloring class docstring.
        """
        # under MPI, only save on proc 0
        if ((self._full_comm is not None and self._full_comm.rank == 0) or
                (self._full_comm is None and self.comm.rank == 0)):
            coloring.save(self.get_approx_coloring_fname())

    def _get_static_coloring(self):
        """
        Get the Coloring for this system.

        If necessary, load the Coloring from a file.

        Returns
        -------
        Coloring or None
            Coloring object, possible loaded from a file, or None
        """
        info = self._coloring_info
        coloring = info['coloring']
        if coloring is not None:
            return coloring

        static = info['static']
        if static is _STD_COLORING_FNAME or isinstance(static, str):
            if static is _STD_COLORING_FNAME:
                fname = self.get_approx_coloring_fname()
            else:
                fname = static
            print("%s: loading coloring from file %s" % (self.msginfo, fname))
            info['coloring'] = coloring = Coloring.load(fname)
            if info['wrt_patterns'] != coloring._meta['wrt_patterns']:
                raise RuntimeError("%s: Loaded coloring has different wrt_patterns (%s) than "
                                   "declared ones (%s)." %
                                   (self.msginfo, coloring._meta['wrt_patterns'],
                                    info['wrt_patterns']))
            info.update(info['coloring']._meta)
            approx = self._get_approx_scheme(info['method'])
            # force regen of approx groups during next compute_approximations
            approx._reset()
        elif isinstance(static, coloring_mod.Coloring):
            info['coloring'] = coloring = static

        if coloring is not None:
            info['dynamic'] = False

        info['static'] = coloring

        return coloring

    def _get_coloring(self):
        """
        Get the Coloring for this system.

        If necessary, load the Coloring from a file or dynamically generate it.

        Returns
        -------
        Coloring or None
            Coloring object, possible loaded from a file or dynamically generated, or None
        """
        coloring = self._get_static_coloring()
        if coloring is None and self._coloring_info['dynamic']:
            self._coloring_info['coloring'] = coloring = self._compute_approx_coloring()[0]
            if coloring is not None:
                self._coloring_info.update(coloring._meta)

        return coloring

    def _setup_par_fd_procs(self, comm):
        """
        Split up the comm for use in parallel FD.

        Parameters
        ----------
        comm : MPI.Comm or <FakeComm>
            MPI communicator object.

        Returns
        -------
        MPI.Comm or <FakeComm>
            MPI communicator object.
        """
        num_par_fd = self._num_par_fd
        if comm.size < num_par_fd:
            raise ValueError("%s: num_par_fd must be <= communicator size (%d)" %
                             (self.msginfo, comm.size))

        self._full_comm = comm

        if num_par_fd > 1:
            sizes, offsets = evenly_distrib_idxs(num_par_fd, comm.size)

            # a 'color' is assigned to each subsystem, with
            # an entry for each processor it will be given
            # e.g. [0, 0, 0, 1, 1, 1, 2, 2, 2, 3, 3, 3]
            color = np.empty(comm.size, dtype=int)
            for i in range(num_par_fd):
                color[offsets[i]:offsets[i] + sizes[i]] = i

            self._par_fd_id = color[comm.rank]

            comm = self._full_comm.Split(self._par_fd_id)

        return comm

    def _setup_recording(self):
        if self._rec_mgr._recorders:
            myinputs = myoutputs = myresiduals = []

            options = self.recording_options
            incl = options['includes']
            excl = options['excludes']

            # includes and excludes for inputs are specified using _absolute_ names
            # vectors are keyed on absolute name, discretes on relative/promoted name
            if options['record_inputs']:
                myinputs = sorted([n for n in self._var_abs2prom['input']
                                   if check_path(n, incl, excl)])

            # includes and excludes for outputs are specified using _promoted_ names
            # vectors are keyed on absolute name, discretes on relative/promoted name
            if options['record_outputs']:
                myoutputs = sorted([n for n, prom in self._var_abs2prom['output'].items()
                                    if check_path(prom, incl, excl)])

                if self._var_discrete['output']:
                    # if we have discrete outputs then residual name set doesn't match output one
                    if options['record_residuals']:
                        contains = self._residuals._contains_abs
                        myresiduals = [n for n in myoutputs if contains(n)]
                elif options['record_residuals']:
                    myresiduals = myoutputs

            elif options['record_residuals']:
                abs2prom = self._var_abs2prom['output']
                myresiduals = [n for n in self._residuals._abs_iter()
                               if check_path(abs2prom[n], incl, excl)]

            self._filtered_vars_to_record = {
                'input': myinputs,
                'output': myoutputs,
                'residual': myresiduals
            }

            self._rec_mgr.startup(self)

        for subsys in self._subsystems_myproc:
            subsys._setup_recording()

    def _setup_procs(self, pathname, comm, mode, prob_meta):
        """
        Execute first phase of the setup process.

        Distribute processors, assign pathnames, and call setup on the component.

        Parameters
        ----------
        pathname : str
            Global name of the system, including the path.
        comm : MPI.Comm or <FakeComm>
            MPI communicator object.
        mode : string
            Derivatives calculation mode, 'fwd' for forward, and 'rev' for
            reverse (adjoint). Default is 'rev'.
        prob_meta : dict
            Problem level options.
        """
        self.pathname = pathname
        self._problem_meta = prob_meta
        self._first_call_to_linearize = True
        self._is_local = True

        self.options._parent_name = self.msginfo
        self.recording_options._parent_name = self.msginfo
        self._mode = mode
        self._design_vars = OrderedDict()
        self._responses = OrderedDict()
        self._design_vars.update(self._static_design_vars)
        self._responses.update(self._static_responses)

    def _setup_var_index_ranges(self):
        """
        Compute the division of variables by subsystem.
        """
        self._setup_var_index_maps()

    def _setup_var_data(self):
        """
        Compute the list of abs var names, abs/prom name maps, and metadata dictionaries.
        """
        self._var_allprocs_prom2abs_list = {'input': OrderedDict(), 'output': OrderedDict()}
        self._var_abs2prom = {'input': {}, 'output': {}}
        self._var_allprocs_abs2prom = {'input': {}, 'output': {}}
        self._var_allprocs_abs2meta = {'input': OrderedDict(), 'output': OrderedDict()}
        self._var_abs2meta = {'input': OrderedDict(), 'output': OrderedDict()}
        self._var_allprocs_abs2idx = {}
        self._owning_rank = defaultdict(int)

    def _setup_var_index_maps(self):
        """
        Compute maps from abs var names to their index among allprocs variables in this system.
        """
        self._var_allprocs_abs2idx = abs2idx = {}

        vec_names = self._lin_rel_vec_name_list if self._use_derivatives else self._vec_names

        for vec_name in vec_names:
            abs2idx[vec_name] = abs2idx_t = {}
            for io in ['input', 'output']:
                for i, abs_name in enumerate(self._var_allprocs_relevant_names[vec_name][io]):
                    abs2idx_t[abs_name] = i

        if self._use_derivatives:
            abs2idx['nonlinear'] = abs2idx['linear']

        for subsys in self._subsystems_myproc:
            subsys._setup_var_index_maps()

    def _setup_var_sizes(self):
        """
        Compute the arrays of local variable sizes for all variables/procs on this system.
        """
        self._var_sizes = {}
        self._owned_sizes = None

    def _setup_global_shapes(self):
        """
        Compute the global size and shape of all variables on this system.
        """
        loc_meta = self._var_abs2meta

        for typ in ('input', 'output'):
            # now set global sizes and shapes into metadata for distributed variables
            sizes = self._var_sizes['nonlinear'][typ]
            for idx, (abs_name, mymeta) in enumerate(self._var_allprocs_abs2meta[typ].items()):
                local_shape = mymeta['shape']
                if mymeta['distributed']:
                    global_size = np.sum(sizes[:, idx])
                    mymeta['global_size'] = global_size

                    # assume that all but the first dimension of the shape of a
                    # distributed variable is the same on all procs
                    high_dims = local_shape[1:]
                    if high_dims:
                        high_size = np.prod(high_dims)
                        dim1 = global_size // high_size
                        if global_size % high_size != 0:
                            raise RuntimeError("%s: Global size of output '%s' (%s) does not agree "
                                               "with local shape %s" % (self.msginfo, abs_name,
                                                                        global_size, local_shape))
                        mymeta['global_shape'] = tuple([dim1] + list(high_dims))
                    else:
                        mymeta['global_shape'] = (global_size,)

                else:
                    # not distributed, just use local shape and size
                    mymeta['global_size'] = mymeta['size']
                    mymeta['global_shape'] = local_shape

                if abs_name in loc_meta[typ]:
                    loc_meta[typ][abs_name]['global_shape'] = mymeta['global_shape']
                    loc_meta[typ][abs_name]['global_size'] = mymeta['global_size']

    def _setup_global_connections(self, conns=None):
        """
        Compute dict of all connections between this system's inputs and outputs.

        The connections come from 4 sources:
        1. Implicit connections owned by the current system
        2. Explicit connections declared by the current system
        3. Explicit connections declared by parent systems
        4. Implicit / explicit from subsystems

        Parameters
        ----------
        conns : dict
            Dictionary of connections passed down from parent group.
        """
        pass

    def _setup_vec_names(self, mode):
        """
        Compute the list of vec_names and the vois dict.

        This is only called on the top level System during initial setup.

        Parameters
        ----------
        mode : str
            Derivative direction, either 'fwd' or 'rev'.
        """
        if self._use_derivatives:
            vec_names = ['nonlinear', 'linear']
            vois = {}
            for system in self.system_iter(include_self=True, recurse=True):
                vois.update(tup for tup in system._get_vec_names_from_vois(mode))

            vec_names.extend(sorted(vois))
        else:
            vec_names = ['nonlinear']
            vois = {}

        self._problem_meta['vec_names'] = vec_names
        self._problem_meta['lin_vec_names'] = vec_names[1:]
        self._problem_meta['vectorized_vois'] = {n: d for n, d in vois.items()
                                                 if d['vectorize_derivs']}

    def _get_vec_names_from_vois(self, mode):
        """
        Compute the list of vec_names and the vois dict.

        This is only called on the top level System during initial setup.

        Parameters
        ----------
        mode : str
            Derivative direction, either 'fwd' or 'rev'.
        """
        if mode == 'fwd':
            vois = self._design_vars
            typ = "design variable"
        else:
            vois = self._responses
            typ = "response"

        pro2abs = self._var_allprocs_prom2abs_list['output']
        pro2abs_in = self._var_allprocs_prom2abs_list['input']
        try:
            for prom_name, data in vois.items():
                if data['parallel_deriv_color'] is not None or data['vectorize_derivs']:
                    if prom_name in pro2abs:
                        yield pro2abs[prom_name][0], data
                    else:
                        yield pro2abs_in[prom_name][0], data

        except KeyError as err:
            raise RuntimeError(f"{self.msginfo}: Output not found for {typ} {str(err)}.")

    def _init_relevance(self, mode):
        """
        Create the relevance dictionary.

        Parameters
        ----------
        mode : str
            Derivative direction, either 'fwd' or 'rev'.

        Returns
        -------
        dict
            The relevance dictionary.
        """
        if self._use_derivatives:
            desvars = self.get_design_vars(recurse=True, get_sizes=False, use_prom_ivc=False)
            responses = self.get_responses(recurse=True, get_sizes=False, use_prom_ivc=False)
            return get_relevant_vars(self._conn_global_abs_in2out, desvars, responses,
                                     mode)
        else:
            relevant = defaultdict(dict)
            relevant['nonlinear'] = {'@all': ({'input': ContainsAll(), 'output': ContainsAll()},
                                              ContainsAll())}
            return relevant

    def _setup_driver_units(self):
        """
        Compute unit conversions for driver variables.
        """
        abs2meta = self._var_abs2meta['output']
        pro2abs = self._var_allprocs_prom2abs_list['output']
        pro2abs_in = self._var_allprocs_prom2abs_list['input']
        conns = self._problem_meta.get('connections', {})

        dv = self._design_vars
        for name, meta in dv.items():

            units = meta['units']
            dv[name]['total_adder'] = dv[name]['adder']
            dv[name]['total_scaler'] = dv[name]['scaler']

            if units is not None:
                # If derivatives are not being calculated, then you reach here before ivc_source
                # is placed in the meta.
                try:
                    units_src = meta['ivc_source']
                except KeyError:
                    if name in abs2meta:
                        units_src = name
                    elif name in pro2abs:
                        units_src = pro2abs[name][0]
                    else:
                        in_abs = pro2abs_in[name][0]
                        units_src = conns[in_abs]

                var_units = abs2meta[units_src]['units']

                if var_units == units:
                    continue

                if var_units is None:
                    msg = "{}: Target for design variable {} has no units, but '{}' units " + \
                          "were specified."
                    raise RuntimeError(msg.format(self.msginfo, name, units))

                if not is_compatible(var_units, units):
                    msg = "{}: Target for design variable {} has '{}' units, but '{}' units " + \
                          "were specified."
                    raise RuntimeError(msg.format(self.msginfo, name, var_units, units))

                factor, offset = unit_conversion(var_units, units)
                base_adder, base_scaler = determine_adder_scaler(None, None,
                                                                 dv[name]['adder'],
                                                                 dv[name]['scaler'])

                dv[name]['total_adder'] = offset + base_adder / factor
                dv[name]['total_scaler'] = base_scaler * factor

        resp = self._responses
        type_dict = {'con': 'constraint', 'obj': 'objective'}
        for name, meta in resp.items():

            units = meta['units']
            resp[name]['total_scaler'] = resp[name]['scaler']
            resp[name]['total_adder'] = resp[name]['adder']

            if units is not None:
                # If derivatives are not being calculated, then you reach here before ivc_source
                # is placed in the meta.
                try:
                    units_src = meta['ivc_source']
                except KeyError:
                    if name in abs2meta:
                        units_src = name
                    elif name in pro2abs:
                        units_src = pro2abs[name][0]
                    else:
                        in_abs = pro2abs_in[name][0]
                        units_src = conns[in_abs]

                var_units = abs2meta[units_src]['units']

                if var_units == units:
                    continue

                if var_units is None:
                    msg = "{}: Target for {} {} has no units, but '{}' units " + \
                          "were specified."
                    raise RuntimeError(msg.format(self.msginfo, type_dict[meta['type']],
                                                  name, units))

                if not is_compatible(var_units, units):
                    msg = "{}: Target for {} {} has '{}' units, but '{}' units " + \
                          "were specified."
                    raise RuntimeError(msg.format(self.msginfo, type_dict[meta['type']],
                                                  name, var_units, units))

                factor, offset = unit_conversion(var_units, units)
                base_adder, base_scaler = determine_adder_scaler(None, None,
                                                                 resp[name]['adder'],
                                                                 resp[name]['scaler'])

                resp[name]['total_scaler'] = base_scaler * factor
                resp[name]['total_adder'] = offset + base_adder / factor

        for s in self._subsystems_myproc:
            s._setup_driver_units()

    def _setup_relevance(self, mode, relevant=None):
        """
        Set up the relevance dictionary.

        Parameters
        ----------
        mode : str
            Derivative direction, either 'fwd' or 'rev'.
        relevant : dict or None
            Dictionary mapping VOI name to all variables necessary for computing
            derivatives between the VOI and all other VOIs.
        """
        if relevant is None:  # should only occur at top level on full setup
            self._relevant = relevant = self._init_relevance(mode)
        else:
            self._relevant = relevant

        self._var_allprocs_relevant_names = defaultdict(lambda: {'input': [], 'output': []})
        self._var_relevant_names = defaultdict(lambda: {'input': [], 'output': []})

        self._rel_vec_name_list = []
        for vec_name in self._vec_names:
            rel, relsys = relevant[vec_name]['@all']
            if self.pathname in relsys:
                self._rel_vec_name_list.append(vec_name)
            for io in ('input', 'output'):
                self._var_allprocs_relevant_names[vec_name][io].extend(
                    v for v in self._var_allprocs_abs2meta[io] if v in rel[io])
                self._var_relevant_names[vec_name][io].extend(
                    v for v in self._var_abs2meta[io] if v in rel[io])

        self._rel_vec_names = frozenset(self._rel_vec_name_list)
        self._lin_rel_vec_name_list = self._rel_vec_name_list[1:]

        for s in self._subsystems_myproc:
            s._setup_relevance(mode, relevant)

    def _setup_connections(self):
        """
        Compute dict of all connections owned by this system.
        """
        pass

    def _setup_vectors(self, root_vectors, alloc_complex=False):
        """
        Compute all vectors for all vec names and assign excluded variables lists.

        Parameters
        ----------
        root_vectors : dict of dict of Vector
            Root vectors: first key is 'input', 'output', or 'residual'; second key is vec_name.
        alloc_complex : bool
            Whether to allocate any imaginary storage to perform complex step. Default is False.
        """
        self._vectors = vectors = {'input': OrderedDict(),
                                   'output': OrderedDict(),
                                   'residual': OrderedDict()}

        # Allocate complex if root vector was allocated complex.
        alloc_complex = root_vectors['output']['nonlinear']._alloc_complex

        # This happens if you reconfigure and switch to 'cs' without forcing the vectors to be
        # initially allocated as complex.
        if not alloc_complex and 'cs' in self._approx_schemes:
            raise RuntimeError("{}: In order to activate complex step during reconfiguration, "
                               "you need to set 'force_alloc_complex' to True during setup. e.g. "
                               "'problem.setup(force_alloc_complex=True)'".format(self.msginfo))

        if self._vector_class is None:
            self._vector_class = self._local_vector_class

        vector_class = self._vector_class

        for vec_name in self._rel_vec_name_list:

            # Only allocate complex in the vectors we need.
            vec_alloc_complex = root_vectors['output'][vec_name]._alloc_complex

            for kind in ['input', 'output', 'residual']:
                rootvec = root_vectors[kind][vec_name]
                vectors[kind][vec_name] = vector_class(
                    vec_name, kind, self, rootvec,
                    alloc_complex=vec_alloc_complex, ncol=rootvec._ncol)

        self._inputs = vectors['input']['nonlinear']
        self._outputs = vectors['output']['nonlinear']
        self._residuals = vectors['residual']['nonlinear']

        for subsys in self._subsystems_myproc:
            subsys._scale_factors = self._scale_factors
            subsys._setup_vectors(root_vectors)

    def _compute_root_scale_factors(self):
        """
        Compute scale factors for all variables.

        Returns
        -------
        dict
            Mapping of each absoute var name to its corresponding scaling factor tuple.
        """
        # make this a defaultdict to handle the case of access using unconnected inputs
        scale_factors = defaultdict(lambda: {
            ('input', 'phys'): (0.0, 1.0),
            ('input', 'norm'): (0.0, 1.0)
        })

        for abs_name, meta in self._var_allprocs_abs2meta['output'].items():
            ref0 = meta['ref0']
            res_ref = meta['res_ref']
            a0 = ref0
            a1 = meta['ref'] - ref0
            scale_factors[abs_name] = {
                ('output', 'phys'): (a0, a1),
                ('output', 'norm'): (-a0 / a1, 1.0 / a1),
                ('residual', 'phys'): (0.0, res_ref),
                ('residual', 'norm'): (0.0, 1.0 / res_ref),
            }
        return scale_factors

    def _setup_transfers(self):
        """
        Compute all transfers that are owned by this system.
        """
        pass

    def _setup_solvers(self):
        """
        Perform setup in all solvers.
        """
        # remove old solver error files if they exist
        if self.pathname == '':
            rank = MPI.COMM_WORLD.rank if MPI is not None else 0
            if rank == 0:
                for f in os.listdir('.'):
                    if fnmatchcase(f, 'solver_errors.*.out'):
                        os.remove(f)

        if self._nonlinear_solver is not None:
            self._nonlinear_solver._setup_solvers(self, 0)
        if self._linear_solver is not None:
            self._linear_solver._setup_solvers(self, 0)

        for subsys in self._subsystems_myproc:
            subsys._setup_solvers()

    def _setup_jacobians(self, recurse=True):
        """
        Set and populate jacobians down through the system tree.

        Parameters
        ----------
        recurse : bool
            If True, setup jacobians in all descendants.
        """
        asm_jac_solvers = set()
        if self._linear_solver is not None:
            asm_jac_solvers.update(self._linear_solver._assembled_jac_solver_iter())

        nl_asm_jac_solvers = set()
        if self.nonlinear_solver is not None:
            nl_asm_jac_solvers.update(self.nonlinear_solver._assembled_jac_solver_iter())

        asm_jac = None
        if asm_jac_solvers:
            asm_jac = _asm_jac_types[self.options['assembled_jac_type']](system=self)
            self._assembled_jac = asm_jac
            for s in asm_jac_solvers:
                s._assembled_jac = asm_jac

        if nl_asm_jac_solvers:
            if asm_jac is None:
                asm_jac = _asm_jac_types[self.options['assembled_jac_type']](system=self)
            for s in nl_asm_jac_solvers:
                s._assembled_jac = asm_jac

        if self._has_approx:
            self._set_approx_partials_meta()

        # At present, we don't support a AssembledJacobian in a group
        # if any subcomponents are matrix-free.
        if asm_jac is not None:
            if self.matrix_free:
                raise RuntimeError("%s: AssembledJacobian not supported for matrix-free "
                                   "subcomponent." % self.msginfo)

        if recurse:
            for subsys in self._subsystems_myproc:
                subsys._setup_jacobians()

    def set_initial_values(self):
        """
        Set all input and output variables to their declared initial values.
        """
        for abs_name, meta in self._var_abs2meta['input'].items():
            self._inputs.set_var(abs_name, meta['value'])

        for abs_name, meta in self._var_abs2meta['output'].items():
            self._outputs.set_var(abs_name, meta['value'])

    def _get_maps(self, prom_names):
        """
        Define variable maps based on promotes lists.

        Parameters
        ----------
        prom_names : {'input': [], 'output': []}
            Lists of promoted input and output names.

        Returns
        -------
        dict of {'input': {str:str, ...}, 'output': {str:str, ...}}
            dictionary mapping input/output variable names
            to promoted variable names.
        """
        gname = self.name + '.' if self.name else ''

        def split_list(lst):
            """
            Return names, patterns, and renames found in lst.

            Parameters
            ----------
            lst : list
                List of names, patterns and/or tuples specifying promotes.

            Returns
            -------
            names : list
                list of names
            patterns : list
                list of patterns
            renames : dict
                dictionary of name mappings
            """
            names = []
            patterns = []
            renames = {}
            for entry in lst:
                if isinstance(entry, str):
                    # note, conditional here is faster than using precompiled regex
                    if '*' in entry or '?' in entry or '[' in entry:
                        patterns.append(entry)
                    else:
                        names.append(entry)
                elif isinstance(entry, tuple) and len(entry) == 2:
                    renames[entry[0]] = entry[1]
                else:
                    raise TypeError("when adding subsystem '%s', entry '%s'"
                                    " is not a string or tuple of size 2" %
                                    (self.pathname, entry))
            return names, patterns, renames

        def update_src_indices(name, key):
            """
            Update metadata for promoted inputs that have had src_indices specified.

            Parameters
            ----------
            name : str
                Name of an input variable that may have associated src_indices.
            key : str or tuple
                Name, pattern or tuple by which src_indices would have been specified
                when the input variable was promoted.
            """
            if key in self._var_promotes_src_indices:
                src_indices, flat_src_indices = self._var_promotes_src_indices[key]

                abs_name = self._var_allprocs_prom2abs_list['input'][name][0]
                meta = self._var_abs2meta['input'][abs_name]

                _, _, src_indices = ensure_compatible(name, meta['value'], meta['shape'],
                                                      src_indices)

                if 'src_indices' in meta and meta['src_indices'] is not None:
                    if not np.array_equal(meta['src_indices'], src_indices):
                        raise RuntimeError("%s: Trying to promote input '%s' with src_indices %s,"
                                           " but src_indices have already been specified as %s." %
                                           (self.msginfo, name, str(src_indices),
                                            str(meta['src_indices'])))
                if 'flat_src_indices' in meta and meta['flat_src_indices'] is not None:
                    if not meta['flat_src_indices'] == src_indices:
                        raise RuntimeError("%s: Trying to promote input '%s' with flat_src_indices"
                                           "=%s but flat_src_indices has already been specified as"
                                           " %s." %
                                           (self.msginfo, name, str(flat_src_indices),
                                            str(meta['flat_src_indices'])))

                if src_indices.dtype == object:
                    meta['src_indices'] = src_indices
                else:
                    meta['src_indices'] = np.asarray(src_indices, dtype=INT_DTYPE)

                meta['flat_src_indices'] = flat_src_indices

        def resolve(to_match, io_types, matches, proms):
            """
            Determine the mapping of promoted names to the parent scope for a promotion type.

            This is called once for promotes or separately for promotes_inputs and promotes_outputs.
            """
            if not to_match:
                for typ in io_types:
                    if gname:
                        matches[typ] = {name: gname + name for name in proms[typ]}
                    else:
                        matches[typ] = {name: name for name in proms[typ]}
                return True

            found = set()
            names, patterns, renames = split_list(to_match)

            for typ in io_types:
                is_input = typ == 'input'
                pmap = matches[typ]
                for name in proms[typ]:
                    if name in names:
                        pmap[name] = name
                        found.add(name)
                        if is_input:
                            update_src_indices(name, name)
                    elif name in renames:
                        pmap[name] = renames[name]
                        found.add(name)
                        if is_input:
                            update_src_indices(name, (name, renames[name]))
                    else:
                        for pattern in patterns:
                            # if name matches, promote that variable to parent
                            if pattern == '*' or fnmatchcase(name, pattern):
                                pmap[name] = name
                                found.add(pattern)
                                if is_input:
                                    update_src_indices(name, pattern)
                                break
                        else:
                            # Default: prepend the parent system's name
                            pmap[name] = gname + name if gname else name
                            if is_input:
                                update_src_indices(name, name)

            not_found = (set(names).union(renames).union(patterns)) - found
            if not_found:
                if (not self._var_abs2meta['input'] and not self._var_abs2meta['output'] and
                        isinstance(self, openmdao.core.group.Group)):
                    empty_group_msg = ' Group contains no variables.'
                else:
                    empty_group_msg = ''
                if len(io_types) == 2:
                    call = 'promotes'
                else:
                    call = 'promotes_%ss' % io_types[0]

                for p in patterns:
                    for name, alias in renames.items():
                        if fnmatchcase(name, p):
                            raise RuntimeError("%s: %s '%s' matched '%s' but '%s' has been aliased "
                                               "to '%s'." % (self.msginfo, call, p, name,
                                                             name, alias))

                    for i in names:
                        if fnmatchcase(i, p):
                            break
                    else:
                        raise RuntimeError("%s: '%s' failed to find any matches for the following "
                                           "pattern: '%s'.%s" %
                                           (self.msginfo, call, p, empty_group_msg))
                    if p == patterns[-1]:
                        break
                else:
                    raise RuntimeError("%s: '%s' failed to find any matches for the following "
                                       "names or patterns: %s.%s" %
                                       (self.msginfo, call, sorted(not_found), empty_group_msg))

        maps = {'input': {}, 'output': {}}

        if self._var_promotes['input'] or self._var_promotes['output']:
            if self._var_promotes['any']:
                raise RuntimeError("%s: 'promotes' cannot be used at the same time as "
                                   "'promotes_inputs' or 'promotes_outputs'." % self.msginfo)
            resolve(self._var_promotes['input'], ('input',), maps, prom_names)
            resolve(self._var_promotes['output'], ('output',), maps, prom_names)
        else:
            resolve(self._var_promotes['any'], ('input', 'output'), maps, prom_names)

        return maps

    def _get_scope(self):
        """
        Find the input and output variables that are needed for a particular matvec product.

        Returns
        -------
        (set, set)
            Sets of output and input variables.
        """
        try:
            return self._scope_cache[None]
        except KeyError:
            self._scope_cache[None] = (frozenset(self._var_abs2meta['output']), _empty_frozen_set)
            return self._scope_cache[None]

    def _get_potential_partials_lists(self, include_wrt_outputs=True):
        """
        Return full lists of possible 'of' and 'wrt' variables.

        Filters out any discrete variables.

        Parameters
        ----------
        include_wrt_outputs : bool
            If True, include outputs in the wrt list.

        Returns
        -------
        list
            List of 'of' variable names.
        list
            List of 'wrt' variable names.
        """
        of_list = list(self._var_allprocs_prom2abs_list['output'])
        wrt_list = list(self._var_allprocs_prom2abs_list['input'])

        # filter out any discrete inputs or outputs
        if self._discrete_outputs:
            of_list = [n for n in of_list if n not in self._discrete_outputs]
        if self._discrete_inputs:
            wrt_list = [n for n in wrt_list if n not in self._discrete_inputs]

        if include_wrt_outputs:
            wrt_list = of_list + wrt_list

        return of_list, wrt_list

    @contextmanager
    def _unscaled_context(self, outputs=(), residuals=()):
        """
        Context manager for units and scaling for vectors.

        Temporarily puts vectors in a physical and unscaled state, because
        internally, vectors are nominally in a dimensionless and scaled state.

        Parameters
        ----------
        outputs : list of output <Vector> objects
            List of output vectors to apply the unit and scaling conversions.
        residuals : list of residual <Vector> objects
            List of residual vectors to apply the unit and scaling conversions.
        """
        if self._has_output_scaling:
            for vec in outputs:
                vec.scale('phys')
        if self._has_resid_scaling:
            for vec in residuals:
                vec.scale('phys')

        yield

        if self._has_output_scaling:
            for vec in outputs:
                vec.scale('norm')

        if self._has_resid_scaling:
            for vec in residuals:
                vec.scale('norm')

    @contextmanager
    def _scaled_context_all(self):
        """
        Context manager that temporarily puts all vectors in a scaled state.
        """
        if self._has_output_scaling:
            for vec in self._vectors['output'].values():
                vec.scale('norm')
        if self._has_resid_scaling:
            for vec in self._vectors['residual'].values():
                vec.scale('norm')

        yield

        if self._has_output_scaling:
            for vec in self._vectors['output'].values():
                vec.scale('phys')
        if self._has_resid_scaling:
            for vec in self._vectors['residual'].values():
                vec.scale('phys')

    @contextmanager
    def _matvec_context(self, vec_name, scope_out, scope_in, mode, clear=True):
        """
        Context manager for vectors.

        For the given vec_name, return vectors that use a set of
        internal variables that are relevant to the current matrix-vector
        product.  This is called only from _apply_linear.

        Parameters
        ----------
        vec_name : str
            Name of the vector to use.
        scope_out : frozenset or None
            Set of absolute output names in the scope of this mat-vec product.
            If None, all are in the scope.
        scope_in : frozenset or None
            Set of absolute input names in the scope of this mat-vec product.
            If None, all are in the scope.
        mode : str
            Key for specifying derivative direction. Values are 'fwd'
            or 'rev'.
        clear : bool(True)
            If True, zero out residuals (in fwd mode) or inputs and outputs
            (in rev mode).

        Yields
        ------
        (d_inputs, d_outputs, d_residuals) : tuple of Vectors
            Yields the three Vectors configured internally to deal only
            with variables relevant to the current matrix vector product.

        """
        d_inputs = self._vectors['input'][vec_name]
        d_outputs = self._vectors['output'][vec_name]
        d_residuals = self._vectors['residual'][vec_name]

        if clear:
            if mode == 'fwd':
                d_residuals.set_val(0.0)
            else:  # rev
                d_inputs.set_val(0.0)
                d_outputs.set_val(0.0)

        if scope_out is None and scope_in is None:
            yield d_inputs, d_outputs, d_residuals
        else:
            old_ins = d_inputs._names
            old_outs = d_outputs._names

            if scope_out is not None:
                d_outputs._names = scope_out.intersection(d_outputs._abs_iter())
            if scope_in is not None:
                d_inputs._names = scope_in.intersection(d_inputs._abs_iter())

            yield d_inputs, d_outputs, d_residuals

            # reset _names so users will see full vector contents
            d_inputs._names = old_ins
            d_outputs._names = old_outs

    def get_nonlinear_vectors(self):
        """
        Return the inputs, outputs, and residuals vectors.

        Returns
        -------
        (inputs, outputs, residuals) : tuple of <Vector> instances
            Yields the inputs, outputs, and residuals nonlinear vectors.
        """
        if self._inputs is None:
            raise RuntimeError("{}: Cannot get vectors because setup has not yet been "
                               "called.".format(self.msginfo))

        return self._inputs, self._outputs, self._residuals

    def get_linear_vectors(self, vec_name='linear'):
        """
        Return the linear inputs, outputs, and residuals vectors.

        Parameters
        ----------
        vec_name : str
            Name of the linear right-hand-side vector. The default is 'linear'.

        Returns
        -------
        (inputs, outputs, residuals) : tuple of <Vector> instances
            Yields the inputs, outputs, and residuals linear vectors for vec_name.
        """
        if self._inputs is None:
            raise RuntimeError("{}: Cannot get vectors because setup has not yet been "
                               "called.".format(self.msginfo))

        if vec_name not in self._vectors['input']:
            raise ValueError("%s: There is no linear vector named %s" % (self.msginfo, vec_name))

        return (self._vectors['input'][vec_name],
                self._vectors['output'][vec_name],
                self._vectors['residual'][vec_name])

    def _get_var_offsets(self):
        """
        Compute global offsets for variables.

        Returns
        -------
        dict
            Arrays of global offsets keyed by vec_name and deriv direction.
        """
        if self._var_offsets is None:
            offsets = self._var_offsets = {}
            vec_names = self._lin_rel_vec_name_list if self._use_derivatives else self._vec_names

            for vec_name in vec_names:
                offsets[vec_name] = off_vn = {}
                for type_ in ['input', 'output']:
                    vsizes = self._var_sizes[vec_name][type_]
                    if vsizes.size > 0:
                        csum = np.empty(vsizes.size, dtype=int)
                        csum[0] = 0
                        csum[1:] = np.cumsum(vsizes)[:-1]
                        off_vn[type_] = csum.reshape(vsizes.shape)
                    else:
                        off_vn[type_] = np.zeros(0, dtype=int).reshape((1, 0))

            if self._use_derivatives:
                offsets['nonlinear'] = offsets['linear']

        return self._var_offsets

    @property
    def nonlinear_solver(self):
        """
        Get the nonlinear solver for this system.
        """
        return self._nonlinear_solver

    @nonlinear_solver.setter
    def nonlinear_solver(self, solver):
        """
        Set this system's nonlinear solver.
        """
        self._nonlinear_solver = solver

    @property
    def linear_solver(self):
        """
        Get the linear solver for this system.
        """
        return self._linear_solver

    @linear_solver.setter
    def linear_solver(self, solver):
        """
        Set this system's linear solver.
        """
        self._linear_solver = solver

    @property
    def _force_alloc_complex(self):
        return self._problem_meta['force_alloc_complex']

    @property
    def _use_derivatives(self):
        return self._problem_meta['use_derivatives']

    @property
    def _local_vector_class(self):
        return self._problem_meta['local_vector_class']

    @property
    def _distributed_vector_class(self):
        return self._problem_meta['distributed_vector_class']

    @property
    def _vec_names(self):
        return self._problem_meta['vec_names']

    @property
    def _lin_vec_names(self):
        return self._problem_meta['lin_vec_names']

    @property
    def _recording_iter(self):
        return self._problem_meta['recording_iter']

    @property
    def _static_mode(self):
        """
        Return True if we are outside of setup.

        In this case, add_input, add_output, and add_subsystem all add to the
        '_static' versions of the respective data structures.
        These data structures are never reset during setup.

        Returns
        -------
        True if outside of setup.
        """
        return self._problem_meta is None or self._problem_meta['static_mode']

    def _set_solver_print(self, level=2, depth=1e99, type_='all'):
        """
        Apply the given print settings to the internal solvers, recursively.

        Parameters
        ----------
        level : int
            iprint level. Set to 2 to print residuals each iteration; set to 1
            to print just the iteration totals; set to 0 to disable all printing
            except for failures, and set to -1 to disable all printing including failures.
        depth : int
            How deep to recurse. For example, you can set this to 0 if you only want
            to print the top level linear and nonlinear solver messages. Default
            prints everything.
        type_ : str
            Type of solver to set: 'LN' for linear, 'NL' for nonlinear, or 'all' for all.
        """
        if self._linear_solver is not None and type_ != 'NL':
            self._linear_solver._set_solver_print(level=level, type_=type_)
        if self.nonlinear_solver is not None and type_ != 'LN':
            self.nonlinear_solver._set_solver_print(level=level, type_=type_)

        for subsys in self._subsystems_allprocs:

            current_depth = subsys.pathname.count('.')
            if current_depth >= depth:
                continue

            subsys._set_solver_print(level=level, depth=depth - current_depth, type_=type_)

            if subsys._linear_solver is not None and type_ != 'NL':
                subsys._linear_solver._set_solver_print(level=level, type_=type_)
            if subsys.nonlinear_solver is not None and type_ != 'LN':
                subsys.nonlinear_solver._set_solver_print(level=level, type_=type_)

    def _setup_solver_print(self, recurse=True):
        """
        Apply the cached solver print settings during setup.

        Parameters
        ----------
        recurse : bool
            Whether to call this method in subsystems.
        """
        for level, depth, type_ in self._solver_print_cache:
            self._set_solver_print(level, depth, type_)

        if recurse:
            for subsys in self._subsystems_myproc:
                subsys._setup_solver_print(recurse=recurse)

    def set_solver_print(self, level=2, depth=1e99, type_='all'):
        """
        Control printing for solvers and subsolvers in the model.

        Parameters
        ----------
        level : int
            iprint level. Set to 2 to print residuals each iteration; set to 1
            to print just the iteration totals; set to 0 to disable all printing
            except for failures, and set to -1 to disable all printing including failures.
        depth : int
            How deep to recurse. For example, you can set this to 0 if you only want
            to print the top level linear and nonlinear solver messages. Default
            prints everything.
        type_ : str
            Type of solver to set: 'LN' for linear, 'NL' for nonlinear, or 'all' for all.
        """
        if (level, depth, type_) not in self._solver_print_cache:
            self._solver_print_cache.append((level, depth, type_))

    def _set_approx_partials_meta(self):
        # this will load a static coloring (if any) and will populate wrt_matches if
        # there is any coloring (static or dynamic).
        self._get_static_wrt_matches()

    def _get_static_wrt_matches(self):
        """
        Return wrt_matches for static coloring if there is one.

        Returns
        -------
        list of str or ()
            List of wrt_matches for a static coloring or () if there isn't one.
        """
        if (self._coloring_info['coloring'] is not None and
                self._coloring_info['wrt_matches'] is None):
            self._update_wrt_matches(self._coloring_info)

        # if coloring has been specified, we don't want to have multiple
        # approximations for the same subjac, so don't register any new
        # approximations when the wrt matches those used in the coloring.
        if self._get_static_coloring() is not None:  # static coloring has been specified
            return self._coloring_info['wrt_matches']

        return ()  # for dynamic coloring or no coloring

    def system_iter(self, include_self=False, recurse=True, typ=None):
        """
        Yield a generator of local subsystems of this system.

        Parameters
        ----------
        include_self : bool
            If True, include this system in the iteration.
        recurse : bool
            If True, iterate over the whole tree under this system.
        typ : type
            If not None, only yield Systems that match that are instances of the
            given type.
        """
        if include_self and (typ is None or isinstance(self, typ)):
            yield self

        for s in self._subsystems_myproc:
            if typ is None or isinstance(s, typ):
                yield s
            if recurse:
                for sub in s.system_iter(recurse=True, typ=typ):
                    yield sub

    def add_design_var(self, name, lower=None, upper=None, ref=None, ref0=None, indices=None,
                       adder=None, scaler=None, units=None,
                       parallel_deriv_color=None, vectorize_derivs=False,
                       cache_linear_solution=False):
        r"""
        Add a design variable to this system.

        Parameters
        ----------
        name : string
            Name of the design variable in the system.
        lower : float or ndarray, optional
            Lower boundary for the input
        upper : upper or ndarray, optional
            Upper boundary for the input
        ref : float or ndarray, optional
            Value of design var that scales to 1.0 in the driver.
        ref0 : float or ndarray, optional
            Value of design var that scales to 0.0 in the driver.
        indices : iter of int, optional
            If an input is an array, these indicate which entries are of
            interest for this particular design variable.  These may be
            positive or negative integers.
        units : str, optional
            Units to convert to before applying scaling.
        adder : float or ndarray, optional
            Value to add to the model value to get the scaled value for the driver. adder
            is first in precedence.  adder and scaler are an alterantive to using ref
            and ref0.
        scaler : float or ndarray, optional
            value to multiply the model value to get the scaled value for the driver. scaler
            is second in precedence. adder and scaler are an alterantive to using ref
            and ref0.
        parallel_deriv_color : string
            If specified, this design var will be grouped for parallel derivative
            calculations with other variables sharing the same parallel_deriv_color.
        vectorize_derivs : bool
            If True, vectorize derivative calculations.
        cache_linear_solution : bool
            If True, store the linear solution vectors for this variable so they can
            be used to start the next linear solution with an initial guess equal to the
            solution from the previous linear solve.

        Notes
        -----
        The response can be scaled using ref and ref0.
        The argument :code:`ref0` represents the physical value when the scaled value is 0.
        The argument :code:`ref` represents the physical value when the scaled value is 1.
        """
        if name in self._design_vars or name in self._static_design_vars:
            msg = "{}: Design Variable '{}' already exists."
            raise RuntimeError(msg.format(self.msginfo, name))

        # Name must be a string
        if not isinstance(name, str):
            raise TypeError('{}: The name argument should be a string, got {}'.format(self.msginfo,
                                                                                      name))

        # Convert ref/ref0 to ndarray/float as necessary
        ref = format_as_float_or_array('ref', ref, val_if_none=None, flatten=True)
        ref0 = format_as_float_or_array('ref0', ref0, val_if_none=None, flatten=True)

        # determine adder and scaler based on args
        adder, scaler = determine_adder_scaler(ref0, ref, adder, scaler)

        # Convert lower to ndarray/float as necessary
        lower = format_as_float_or_array('lower', lower, val_if_none=-openmdao.INF_BOUND,
                                         flatten=True)

        # Convert upper to ndarray/float as necessary
        upper = format_as_float_or_array('upper', upper, val_if_none=openmdao.INF_BOUND,
                                         flatten=True)

        # Apply scaler/adder to lower and upper
        lower = (lower + adder) * scaler
        upper = (upper + adder) * scaler

        if self._static_mode:
            design_vars = self._static_design_vars
        else:
            design_vars = self._design_vars

        dvs = OrderedDict()

        if isinstance(scaler, np.ndarray):
            if np.all(scaler == 1.0):
                scaler = None
        elif scaler == 1.0:
            scaler = None
        dvs['scaler'] = scaler

        if isinstance(adder, np.ndarray):
            if not np.any(adder):
                adder = None
        elif adder == 0.0:
            adder = None
        dvs['adder'] = adder

        dvs['name'] = name
        dvs['upper'] = upper
        dvs['lower'] = lower
        dvs['ref'] = ref
        dvs['ref0'] = ref0
        dvs['units'] = units
        dvs['cache_linear_solution'] = cache_linear_solution

        if indices is not None:

            if _is_slicer_op(indices):
                pass
            # If given, indices must be a sequence
            elif not (isinstance(indices, Iterable) and
                      all([isinstance(i, Integral) for i in indices])):
                raise ValueError("{}: If specified, design var indices must be a sequence of "
                                 "integers.".format(self.msginfo))
            else:
                indices = np.atleast_1d(indices)
                dvs['size'] = size = len(indices)

            # All refs: check the shape if necessary
            for item, item_name in zip([ref, ref0, scaler, adder, upper, lower],
                                       ['ref', 'ref0', 'scaler', 'adder', 'upper', 'lower']):
                if isinstance(item, np.ndarray):
                    if item.size != size:
                        raise ValueError("%s: When adding design var '%s', %s should have size "
                                         "%d but instead has size %d." % (self.msginfo, name,
                                                                          item_name, size,
                                                                          item.size))

        dvs['indices'] = indices
        dvs['parallel_deriv_color'] = parallel_deriv_color
        dvs['vectorize_derivs'] = vectorize_derivs

        design_vars[name] = dvs

    def add_response(self, name, type_, lower=None, upper=None, equals=None,
                     ref=None, ref0=None, indices=None, index=None, units=None,
                     adder=None, scaler=None, linear=False, parallel_deriv_color=None,
                     vectorize_derivs=False, cache_linear_solution=False):
        r"""
        Add a response variable to this system.

        The response can be scaled using ref and ref0.
        The argument :code:`ref0` represents the physical value when the scaled value is 0.
        The argument :code:`ref` represents the physical value when the scaled value is 1.

        Parameters
        ----------
        name : string
            Name of the response variable in the system.
        type_ : string
            The type of response. Supported values are 'con' and 'obj'
        lower : float or ndarray, optional
            Lower boundary for the variable
        upper : upper or ndarray, optional
            Upper boundary for the variable
        equals : equals or ndarray, optional
            Equality constraint value for the variable
        ref : float or ndarray, optional
            Value of response variable that scales to 1.0 in the driver.
        ref0 : upper or ndarray, optional
            Value of response variable that scales to 0.0 in the driver.
        indices : sequence of int, optional
            If variable is an array, these indicate which entries are of
            interest for this particular response.
        index : int, optional
            If variable is an array, this indicates which entry is of
            interest for this particular response.
        units : str, optional
            Units to convert to before applying scaling.
        adder : float or ndarray, optional
            Value to add to the model value to get the scaled value for the driver. adder
            is first in precedence.  adder and scaler are an alterantive to using ref
            and ref0.
        scaler : float or ndarray, optional
            value to multiply the model value to get the scaled value for the driver. scaler
            is second in precedence. adder and scaler are an alterantive to using ref
            and ref0.
        linear : bool
            Set to True if constraint is linear. Default is False.
        parallel_deriv_color : string
            If specified, this design var will be grouped for parallel derivative
            calculations with other variables sharing the same parallel_deriv_color.
        vectorize_derivs : bool
            If True, vectorize derivative calculations.
        cache_linear_solution : bool
            If True, store the linear solution vectors for this variable so they can
            be used to start the next linear solution with an initial guess equal to the
            solution from the previous linear solve.
        """
        # Name must be a string
        if not isinstance(name, str):
            raise TypeError('{}: The name argument should be a string, '
                            'got {}'.format(self.msginfo, name))

        # Type must be a string and one of 'con' or 'obj'
        if not isinstance(type_, str):
            raise TypeError('{}: The type argument should be a string'.format(self.msginfo))
        elif type_ not in ('con', 'obj'):
            raise ValueError('{}: The type must be one of \'con\' or \'obj\': '
                             'Got \'{}\' instead'.format(self.msginfo, name))

        if name in self._responses or name in self._static_responses:
            typemap = {'con': 'Constraint', 'obj': 'Objective'}
            msg = "{}: {} '{}' already exists.".format(self.msginfo, typemap[type_], name)
            raise RuntimeError(msg.format(name))

        # Convert ref/ref0 to ndarray/float as necessary
        ref = format_as_float_or_array('ref', ref, val_if_none=None, flatten=True)
        ref0 = format_as_float_or_array('ref0', ref0, val_if_none=None, flatten=True)

        # determine adder and scaler based on args
        adder, scaler = determine_adder_scaler(ref0, ref, adder, scaler)

        # A constraint cannot be an equality and inequality constraint
        if equals is not None and (lower is not None or upper is not None):
            msg = "{}: Constraint '{}' cannot be both equality and inequality."
            raise ValueError(msg.format(self.msginfo, name))

        if _is_slicer_op(indices):
            pass
        # If given, indices must be a sequence
        elif (indices is not None and not (
                isinstance(indices, Iterable) and all([isinstance(i, Integral) for i in indices]))):
            raise ValueError("{}: If specified, response indices must be a sequence of "
                             "integers.".format(self.msginfo))

        if self._static_mode:
            responses = self._static_responses
        else:
            responses = self._responses

        resp = OrderedDict()

        if type_ == 'con':

            # Convert lower to ndarray/float as necessary
            try:
                lower = format_as_float_or_array('lower', lower, val_if_none=-openmdao.INF_BOUND,
                                                 flatten=True)
            except (TypeError, ValueError):
                raise TypeError("Argument 'lower' can not be a string ('{}' given). You can not "
                                "specify a variable as lower bound. You can only provide constant "
                                "float values".format(lower))

            # Convert upper to ndarray/float as necessary
            try:
                upper = format_as_float_or_array('upper', upper, val_if_none=openmdao.INF_BOUND,
                                                 flatten=True)
            except (TypeError, ValueError):
                raise TypeError("Argument 'upper' can not be a string ('{}' given). You can not "
                                "specify a variable as upper bound. You can only provide constant "
                                "float values".format(upper))
            # Convert equals to ndarray/float as necessary
            if equals is not None:
                try:
                    equals = format_as_float_or_array('equals', equals, flatten=True)
                except (TypeError, ValueError):
                    raise TypeError("Argument 'equals' can not be a string ('{}' given). You can "
                                    "not specify a variable as equals bound. You can only provide "
                                    "constant float values".format(equals))

            # Scale the bounds
            if lower is not None:
                lower = (lower + adder) * scaler

            if upper is not None:
                upper = (upper + adder) * scaler

            if equals is not None:
                equals = (equals + adder) * scaler

            resp['lower'] = lower
            resp['upper'] = upper
            resp['equals'] = equals
            resp['linear'] = linear
            if indices is not None:
                indices = np.atleast_1d(indices)
                resp['size'] = len(indices)
            resp['indices'] = indices
        else:  # 'obj'
            if index is not None:
                resp['size'] = 1
                index = np.array([index], dtype=INT_DTYPE)
            resp['indices'] = index

        if isinstance(scaler, np.ndarray):
            if np.all(scaler == 1.0):
                scaler = None
        elif scaler == 1.0:
            scaler = None
        resp['scaler'] = scaler

        if isinstance(adder, np.ndarray):
            if not np.any(adder):
                adder = None
        elif adder == 0.0:
            adder = None
        resp['adder'] = adder

        if resp['indices'] is not None:
            size = resp['indices'].size
            vlist = [ref, ref0, scaler, adder]
            nlist = ['ref', 'ref0', 'scaler', 'adder']
            if type_ == 'con':
                tname = 'constraint'
                vlist.extend([upper, lower, equals])
                nlist.extend(['upper', 'lower', 'equals'])
            else:
                tname = 'objective'

            # All refs: check the shape if necessary
            for item, item_name in zip(vlist, nlist):
                if isinstance(item, np.ndarray):
                    if item.size != size:
                        raise ValueError("%s: When adding %s '%s', %s should have size "
                                         "%d but instead has size %d." % (self.msginfo, tname,
                                                                          name, item_name, size,
                                                                          item.size))
        resp['name'] = name
        resp['ref'] = ref
        resp['ref0'] = ref0
        resp['type'] = type_
        resp['units'] = units
        resp['cache_linear_solution'] = cache_linear_solution

        resp['parallel_deriv_color'] = parallel_deriv_color
        resp['vectorize_derivs'] = vectorize_derivs

        responses[name] = resp

    def add_constraint(self, name, lower=None, upper=None, equals=None,
                       ref=None, ref0=None, adder=None, scaler=None, units=None,
                       indices=None, linear=False, parallel_deriv_color=None,
                       vectorize_derivs=False, cache_linear_solution=False):
        r"""
        Add a constraint variable to this system.

        Parameters
        ----------
        name : string
            Name of the response variable in the system.
        lower : float or ndarray, optional
            Lower boundary for the variable
        upper : float or ndarray, optional
            Upper boundary for the variable
        equals : float or ndarray, optional
            Equality constraint value for the variable
        ref : float or ndarray, optional
            Value of response variable that scales to 1.0 in the driver.
        ref0 : float or ndarray, optional
            Value of response variable that scales to 0.0 in the driver.
        adder : float or ndarray, optional
            Value to add to the model value to get the scaled value for the driver. adder
            is first in precedence.  adder and scaler are an alterantive to using ref
            and ref0.
        scaler : float or ndarray, optional
            value to multiply the model value to get the scaled value for the driver. scaler
            is second in precedence. adder and scaler are an alterantive to using ref
            and ref0.
        units : str, optional
            Units to convert to before applying scaling.
        indices : sequence of int, optional
            If variable is an array, these indicate which entries are of
            interest for this particular response.  These may be positive or
            negative integers.
        linear : bool
            Set to True if constraint is linear. Default is False.
        parallel_deriv_color : string
            If specified, this design var will be grouped for parallel derivative
            calculations with other variables sharing the same parallel_deriv_color.
        vectorize_derivs : bool
            If True, vectorize derivative calculations.
        cache_linear_solution : bool
            If True, store the linear solution vectors for this variable so they can
            be used to start the next linear solution with an initial guess equal to the
            solution from the previous linear solve.

        Notes
        -----
        The response can be scaled using ref and ref0.
        The argument :code:`ref0` represents the physical value when the scaled value is 0.
        The argument :code:`ref` represents the physical value when the scaled value is 1.
        The arguments (:code:`lower`, :code:`upper`, :code:`equals`) can not be strings or variable
        names.
        """
        self.add_response(name=name, type_='con', lower=lower, upper=upper,
                          equals=equals, scaler=scaler, adder=adder, ref=ref,
                          ref0=ref0, indices=indices, linear=linear, units=units,
                          parallel_deriv_color=parallel_deriv_color,
                          vectorize_derivs=vectorize_derivs,
                          cache_linear_solution=cache_linear_solution)

    def add_objective(self, name, ref=None, ref0=None, index=None, units=None,
                      adder=None, scaler=None, parallel_deriv_color=None,
                      vectorize_derivs=False, cache_linear_solution=False):
        r"""
        Add a response variable to this system.

        Parameters
        ----------
        name : string
            Name of the response variable in the system.
        ref : float or ndarray, optional
            Value of response variable that scales to 1.0 in the driver.
        ref0 : float or ndarray, optional
            Value of response variable that scales to 0.0 in the driver.
        index : int, optional
            If variable is an array, this indicates which entry is of
            interest for this particular response. This may be a positive
            or negative integer.
        units : str, optional
            Units to convert to before applying scaling.
        adder : float or ndarray, optional
            Value to add to the model value to get the scaled value for the driver. adder
            is first in precedence.  adder and scaler are an alterantive to using ref
            and ref0.
        scaler : float or ndarray, optional
            value to multiply the model value to get the scaled value for the driver. scaler
            is second in precedence. adder and scaler are an alterantive to using ref
            and ref0.
        parallel_deriv_color : string
            If specified, this design var will be grouped for parallel derivative
            calculations with other variables sharing the same parallel_deriv_color.
        vectorize_derivs : bool
            If True, vectorize derivative calculations.
        cache_linear_solution : bool
            If True, store the linear solution vectors for this variable so they can
            be used to start the next linear solution with an initial guess equal to the
            solution from the previous linear solve.

        Notes
        -----
        The objective can be scaled using scaler and adder, where

        .. math::

            x_{scaled} = scaler(x + adder)

        or through the use of ref/ref0, which map to scaler and adder through
        the equations:

        .. math::

            0 = scaler(ref_0 + adder)

            1 = scaler(ref + adder)

        which results in:

        .. math::

            adder = -ref_0

            scaler = \frac{1}{ref + adder}
        """
        if index is not None and not isinstance(index, int):
            raise TypeError('{}: If specified, objective index must be '
                            'an int.'.format(self.msginfo))
        self.add_response(name, type_='obj', scaler=scaler, adder=adder,
                          ref=ref, ref0=ref0, index=index, units=units,
                          parallel_deriv_color=parallel_deriv_color,
                          vectorize_derivs=vectorize_derivs,
                          cache_linear_solution=cache_linear_solution)

    def get_design_vars(self, recurse=True, get_sizes=True, use_prom_ivc=True):
        """
        Get the DesignVariable settings from this system.

        Retrieve all design variable settings from the system and, if recurse
        is True, all of its subsystems.

        Parameters
        ----------
        recurse : bool
            If True, recurse through the subsystems and return the path of
            all design vars relative to the this system.
        get_sizes : bool, optional
            If True, compute the size of each design variable.
        use_prom_ivc : bool
            Translate auto_ivc_names to their promoted input names.

        Returns
        -------
        dict
            The design variables defined in the current system and, if
            recurse=True, its subsystems.

        """
        pro2abs_out = self._var_allprocs_prom2abs_list['output']
        pro2abs_in = self._var_allprocs_prom2abs_list['input']
        conns = self._problem_meta.get('connections', {})
        abs2meta = self._problem_meta['all_meta']

        # Human readable error message during Driver setup.
        out = OrderedDict()
        try:
            for name, data in self._design_vars.items():
                if name in pro2abs_out:

                    # This is an output name, most likely a manual indepvarcomp.
                    abs_name = pro2abs_out[name][0]
                    out[abs_name] = data
                    out[abs_name]['ivc_source'] = abs_name
                    out[abs_name]['distributed'] = \
                        abs_name in abs2meta and abs2meta[abs_name]['distributed']

                else:  # assume an input name else KeyError

                    # Design variable on an auto_ivc input, so use connected output name.
                    in_abs = pro2abs_in[name][0]
                    ivc_path = conns[in_abs]
                    distrib = ivc_path in abs2meta and abs2meta[ivc_path]['distributed']
                    if use_prom_ivc:
                        out[name] = data
                        out[name]['ivc_source'] = ivc_path
                        out[name]['distributed'] = distrib
                    else:
                        out[ivc_path] = data
                        out[ivc_path]['ivc_source'] = ivc_path
                        out[ivc_path]['distributed'] = distrib

        except KeyError as err:
            msg = "{}: Output not found for design variable {}."
            raise RuntimeError(msg.format(self.msginfo, str(err)))

        if get_sizes:
            # Size them all
            sizes = self._problem_meta['sizes']['nonlinear']['output']
            abs2idx = self._problem_meta['abs2idx']['nonlinear']
            owning_rank = self._problem_meta['owning_rank']

            for name, meta in out.items():

                src_name = name
                if meta['ivc_source'] is not None:
                    src_name = meta['ivc_source']

                if 'size' not in meta:
                    if src_name in abs2idx:
                        meta['size'] = sizes[owning_rank[src_name], abs2idx[src_name]]
                    else:
                        meta['size'] = 0  # discrete var, don't know size

                if src_name in abs2idx:
<<<<<<< HEAD
                    meta = self._var_allprocs_abs2meta['output'][src_name]
=======
                    meta = abs2meta[src_name]
>>>>>>> 14fa7e2e
                    out[name]['distributed'] = meta['distributed']
                    out[name]['global_size'] = meta['global_size']

        if recurse:
            abs2prom_in = self._var_allprocs_abs2prom['input']
            for subsys in self._subsystems_myproc:
                dvs = subsys.get_design_vars(recurse=recurse, get_sizes=get_sizes,
                                             use_prom_ivc=use_prom_ivc)
                if use_prom_ivc:
                    # have to promote subsystem prom name to this level
                    sub_pro2abs_in = subsys._var_allprocs_prom2abs_list['input']
                    for dv, meta in dvs.items():
                        if dv in sub_pro2abs_in:
                            abs_dv = sub_pro2abs_in[dv][0]
                            out[abs2prom_in[abs_dv]] = meta
                        else:
                            out[dv] = meta
                else:
                    out.update(dvs)

            if self.comm.size > 1 and self._subsystems_allprocs:
                allouts = self.comm.allgather(out)
                out = OrderedDict()
                for all_out in allouts:
                    out.update(all_out)

        return out

    def get_responses(self, recurse=True, get_sizes=True, use_prom_ivc=False):
        """
        Get the response variable settings from this system.

        Retrieve all response variable settings from the system as a dict,
        keyed by variable name.

        Parameters
        ----------
        recurse : bool, optional
            If True, recurse through the subsystems and return the path of
            all responses relative to the this system.
        get_sizes : bool, optional
            If True, compute the size of each response.
        use_prom_ivc : bool
            Translate auto_ivc_names to their promoted input names.

        Returns
        -------
        dict
            The responses defined in the current system and, if
            recurse=True, its subsystems.

        """
        prom2abs = self._var_allprocs_prom2abs_list['output']
        prom2abs_in = self._var_allprocs_prom2abs_list['input']
        conns = self._problem_meta['connections']
        abs2meta = self._problem_meta['all_meta']

        # Human readable error message during Driver setup.
        try:
            out = {}
            for name, data in self._responses.items():
                if name in prom2abs:
                    abs_name = prom2abs[name][0]
                    out[abs_name] = data
                    out[abs_name]['ivc_source'] = abs_name
                    out[abs_name]['distributed'] = \
                        abs_name in abs2meta and abs2meta[abs_name]['distributed']

                else:
                    # A constraint can actaully be on an auto_ivc input, so use connected
                    # output name.
                    in_abs = prom2abs_in[name][0]
                    ivc_path = conns[in_abs]
                    distrib = ivc_path in abs2meta and abs2meta[ivc_path]['distributed']
                    if use_prom_ivc:
                        out[name] = data
                        out[name]['ivc_source'] = ivc_path
                        out[name]['distributed'] = distrib
                    else:
                        out[ivc_path] = data
                        out[ivc_path]['ivc_source'] = ivc_path
                        out[ivc_path]['distributed'] = distrib

        except KeyError as err:
            msg = "{}: Output not found for response {}."
            raise RuntimeError(msg.format(self.msginfo, str(err)))

        if get_sizes:
            # Size them all
            sizes = self._var_sizes['nonlinear']['output']
            abs2idx = self._var_allprocs_abs2idx['nonlinear']
            for prom_name, response in out.items():
                name = response['ivc_source']

                # Discrete vars
                if name not in abs2idx:
                    response['size'] = 0  # discrete var, we don't know the size
                    continue

                meta = self._var_allprocs_abs2meta['output'][name]
                response['distributed'] = meta['distributed']

                if response['indices'] is not None:
                    # Index defined in this response.
                    response['global_size'] = len(response['indices']) if meta['distributed'] \
                        else meta['global_size']

                else:
                    response['size'] = sizes[self._owning_rank[name], abs2idx[name]]
                    response['global_size'] = meta['global_size']

        if recurse:
            abs2prom_in = self._var_allprocs_abs2prom['input']
            for subsys in self._subsystems_myproc:
                resps = subsys.get_responses(recurse=recurse, get_sizes=get_sizes,
                                             use_prom_ivc=use_prom_ivc)
                if use_prom_ivc:
                    # have to promote subsystem prom name to this level
                    sub_pro2abs_in = subsys._var_allprocs_prom2abs_list['input']
                    for dv, meta in resps.items():
                        if dv in sub_pro2abs_in:
                            abs_resp = sub_pro2abs_in[dv][0]
                            out[abs2prom_in[abs_resp]] = meta
                        else:
                            out[dv] = meta
                else:
                    out.update(resps)

            if self.comm.size > 1 and self._subsystems_allprocs:
                all_outs = self.comm.allgather(out)
                out = OrderedDict()
                for rank, all_out in enumerate(all_outs):
                    out.update(all_out)

        return out

    def get_constraints(self, recurse=True):
        """
        Get the Constraint settings from this system.

        Retrieve the constraint settings for the current system as a dict,
        keyed by variable name.

        Parameters
        ----------
        recurse : bool, optional
            If True, recurse through the subsystems and return the path of
            all constraints relative to the this system.

        Returns
        -------
        dict
            The constraints defined in the current system.

        """
        return OrderedDict((key, response) for (key, response) in
                           self.get_responses(recurse=recurse).items()
                           if response['type'] == 'con')

    def get_objectives(self, recurse=True):
        """
        Get the Objective settings from this system.

        Retrieve all objectives settings from the system as a dict, keyed
        by variable name.

        Parameters
        ----------
        recurse : bool, optional
            If True, recurse through the subsystems and return the path of
            all objective relative to the this system.

        Returns
        -------
        dict
            The objectives defined in the current system.

        """
        return OrderedDict((key, response) for (key, response) in
                           self.get_responses(recurse=recurse).items()
                           if response['type'] == 'obj')

    def run_apply_nonlinear(self):
        """
        Compute residuals.

        This calls _apply_nonlinear, but with the model assumed to be in an unscaled state.
        """
        with self._scaled_context_all():
            self._apply_nonlinear()

    def get_io_metadata(self, iotypes=('input', 'output'), metadata_keys=None,
                        includes=None, excludes=None, tags=(), get_remote=False, rank=None,
                        return_rel_names=True):
        """
        Retrieve metdata for a filtered list of variables.

        Parameters
        ----------
        iotypes : str or iter of str
            Will contain either 'input', 'output', or both.  Defaults to both.
        metadata_keys : iter of str or None
            Names of metadata entries to be retrieved or None, meaning retrieve all
            available 'allprocs' metadata.  If 'values' or 'src_indices' are required,
            their keys must be provided explicitly since they are not found in the 'allprocs'
            metadata and must be retrieved from local metadata located in each process.
        includes : str, iter of str or None
            Collection of glob patterns for pathnames of variables to include. Default is None,
            which includes all variables.
        excludes : str, iter of str or None
            Collection of glob patterns for pathnames of variables to exclude. Default is None.
        tags : str or iter of strs
            User defined tags that can be used to filter what gets listed. Only inputs with the
            given tags will be listed.
            Default is None, which means there will be no filtering based on tags.
        get_remote : bool
            If True, retrieve variables from other MPI processes as well.
        rank : int or None
            If None, and get_remote is True, retrieve values from all MPI process to all other
            MPI processes.  Otherwise, if get_remote is True, retrieve values from all MPI
            processes only to the specified rank.
        return_rel_names : bool
            If True, the names returned will be relative to the scope of this System. Otherwise
            they will be absolute names.

        Returns
        -------
        dict
            A dict of metadata keyed on name, where name is either absolute or relative
            based on the value of the `return_rel_names` arg, and metadata is a dict containing
            entries based on the value of the metadata_keys arg.  Every metadata dict will
            always contain two entries, 'promoted_name' and 'discrete', to indicate a given
            variable's promoted name and whether or not it is discrete.
        """
        prefix = self.pathname + '.' if self.pathname else ''
        rel_idx = len(prefix)

        if isinstance(iotypes, str):
            iotypes = (iotypes,)
        if isinstance(includes, str):
            includes = (includes,)
        if isinstance(excludes, str):
            excludes = (excludes,)

        loc2meta = self._var_abs2meta
        all2meta = self._var_allprocs_abs2meta

        gather_keys = {'value', 'src_indices'}
        need_gather = get_remote and self.comm.size > 1
        if metadata_keys is not None:
            keyset = set(metadata_keys)
            diff = keyset - allowed_meta_names
            if diff:
                raise RuntimeError(f"{self.msginfo}: {sorted(diff)} are not valid metadata entry "
                                   "names.")
        need_local_meta = metadata_keys is not None and len(gather_keys.intersection(keyset)) > 0

        if need_local_meta:
            metadict = loc2meta
            disc_metadict = self._var_discrete
        else:
            metadict = all2meta
            disc_metadict = self._var_allprocs_discrete
            need_gather = False  # we can get everything from 'allprocs' dict without gathering

        if tags:
            tagset = make_set(tags)

        result = {}

        it = self._var_allprocs_abs2prom if get_remote else self._var_abs2prom

        for iotype in iotypes:
            cont2meta = metadict[iotype]
            disc2meta = disc_metadict[iotype]

            for abs_name, prom in it[iotype].items():
                if not match_prom_or_abs(abs_name, prom, includes, excludes):
                    continue

                rel_name = abs_name[rel_idx:]

                if abs_name in all2meta[iotype]:  # continuous
                    meta = cont2meta[abs_name] if abs_name in cont2meta else None
                    distrib = all2meta[iotype][abs_name]['distributed']
                else:  # discrete
                    if need_local_meta:  # use relative name for discretes
                        meta = disc2meta[rel_name] if rel_name in disc2meta else None
                    else:
                        meta = disc2meta[abs_name]
                    distrib = False

                if meta is None:
                    ret_meta = None
                else:
                    if metadata_keys is None:
                        ret_meta = meta.copy()
                    else:
                        ret_meta = {}
                        for key in metadata_keys:
                            try:
                                ret_meta[key] = meta[key]
                            except KeyError:
                                ret_meta[key] = 'Unavailable'

                if need_gather:
                    if distrib or abs_name in self._vars_to_gather:
                        if rank is None:
                            allproc_metas = self.comm.allgather(ret_meta)
                        else:
                            allproc_metas = self.comm.gather(ret_meta, root=rank)

                        if rank is None or self.comm.rank == rank:
                            if not ret_meta:
                                ret_meta = {}
                            if distrib:
                                if 'value' in metadata_keys:
                                    # assemble the full distributed value
                                    dist_vals = [m['value'] for m in allproc_metas
                                                 if m is not None and m['value'].size > 0]
                                    if dist_vals:
                                        ret_meta['value'] = np.concatenate(dist_vals)
                                    else:
                                        ret_meta['value'] = np.zeros(0)
                                if 'src_indices' in metadata_keys:
                                    # assemble full src_indices
                                    dist_src_inds = [m['src_indices'] for m in allproc_metas
                                                     if m is not None and m['src_indices'].size > 0]
                                    if dist_src_inds:
                                        ret_meta['src_indices'] = np.concatenate(dist_src_inds)
                                    else:
                                        ret_meta['src_indices'] = np.zeros(0, dtype=INT_DTYPE)

                            elif abs_name in self._vars_to_gather:
                                for m in allproc_metas:
                                    if m is not None:
                                        ret_meta = m
                                        break
                        else:
                            ret_meta = None

                if ret_meta is not None:
                    ret_meta['prom_name'] = prom
                    ret_meta['discrete'] = abs_name not in all2meta

                    vname = rel_name if return_rel_names else abs_name

                    if tags and not tagset & ret_meta['tags']:
                        continue

                    result[vname] = ret_meta

        return result

    def list_inputs(self,
                    values=True,
                    prom_name=False,
                    units=False,
                    shape=False,
                    global_shape=False,
                    desc=False,
                    hierarchical=True,
                    print_arrays=False,
                    tags=None,
                    includes=None,
                    excludes=(),
                    all_procs=False,
                    out_stream=_DEFAULT_OUT_STREAM):
        """
        Write a list of input names and other optional information to a specified stream.

        Parameters
        ----------
        values : bool, optional
            When True, display input values. Default is True.
        prom_name : bool, optional
            When True, display the promoted name of the variable.
            Default is False.
        units : bool, optional
            When True, display units. Default is False.
        shape : bool, optional
            When True, display the shape of the value. Default is False.
        global_shape : bool, optional
            When True, display the global shape of the value. Default is False.
        desc : bool, optional
            When True, display description. Default is False.
        hierarchical : bool, optional
            When True, human readable output shows variables in hierarchical format.
        print_arrays : bool, optional
            When False, in the columnar display, just display norm of any ndarrays with size > 1.
            The norm is surrounded by vertical bars to indicate that it is a norm.
            When True, also display full values of the ndarray below the row. Format is affected
            by the values set with numpy.set_printoptions
            Default is False.
        tags : str or list of strs
            User defined tags that can be used to filter what gets listed. Only inputs with the
            given tags will be listed.
            Default is None, which means there will be no filtering based on tags.
        includes : None or iter of str
            Collection of glob patterns for pathnames of variables to include. Default is None,
            which includes all input variables.
        excludes : None or iter of str
            Collection of glob patterns for pathnames of variables to exclude. Default is ().
        all_procs : bool, optional
            When True, display output on all ranks. Default is False, which will display
            output only from rank 0.
        out_stream : file-like object
            Where to send human readable output. Default is sys.stdout.
            Set to None to suppress.

        Returns
        -------
        dict
            Dict of input names keyed to other optional information about those inputs.
        """
        metavalues = values and self._inputs is None
        keynames = ['value', 'units', 'shape', 'global_shape', 'desc', 'tags']
        keyvals = [metavalues, units, shape, global_shape, desc, tags is not None]
        keys = [n for i, n in enumerate(keynames) if keyvals[i]]

        inputs = self.get_io_metadata(('input',), keys, includes, excludes, tags,
                                      get_remote=True,
                                      rank=None if all_procs or values else 0,
                                      return_rel_names=False)

        if inputs:
            to_remove = ['discrete']
            if tags:
                to_remove.append('tags')
            if not prom_name:
                to_remove.append('prom_name')

            for _, meta in inputs.items():
                for key in to_remove:
                    del meta[key]

        if values and self._inputs is not None:
            # we want value from the input vector, not from the metadata
            for n, meta in inputs.items():
                meta['value'] = self._abs_get_val(n, get_remote=True,
                                                  rank=None if all_procs else 0, kind='input')

        if not inputs or (not all_procs and self.comm.rank != 0):
            return {}

        if out_stream is _DEFAULT_OUT_STREAM:
            out_stream = sys.stdout

        if out_stream:
            self._write_table('input', inputs, hierarchical, print_arrays, all_procs, out_stream)

        if self.pathname:
            # convert to relative names
            rel_idx = len(self.pathname) + 1
            inputs = {n[rel_idx:]: meta for n, meta in inputs.items()}

        return inputs

    def list_outputs(self,
                     explicit=True, implicit=True,
                     values=True,
                     prom_name=False,
                     residuals=False,
                     residuals_tol=None,
                     units=False,
                     shape=False,
                     global_shape=False,
                     bounds=False,
                     scaling=False,
                     desc=False,
                     hierarchical=True,
                     print_arrays=False,
                     tags=None,
                     includes=None,
                     excludes=(),
                     all_procs=False,
                     list_autoivcs=False,
                     out_stream=_DEFAULT_OUT_STREAM):
        """
        Write a list of output names and other optional information to a specified stream.

        Parameters
        ----------
        explicit : bool, optional
            include outputs from explicit components. Default is True.
        implicit : bool, optional
            include outputs from implicit components. Default is True.
        values : bool, optional
            When True, display output values. Default is True.
        prom_name : bool, optional
            When True, display the promoted name of the variable.
            Default is False.
        residuals : bool, optional
            When True, display residual values. Default is False.
        residuals_tol : float, optional
            If set, limits the output of list_outputs to only variables where
            the norm of the resids array is greater than the given 'residuals_tol'.
            Default is None.
        units : bool, optional
            When True, display units. Default is False.
        shape : bool, optional
            When True, display the shape of the value. Default is False.
        global_shape : bool, optional
            When True, display the global shape of the value. Default is False.
        bounds : bool, optional
            When True, display bounds (lower and upper). Default is False.
        scaling : bool, optional
            When True, display scaling (ref, ref0, and res_ref). Default is False.
        desc : bool, optional
            When True, display description. Default is False.
        hierarchical : bool, optional
            When True, human readable output shows variables in hierarchical format.
        print_arrays : bool, optional
            When False, in the columnar display, just display norm of any ndarrays with size > 1.
            The norm is surrounded by vertical bars to indicate that it is a norm.
            When True, also display full values of the ndarray below the row. Format  is affected
            by the values set with numpy.set_printoptions
            Default is False.
        tags : str or list of strs
            User defined tags that can be used to filter what gets listed. Only outputs with the
            given tags will be listed.
            Default is None, which means there will be no filtering based on tags.
        includes : None or iter of str
            Collection of glob patterns for pathnames of variables to include. Default is None,
            which includes all output variables.
        excludes : None or iter of str
            Collection of glob patterns for pathnames of variables to exclude. Default is ().
        all_procs : bool, optional
            When True, display output on all processors. Default is False.
        list_autoivcs : bool
            If True, include auto_ivc outputs in the listing.  Defaults to False.
        out_stream : file-like
            Where to send human readable output. Default is sys.stdout.
            Set to None to suppress.

        Returns
        -------
        dict
            Dict of output names keyed to optional information about those outputs.
        """
        keynames = np.array(['value', 'units', 'shape', 'global_shape', 'desc', 'tags'])
        keys = [str(n) for n in keynames[np.array([values, units, shape, global_shape, desc, tags],
                                                  dtype=bool)]]
        if bounds:
            keys.extend(('lower', 'upper'))
        if scaling:
            keys.extend(('ref', 'ref0', 'res_ref'))

        outputs = self.get_io_metadata(('output',), keys, includes, excludes, tags,
                                       get_remote=True,
                                       rank=None if all_procs or values or residuals else 0,
                                       return_rel_names=False)

        if outputs:
            if not list_autoivcs:
                outputs = {n: m for n, m in outputs.items() if not n.startswith('_auto_ivc.')}

            to_remove = ['discrete']
            if tags:
                to_remove.append('tags')
            if not prom_name:
                to_remove.append('prom_name')

            for _, meta in outputs.items():
                for key in to_remove:
                    del meta[key]

        if self._outputs is not None and (values or residuals):
            # we want value from the input vector, not from the metadata
            for n, meta in outputs.items():
                if values:
                    meta['value'] = self._abs_get_val(n, get_remote=True,
                                                      rank=None if all_procs else 0, kind='output')
                if residuals:
                    meta['resids'] = self._abs_get_val(n, get_remote=True,
                                                       rank=None if all_procs else 0,
                                                       kind='residual')

        if not outputs or (not all_procs and self.comm.rank != 0):
            return {}

        if out_stream is _DEFAULT_OUT_STREAM:
            out_stream = sys.stdout

        rel_idx = len(self.name) + 1 if self.name else 0

        states = set(self._list_states())

        if explicit:
            expl_outputs = {n: m for n, m in outputs.items() if n not in states}
            if out_stream:
                self._write_table('explicit', expl_outputs, hierarchical, print_arrays,
                                  all_procs, out_stream)
            if self.name:  # convert to relative name
                expl_outputs = {n[rel_idx:]: meta for n, meta in expl_outputs.items()}

        if implicit:
            impl_outputs = {n: m for n, m in outputs.items() if n in states}
            if out_stream:
                self._write_table('implicit', impl_outputs, hierarchical, print_arrays,
                                  all_procs, out_stream)
            if self.name:  # convert to relative name
                impl_outputs = {n[rel_idx:]: meta for n, meta in impl_outputs.items()}

        if explicit:
            if implicit:
                expl_outputs.update(impl_outputs)
            return expl_outputs
        elif implicit:
            return impl_outputs
        else:
            raise RuntimeError(self.msginfo +
                               ': You have excluded both Explicit and Implicit components.')

    def _write_table(self, var_type, var_data, hierarchical, print_arrays, all_procs, out_stream):
        """
        Write table of variable names, values, residuals, and metadata to out_stream.

        Parameters
        ----------
        var_type : 'input', 'explicit' or 'implicit'
            Indicates type of variables, input or explicit/implicit output.
        var_data : dict
            dict of name and metadata.
        hierarchical : bool
            When True, human readable output shows variables in hierarchical format.
        print_arrays : bool
            When False, in the columnar display, just display norm of any ndarrays with size > 1.
            The norm is surrounded by vertical bars to indicate that it is a norm.
            When True, also display full values of the ndarray below the row. Format  is affected
            by the values set with numpy.set_printoptions
            Default is False.
        all_procs : bool, optional
            When True, display output on all processors.
        out_stream : file-like object
            Where to send human readable output.
            Set to None to suppress.
        """
        if out_stream is None:
            return

        if self._outputs is None:
            var_list = var_data.keys()
            top_name = self.name
        else:
            inputs = var_type == 'input'
            outputs = not inputs
            var_list = self._get_vars_exec_order(inputs=inputs, outputs=outputs, variables=var_data)
            top_name = self.name if self.name else 'model'

        if all_procs or self.comm.rank == 0:
            write_var_table(self.pathname, var_list, var_type, var_data,
                            hierarchical, top_name, print_arrays, out_stream)

    def _get_vars_exec_order(self, inputs=False, outputs=False, variables=None):
        """
        Get list of variable names in execution order, based on the order subsystems were setup.

        Parameters
        ----------
        outputs : bool, optional
            Get names of output variables. Default is False.
        inputs : bool, optional
            Get names of input variables. Default is False.
        variables : Collection (list or dict)
            Absolute path names of the subset of variables to include.
            If None then all variables will be included. Default is None.

        Returns
        -------
        list
            list of variable names in execution order
        """
        var_list = []

        real_vars = self._var_allprocs_abs2meta
        disc_vars = self._var_allprocs_discrete

        in_or_out = []
        if inputs:
            in_or_out.append('input')
        if outputs:
            in_or_out.append('output')

        if self._subsystems_allprocs:
            for subsys in self._subsystems_allprocs:
                prefix = subsys.pathname + '.'
                for var_type in in_or_out:
                    for var_name in chain(real_vars[var_type], disc_vars[var_type]):
                        if variables is None or var_name in variables:
                            if var_name.startswith(prefix):
                                var_list.append(var_name)
        else:
            # For components with no children, self._subsystems_allprocs is empty.
            for var_type in in_or_out:
                for var_name in chain(real_vars[var_type], disc_vars[var_type]):
                    if not variables or var_name in variables:
                        var_list.append(var_name)

        return var_list

    def run_solve_nonlinear(self):
        """
        Compute outputs.

        This calls _solve_nonlinear, but with the model assumed to be in an unscaled state.

        """
        with self._scaled_context_all():
            self._solve_nonlinear()

    def run_apply_linear(self, vec_names, mode, scope_out=None, scope_in=None):
        """
        Compute jac-vec product.

        This calls _apply_linear, but with the model assumed to be in an unscaled state.

        Parameters
        ----------
        vec_names : [str, ...]
            list of names of the right-hand-side vectors.
        mode : str
            'fwd' or 'rev'.
        scope_out : set or None
            Set of absolute output names in the scope of this mat-vec product.
            If None, all are in the scope.
        scope_in : set or None
            Set of absolute input names in the scope of this mat-vec product.
            If None, all are in the scope.
        """
        with self._scaled_context_all():
            self._apply_linear(None, vec_names, ContainsAll(), mode, scope_out, scope_in)

    def run_solve_linear(self, vec_names, mode):
        """
        Apply inverse jac product.

        This calls _solve_linear, but with the model assumed to be in an unscaled state.

        Parameters
        ----------
        vec_names : [str, ...]
            list of names of the right-hand-side vectors.
        mode : str
            'fwd' or 'rev'.
        """
        with self._scaled_context_all():
            self._solve_linear(vec_names, mode, ContainsAll())

    def run_linearize(self, sub_do_ln=True):
        """
        Compute jacobian / factorization.

        This calls _linearize, but with the model assumed to be in an unscaled state.

        Parameters
        ----------
        sub_do_ln : boolean
            Flag indicating if the children should call linearize on their linear solvers.
        """
        with self._scaled_context_all():
            do_ln = self._linear_solver is not None and self._linear_solver._linearize_children()
            self._linearize(self._assembled_jac, sub_do_ln=do_ln)
            if self._linear_solver is not None:
                self._linear_solver._linearize()

    def _apply_nonlinear(self):
        """
        Compute residuals. The model is assumed to be in a scaled state.
        """
        pass

    def check_config(self, logger):
        """
        Perform optional error checks.

        Parameters
        ----------
        logger : object
            The object that manages logging output.
        """
        pass

    def _apply_linear(self, jac, vec_names, rel_systems, mode, scope_in=None, scope_out=None):
        """
        Compute jac-vec product. The model is assumed to be in a scaled state.

        Parameters
        ----------
        jac : Jacobian or None
            If None, use local jacobian, else use assembled jacobian jac.
        vec_names : [str, ...]
            list of names of the right-hand-side vectors.
        rel_systems : set of str
            Set of names of relevant systems based on the current linear solve.
        mode : str
            'fwd' or 'rev'.
        scope_out : set or None
            Set of absolute output names in the scope of this mat-vec product.
            If None, all are in the scope.
        scope_in : set or None
            Set of absolute input names in the scope of this mat-vec product.
            If None, all are in the scope.
        """
        raise NotImplementedError(self.msginfo + ": _apply_linear has not been overridden")

    def _solve_linear(self, vec_names, mode, rel_systems):
        """
        Apply inverse jac product. The model is assumed to be in a scaled state.

        Parameters
        ----------
        vec_names : [str, ...]
            list of names of the right-hand-side vectors.
        mode : str
            'fwd' or 'rev'.
        rel_systems : set of str
            Set of names of relevant systems based on the current linear solve.
        """
        pass

    def _linearize(self, jac, sub_do_ln=True):
        """
        Compute jacobian / factorization. The model is assumed to be in a scaled state.

        Parameters
        ----------
        jac : Jacobian or None
            If None, use local jacobian, else use assembled jacobian jac.
        sub_do_ln : boolean
            Flag indicating if the children should call linearize on their linear solvers.
        """
        pass

    def _list_states(self):
        """
        Return list of all states at and below this system.

        Returns
        -------
        list
            List of all states.
        """
        return []

    def _list_states_allprocs(self):
        """
        Return list of all states at and below this system across all procs.

        Returns
        -------
        list
            List of all states.
        """
        return []

    def add_recorder(self, recorder, recurse=False):
        """
        Add a recorder to the system.

        Parameters
        ----------
        recorder : <CaseRecorder>
           A recorder instance.
        recurse : boolean
            Flag indicating if the recorder should be added to all the subsystems.
        """
        if MPI:
            raise RuntimeError(self.msginfo + ": Recording of Systems when running parallel "
                               "code is not supported yet")

        self._rec_mgr.append(recorder)

        if recurse:
            for s in self.system_iter(include_self=False, recurse=recurse):
                s._rec_mgr.append(recorder)

    def record_iteration(self):
        """
        Record an iteration of the current System.
        """
        global _recordable_funcs

        if self._rec_mgr._recorders:
            parallel = self._rec_mgr._check_parallel() if self.comm.size > 1 else False
            options = self.recording_options
            metadata = create_local_meta(self.pathname)

            # Get the data to record
            stack_top = self._recording_iter.stack[-1][0]
            method = stack_top.rsplit('.', 1)[-1]

            if method not in _recordable_funcs:
                raise ValueError("{}: {} must be one of: {}".format(self.msginfo, method,
                                                                    sorted(_recordable_funcs)))

            if 'nonlinear' in method:
                inputs, outputs, residuals = self.get_nonlinear_vectors()
                vec_name = 'nonlinear'
            else:
                inputs, outputs, residuals = self.get_linear_vectors()
                vec_name = 'linear'

            discrete_inputs = self._discrete_inputs
            discrete_outputs = self._discrete_outputs
            filt = self._filtered_vars_to_record

            data = {'input': {}, 'output': {}, 'residual': {}}
            if options['record_inputs'] and (inputs._names or len(discrete_inputs) > 0):
                data['input'] = self._retrieve_data_of_kind(filt, 'input', vec_name, parallel)

            if options['record_outputs'] and (outputs._names or len(discrete_outputs) > 0):
                data['output'] = self._retrieve_data_of_kind(filt, 'output', vec_name, parallel)

            if options['record_residuals'] and residuals._names:
                data['residual'] = self._retrieve_data_of_kind(filt, 'residual', vec_name, parallel)

            self._rec_mgr.record_iteration(self, data, metadata)

        self.iter_count += 1
        if not self.under_approx:
            self.iter_count_without_approx += 1

    def is_active(self):
        """
        Determine if the system is active on this rank.

        Returns
        -------
        bool
            If running under MPI, returns True if this `System` has a valid
            communicator. Always returns True if not running under MPI.
        """
        return MPI is None or not (self.comm is None or
                                   self.comm == MPI.COMM_NULL)

    def _clear_iprint(self):
        """
        Clear out the iprint stack from the solvers.
        """
        self.nonlinear_solver._solver_info.clear()

    def _reset_iter_counts(self):
        """
        Recursively reset iteration counter for all systems and solvers.
        """
        for s in self.system_iter(include_self=True, recurse=True):
            s.iter_count = 0
            if s._linear_solver:
                s._linear_solver._iter_count = 0
            if s._nonlinear_solver:
                nl = s._nonlinear_solver
                nl._iter_count = 0
                if hasattr(nl, 'linesearch') and nl.linesearch:
                    nl.linesearch._iter_count = 0

    def _set_complex_step_mode(self, active):
        """
        Turn on or off complex stepping mode.

        Recurses to turn on or off complex stepping mode in all subsystems and their vectors.

        Parameters
        ----------
        active : bool
            Complex mode flag; set to True prior to commencing complex step.
        """
        for sub in self.system_iter(include_self=True, recurse=True):
            sub.under_complex_step = active
            sub._inputs.set_complex_step_mode(active)
            sub._outputs.set_complex_step_mode(active)
            sub._residuals.set_complex_step_mode(active)

            if sub._vectors['output']['linear']._alloc_complex:
                sub._vectors['output']['linear'].set_complex_step_mode(active)
                sub._vectors['input']['linear'].set_complex_step_mode(active)
                sub._vectors['residual']['linear'].set_complex_step_mode(active)

                if sub.linear_solver:
                    sub.linear_solver._set_complex_step_mode(active)

                if sub.nonlinear_solver:
                    sub.nonlinear_solver._set_complex_step_mode(active)

                if sub._owns_approx_jac:
                    sub._jacobian.set_complex_step_mode(active)

                if sub._assembled_jac:
                    sub._assembled_jac.set_complex_step_mode(active)

    def _set_approx_mode(self, active):
        """
        Turn on or off approx mode flag.

        Recurses to turn on or off approx mode flag in all subsystems.

        Parameters
        ----------
        active : bool
            Approx mode flag; set to True prior to commencing approximation.
        """
        for sub in self.system_iter(include_self=True, recurse=True):
            sub.under_approx = active

    def cleanup(self):
        """
        Clean up resources prior to exit.
        """
        # shut down all recorders
        self._rec_mgr.shutdown()

        # do any required cleanup on solvers
        if self._nonlinear_solver:
            self._nonlinear_solver.cleanup()
        if self._linear_solver:
            self._linear_solver.cleanup()

    def _get_partials_varlists(self):
        """
        Get lists of 'of' and 'wrt' variables that form the partial jacobian.

        Returns
        -------
        tuple(list, list)
            'of' and 'wrt' variable lists.
        """
        of = list(self._var_allprocs_prom2abs_list['output'])
        wrt = list(self._var_allprocs_prom2abs_list['input'])

        # wrt should include implicit states
        return of, of + wrt

    def _get_partials_var_sizes(self):
        """
        Get sizes of 'of' and 'wrt' variables that form the partial jacobian.

        Returns
        -------
        tuple(ndarray, ndarray, is_implicit)
            'of' and 'wrt' variable sizes.
        """
        iproc = self.comm.rank
        out_sizes = self._var_sizes['nonlinear']['output'][iproc]
        in_sizes = self._var_sizes['nonlinear']['input'][iproc]
        return out_sizes, np.hstack((out_sizes, in_sizes))

    def _get_gradient_nl_solver_systems(self):
        """
        Return a set of all Systems, including this one, that have a gradient nonlinear solver.

        Returns
        -------
        set
            Set of Systems containing nonlinear solvers that compute gradients.
        """
        return set(s for s in self.system_iter(include_self=True, recurse=True)
                   if s.nonlinear_solver and s.nonlinear_solver.supports['gradients'])

    def _jac_var_info_abs2prom(self, var_info):
        """
        Return a new list with tuples' [0] entry converted from absolute to promoted names.

        Parameters
        ----------
        var_info : list of (name, offset, end, idxs)
            The list that uses absolute names.

        Returns
        -------
        list
            The new list with promoted names.
        """
        new_list = []
        abs2prom_in = self._var_allprocs_abs2prom['input']
        abs2prom_out = self._var_allprocs_abs2prom['output']
        for abs_name, offset, end, idxs in var_info:
            if abs_name in abs2prom_out:
                new_list.append((abs2prom_out[abs_name], offset, end, idxs))
            else:
                new_list.append((abs2prom_in[abs_name], offset, end, idxs))
        return new_list

    def _abs_get_val(self, abs_name, get_remote=False, rank=None, vec_name=None, kind=None,
                     flat=False, from_root=False):
        """
        Return the value of the variable specified by the given absolute name.

        Parameters
        ----------
        abs_name : str
            The absolute name of the variable.
        get_remote : bool or None
            If True, return the value even if the variable is remote. NOTE: This function must be
            called in all procs in the Problem's MPI communicator.
            If False, only retrieve the value if it is on the current process, or only the part
            of the value that's on the current process for a distributed variable.
            If None and the variable is remote or distributed, a RuntimeError will be raised.
        rank : int or None
            If not None, specifies that the value is to be gathered to the given rank only.
            Otherwise, if get_remote is specified, the value will be broadcast to all procs
            in the MPI communicator.
        vec_name : str
            Name of the vector to use.
        kind : str or None
            Kind of variable ('input', 'output', or 'residual').  If None, returned value
            will be either an input or output.
        flat : bool
            If True, return the flattened version of the value.
        from_root : bool
            If True, resolve variables from top level scope.

        Returns
        -------
        object or None
            The value of the requested output/input/resid variable.  None if variable is not found.
        """
        discrete = distrib = False
        val = _UNDEFINED
        if from_root:
            typ = 'output' if abs_name in self._problem_meta['all_meta']['output'] else 'input'
            all_meta = self._problem_meta['all_meta'][typ]
            my_meta = self._problem_meta['meta'][typ]
        else:
            typ = 'output' if abs_name in self._var_allprocs_abs2meta['output'] else 'input'
            all_meta = self._var_allprocs_abs2meta[typ]
            my_meta = self._var_abs2meta[typ]

        # if abs_name is non-discrete it should be found in all_meta
        if abs_name in all_meta:
            if get_remote:
                meta = all_meta[abs_name]
                distrib = meta['distributed']
            else:
                remote_vars = self._problem_meta['remote_vars']
                if abs_name in remote_vars and remote_vars[abs_name] != self.comm.rank:
                    raise RuntimeError(f"{self.msginfo}: Variable '{abs_name}' is not local to "
                                       f"rank {self.comm.rank}. You can retrieve values from "
                                       "other processes using `get_val(<name>, get_remote=True)`.")

                meta = my_meta[abs_name]
                distrib = meta['distributed']
                if distrib and get_remote is None:
                    raise RuntimeError(f"{self.msginfo}: Variable '{abs_name}' is a distributed "
                                       "variable. You can retrieve values from all processes "
                                       "using `get_val(<name>, get_remote=True)` or from the "
                                       "local process using `get_val(<name>, get_remote=False)`.")
        else:
            discrete = True
            relname = abs_name[len(self.pathname) + 1:] if self.pathname else abs_name
            if relname in self._discrete_outputs:
                val = self._discrete_outputs[relname]
            elif relname in self._discrete_inputs:
                val = self._discrete_inputs[relname]
            elif abs_name in self._var_allprocs_discrete['output']:
                pass  # non-local discrete output
            elif abs_name in self._var_allprocs_discrete['input']:
                pass  # non-local discrete input
            elif get_remote:
                raise ValueError(f"{self.msginfo}: Can't find variable named '{abs_name}'.")
            else:
                return _UNDEFINED

        if kind is None:
            kind = typ
        if vec_name is None:
            vec_name = 'nonlinear'

        if not discrete:
            try:
                vec = self._vectors[kind][vec_name]
            except KeyError:
                if abs_name in my_meta:
                    if vec_name != 'nonlinear':
                        raise ValueError(f"{self.msginfo}: Can't get variable named '{abs_name}' "
                                         "because linear vectors are not available before "
                                         "final_setup.")
                    val = my_meta[abs_name]['value']
            else:
                if from_root:
                    vec = vec._root_vector
                if vec._contains_abs(abs_name):
                    val = vec._abs_get_val(abs_name, flat)

        if get_remote and self.comm.size > 1:
            owner = self._owning_rank[abs_name]
            myrank = self.comm.rank
            if rank is None:   # bcast
                if distrib:
                    idx = self._var_allprocs_abs2idx[vec_name][abs_name]
                    sizes = self._var_sizes[vec_name][typ][:, idx]
                    # TODO: could cache these offsets
                    offsets = np.zeros(sizes.size, dtype=INT_DTYPE)
                    offsets[1:] = np.cumsum(sizes[:-1])
                    loc_val = val if val is not _UNDEFINED else np.zeros(sizes[myrank])
                    val = np.zeros(np.sum(sizes))
                    self.comm.Allgatherv(loc_val, [val, sizes, offsets, MPI.DOUBLE])
                else:
                    if owner != self.comm.rank:
                        val = None
                    # TODO: use Bcast if not discrete for speed
                    new_val = self.comm.bcast(val, root=owner)
                    val = new_val
            else:   # retrieve to rank
                if distrib:
                    idx = self._var_allprocs_abs2idx[vec_name][abs_name]
                    sizes = self._var_sizes[vec_name][typ][:, idx]
                    # TODO: could cache these offsets
                    offsets = np.zeros(sizes.size, dtype=INT_DTYPE)
                    offsets[1:] = np.cumsum(sizes[:-1])
                    loc_val = val if val is not _UNDEFINED else np.zeros(sizes[idx])
                    if rank == self.comm.rank:
                        val = np.zeros(np.sum(sizes))
                    else:
                        val = _UNDEFINED
                    self.comm.Gatherv(loc_val, [val, sizes, offsets, MPI.DOUBLE], root=rank)
                else:
                    if rank != owner:
                        tag = self._var_allprocs_abs2idx[vec_name][abs_name]
                        # avoid tag collisions between inputs, outputs, and resids
                        if kind != 'output':
                            tag += len(self._var_allprocs_abs2meta['output'])
                            if kind == 'residual':
                                tag += len(self._var_allprocs_abs2meta['input'])
                        if self.comm.rank == owner:
                            self.comm.send(val, dest=rank, tag=tag)
                        elif self.comm.rank == rank:
                            val = self.comm.recv(source=owner, tag=tag)

        if not flat and val is not _UNDEFINED and not discrete and not np.isscalar(val):
            val.shape = meta['global_shape'] if get_remote and distrib else meta['shape']

        return val

    def get_val(self, name, units=None, indices=None, get_remote=False, rank=None,
                vec_name='nonlinear', kind=None, flat=False, from_src=True):
        """
        Get an output/input/residual variable.

        Function is used if you want to specify display units.

        Parameters
        ----------
        name : str
            Promoted or relative variable name in the root system's namespace.
        units : str, optional
            Units to convert to before return.
        indices : int or list of ints or tuple of ints or int ndarray or Iterable or None, optional
            Indices or slice to return.
        get_remote : bool or None
            If True, retrieve the value even if it is on a remote process.  Note that if the
            variable is remote on ANY process, this function must be called on EVERY process
            in the Problem's MPI communicator.
            If False, only retrieve the value if it is on the current process, or only the part
            of the value that's on the current process for a distributed variable.
            If None and the variable is remote or distributed, a RuntimeError will be raised.
        rank : int or None
            If not None, only gather the value to this rank.
        vec_name : str
            Name of the vector to use.   Defaults to 'nonlinear'.
        kind : str or None
            Kind of variable ('input', 'output', or 'residual').  If None, returned value
            will be either an input or output.
        flat : bool
            If True, return the flattened version of the value.
        from_src : bool
            If True, retrieve value of an input variable from its connected source.

        Returns
        -------
        object
            The value of the requested output/input variable.
        """
        abs_names = name2abs_names(self, name)
        if not abs_names:
            raise KeyError('{}: Variable "{}" not found.'.format(self.msginfo, name))

        conns = self._problem_meta['connections']
        if from_src and abs_names[0] in conns:  # pull input from source
            return self._get_input_from_src(name, abs_names, conns, units=units, indices=indices,
                                            get_remote=get_remote, rank=rank, vec_name='nonlinear',
                                            flat=flat)
        else:
            val = self._abs_get_val(abs_names[0], get_remote, rank, vec_name, kind, flat)

            if indices is not None:
                val = val[indices]

            if units is not None:
                val = self.convert2units(abs_names[0], val, units)

        return val

    def _get_input_from_src(self, name, abs_ins, conns, units=None, indices=None,
                            get_remote=False, rank=None, vec_name='nonlinear', flat=False):
        """
        Given an input name, retrieve the value from its source output.

        Parameters
        ----------
        name : str
            Promoted or relative variable name in the root system's namespace.
        abs_ins : list of str
            List of absolute input names.
        conns : dict
            Mapping of absolute names of each input to its connected output across the whole model.
        units : str, optional
            Units to convert to before return.
        indices : int or list of ints or tuple of ints or int ndarray or Iterable or None, optional
            Indices or slice to return.
        get_remote : bool
            If True, retrieve the value even if it is on a remote process.  Note that if the
            variable is remote on ANY process, this function must be called on EVERY process
            in the Problem's MPI communicator.
            If False, only retrieve the value if it is on the current process, or only the part
            of the value that's on the current process for a distributed variable.
            If None and the variable is remote or distributed, a RuntimeError will be raised.
        rank : int or None
            If not None, only gather the value to this rank.
        vec_name : str
            Name of the vector to use.   Defaults to 'nonlinear'.
        flat : bool
            If True, return the flattened version of the value.

        Returns
        -------
        object
            The value of the requested variable.
        """
        abs_name = abs_ins[0]
        src = conns[abs_name]
        if src in self._var_allprocs_discrete['output']:
            return self._abs_get_val(src, get_remote, rank, vec_name, 'output', flat,
                                     from_root=True)

        # if we have multiple promoted inputs that are explicitly connected to an output and units
        # have not been specified, look for group input to disambiguate
        if units is None and len(abs_ins) > 1:
            if abs_name not in self._var_allprocs_discrete['input']:
                # can't get here unless self is a Group because len(abs_ins) always == 1 for comp
                try:
                    units = self._group_inputs[name][0]['units']
                except (KeyError, IndexError):
                    unit0 = self._var_allprocs_abs2meta['input'][abs_ins[0]]['units']
                    for n in abs_ins[1:]:
                        if unit0 != self._var_allprocs_abs2meta['input'][n]['units']:
                            self._show_ambiguity_msg(name, ('units',), abs_ins)
                            break

        # get value of the source
        val = self._abs_get_val(src, get_remote, rank, vec_name, 'output', flat, from_root=True)

        if abs_name in self._var_abs2meta['input']:  # input is local
            vmeta = self._var_abs2meta['input'][abs_name]
            src_indices = vmeta['src_indices']
            has_src_indices = src_indices is not None
        else:
            vmeta = self._var_allprocs_abs2meta['input'][abs_name]
            src_indices = None  # FIXME: remote var could have src_indices
            has_src_indices = vmeta['has_src_indices']
            distrib = vmeta['distributed']
            if distrib and get_remote is None:
                raise RuntimeError(f"{self.msginfo}: Variable '{abs_name}' is a distributed "
                                   "variable. You can retrieve values from all processes "
                                   "using `get_val(<name>, get_remote=True)` or from the "
                                   "local process using `get_val(<name>, get_remote=False)`.")

        if has_src_indices:
            distrib = vmeta['distributed']
            if src_indices is None:  # input is remote
                val = np.zeros(0)
            else:
                if not get_remote and distrib and src.startswith('_auto_ivc.'):
                    val = val.ravel()[src_indices - src_indices[0]]
                else:
                    if _is_slicer_op(src_indices):
                        val = val[tuple(src_indices)].ravel()
                    else:
                        val = val.ravel()[src_indices]

            if get_remote:
                if distrib:
                    if rank is None:
                        parts = self.comm.allgather(val)
                        parts = [p for p in parts if p.size > 0]
                        val = np.hstack(parts)
                    else:
                        parts = self.comm.gather(val, root=rank)
                        if rank == self.comm.rank:
                            parts = [p for p in parts if p.size > 0]
                            val = np.hstack(parts)
                        else:
                            val = None
                else:  # non-distrib input
                    if self.comm.rank == self._owning_rank[abs_name]:
                        self.comm.bcast(val, root=self.comm.rank)
                    else:
                        val = self.comm.bcast(None, root=self._owning_rank[abs_name])

            if distrib and get_remote:
                val.shape = self._var_allprocs_abs2meta['input'][abs_name]['global_shape']
            elif val.size > 0:
                val.shape = vmeta['shape']
        else:
            val = val.reshape(vmeta['shape'])

        if indices is not None:
            val = val[indices]

        smeta = self._problem_meta['all_meta']['output'][src]
        if units is not None:
            if smeta['units'] is not None:
                try:
                    val = self.convert2units(src, val, units)
                except TypeError:  # just call this to get the right error message
                    self.convert2units(abs_name, val, units)
            else:
                val = self.convert2units(abs_name, val, units)
        elif (vmeta['units'] is not None and smeta['units'] is not None and
                vmeta['units'] != smeta['units']):
            val = self.convert2units(src, val, vmeta['units'])

        return val

    def _retrieve_data_of_kind(self, filtered_vars, kind, vec_name, parallel=False):
        """
        Retrieve variables, either local or remote, in the filtered_vars list.

        Parameters
        ----------
        filtered_vars : dict
            Dictionary containing entries for 'input', 'output', and/or 'residual'.
        kind : str
            Either 'input', 'output', or 'residual'.
        vec_name : str
            Either 'nonlinear' or 'linear'.
        parallel : bool
            If True, recorders are parallel, so only local values should be saved in each proc.

        Returns
        -------
        dict
            Variable values keyed on absolute name.
        """
        prom2abs_in = self._var_allprocs_prom2abs_list['input']
        conns = self._problem_meta.get('connections', {})
        vdict = {}
        variables = filtered_vars.get(kind)
        if variables:
            vec = self._vectors[kind][vec_name]
            srcget = self._vectors['output'][vec_name]._abs_get_val
            get = vec._abs_get_val
            rank = self.comm.rank
            discrete_vec = () if kind == 'residual' else self._var_discrete[kind]
            offset = len(self.pathname) + 1 if self.pathname else 0

            if self.comm.size == 1:
                vdict = {}
                if discrete_vec:
                    for n in variables:
                        if vec._contains_abs(n):
                            vdict[n] = get(n, False)
                        elif n[offset:] in discrete_vec:
                            vdict[n] = discrete_vec[n[offset:]]['value']
                        else:
                            ivc_path = conns[prom2abs_in[n][0]]
                            if vec._contains_abs(ivc_path):
                                vdict[ivc_path] = srcget(ivc_path, False)
                            elif ivc_path[offset:] in discrete_vec:
                                vdict[ivc_path] = discrete_vec[ivc_path[offset:]]['value']
                else:
                    for name in variables:
                        if vec._contains_abs(name):
                            vdict[name] = get(name, False)
                        else:
                            ivc_path = conns[prom2abs_in[name][0]]
                            vdict[ivc_path] = srcget(ivc_path, False)
            elif parallel:
                vdict = {}
                if discrete_vec:
                    for name in variables:
                        if vec._contains_abs(name):
                            val = get(name, False)
                            if val.size > 0:
                                vdict[name] = val
                        elif name[offset:] in discrete_vec and self._owning_rank[name] == rank:
                            vdict[name] = discrete_vec[name[offset:]]['value']
                else:
                    for name in variables:
                        if vec._contains_abs(name):
                            val = get(name, False)
                            if val.size > 0:
                                vdict[name] = val
                        else:
                            ivc_path = conns[prom2abs_in[name][0]]
                            val = srcget(ivc_path, False)
                            if val.size > 0:
                                vdict[ivc_path] = val
            else:
                io = 'input' if kind == 'input' else 'output'
                meta = self._var_allprocs_abs2meta[io]
                for name in variables:
                    if self._owning_rank[name] == 0 and not meta[name]['distributed']:
                        # if using a serial recorder and rank 0 owns the variable,
                        # use local value on rank 0 and do nothing on other ranks.
                        if rank == 0:
                            if vec._contains_abs(name):
                                vdict[name] = vec._abs_get_val(name, flat=False)
                            elif name[offset:] in discrete_vec:
                                vdict[name] = discrete_vec[name[offset:]]['value']
                    else:
                        vdict[name] = self.get_val(name, get_remote=True, rank=0,
                                                   vec_name=vec_name, kind=kind, from_src=False)

        return vdict

    def convert2units(self, name, val, units):
        """
        Convert the given value to the specified units.

        Parameters
        ----------
        name : str
            Name of the variable.
        val : float or ndarray of float
            The value of the variable.
        units : str
            The units to convert to.

        Returns
        -------
        float or ndarray of float
            The value converted to the specified units.
        """
        base_units = self.get_var_meta(name, 'units')

        if base_units == units:
            return val

        try:
            scale, offset = unit_conversion(base_units, units)
        except Exception:
            msg = "{}: Can't express variable '{}' with units of '{}' in units of '{}'."
            raise TypeError(msg.format(self.msginfo, name, base_units, units))

        return (val + offset) * scale

    def convert_from_units(self, name, val, units):
        """
        Convert the given value from the specified units to those of the named variable.

        Parameters
        ----------
        name : str
            Name of the variable.
        val : float or ndarray of float
            The value of the variable.
        units : str
            The units to convert to.

        Returns
        -------
        float or ndarray of float
            The value converted to the specified units.
        """
        base_units = self.get_var_meta(name, 'units')

        if base_units == units:
            return val

        try:
            scale, offset = unit_conversion(units, base_units)
        except Exception:
            msg = "{}: Can't express variable '{}' with units of '{}' in units of '{}'."
            raise TypeError(msg.format(self.msginfo, name, base_units, units))

        return (val + offset) * scale

    def convert_units(self, name, val, units_from, units_to):
        """
        Wrap the utilty convert_units and give a good error message.

        Parameters
        ----------
        name : str
            Name of the variable.
        val : float or ndarray of float
            The value of the variable.
        units_from : str
            The units to convert from.
        units_to : str
            The units to convert to.

        Returns
        -------
        float or ndarray of float
            The value converted to the specified units.
        """
        if units_from == units_to:
            return val

        try:
            scale, offset = unit_conversion(units_from, units_to)
        except Exception:
            raise TypeError(f"{self.msginfo}: Can't set variable '{name}' with units "
                            f"'{units_from}' to value with units '{units_to}'.")

        return (val + offset) * scale

    def get_var_meta(self, name, key):
        """
        Get metadata for a variable.

        Parameters
        ----------
        name : str
            Variable name (promoted, relative, or absolute) in the root system's namespace.
        key : str
            Key into the metadata dict for the given variable.

        Returns
        -------
        object
            The value stored under key in the metadata dictionary for the named variable.
        """
        if self._problem_meta is not None and 'all_meta' in self._problem_meta:
            meta_all = self._problem_meta['all_meta']
            meta_loc = self._problem_meta['meta']
        else:
            meta_all = self._var_allprocs_abs2meta
            meta_loc = self._var_abs2meta

        meta = None
        if name in meta_all['output']:
            abs_name = name
            meta = meta_all['output'][name]
        elif name in meta_all['input']:
            abs_name = name
            meta = meta_all['input'][name]

        if meta is None:
            abs_name = name2abs_name(self, name)
            if abs_name is not None:
                if abs_name in meta_all['output']:
                    meta = meta_all['output'][abs_name]
                elif abs_name in meta_all['input']:
                    meta = meta_all['input'][abs_name]

        if meta:
            if key in meta:
                return meta[key]
            else:
                # key is either bogus or a key into the local metadata dict
                # (like 'value' or 'src_indices'). If MPI is active, this val may be remote
                # on some procs
                if self.comm.size > 1 and abs_name in self._vars_to_gathers:
                    # TODO: fix this
                    # cause a failure in all procs to avoid a hang
                    raise RuntimeError(f"{self.msgifo}: No support yet for retrieving local "
                                       f"metadata key '{key}' from a remote proc.")
                elif abs_name in meta_loc['output']:
                    try:
                        return meta_loc['output'][abs_name][key]
                    except KeyError:
                        raise KeyError(f"{self.msginfo}: Metadata key '{key}' not found for "
                                       f"variable '{name}'.")
                elif abs_name in meta_loc['input']:
                    try:
                        return meta_loc['input'][abs_name][key]
                    except KeyError:
                        raise KeyError(f"{self.msginfo}: Metadata key '{key}' not found for "
                                       f"variable '{name}'.")

        if abs_name is not None:
            if abs_name in self._var_allprocs_discrete['output']:
                meta = self._var_allprocs_discrete['output'][abs_name]
            elif abs_name in self._var_allprocs_discrete['input']:
                meta = self._var_allprocs_discrete['input'][abs_name]

            if meta and key in meta:
                return meta[key]

            rel_idx = len(self.pathname) + 1 if self.pathname else 0
            relname = abs_name[rel_idx:]
            if relname in self._var_discrete['output']:
                meta = self._var_discrete['output'][relname]
            elif relname in self._var_discrete['input']:
                meta = self._var_discrete['input'][relname]

            if meta:
                try:
                    return meta[key]
                except KeyError:
                    raise KeyError(f"{self.msginfo}: Metadata key '{key}' not found for "
                                   f"variable '{name}'.")

        raise KeyError(f"{self.msginfo}: Metadata for variable '{name}' not found.")

    def _resolve_ambiguous_input_meta(self):
        pass


def get_relevant_vars(connections, desvars, responses, mode):
    """
    Find all relevant vars between desvars and responses.

    Both vars are assumed to be outputs (either design vars or responses).

    Parameters
    ----------
    connections : dict
        Mapping of targets to their sources.
    desvars : list of str
        Names of design variables.
    responses : list of str
        Names of response variables.
    mode : str
        Direction of derivatives, either 'fwd' or 'rev'.

    Returns
    -------
    dict
        Dict of ({'outputs': dep_outputs, 'inputs': dep_inputs, dep_systems)
        keyed by design vars and responses.
    """
    relevant = defaultdict(dict)

    # Create a hybrid graph with components and all connected vars.  If a var is connected,
    # also connect it to its corresponding component.
    graph = nx.DiGraph()
    for tgt, src in connections.items():
        if src not in graph:
            graph.add_node(src, type_='out')
        graph.add_node(tgt, type_='in')

        src_sys = src.rsplit('.', 1)[0]
        graph.add_edge(src_sys, src)

        tgt_sys = tgt.rsplit('.', 1)[0]
        graph.add_edge(tgt, tgt_sys)

        graph.add_edge(src, tgt)

    for dv in desvars:
        if dv not in graph:
            graph.add_node(dv, type_='out')
            parts = dv.rsplit('.', 1)
            if len(parts) == 1:
                system = ''  # this happens when a component is the model
                graph.add_edge(dv, system)
            else:
                system = parts[0]
                graph.add_edge(system, dv)

    for res in responses:
        if res not in graph:
            graph.add_node(res, type_='out')
            parts = res.rsplit('.', 1)
            if len(parts) == 1:
                system = ''  # this happens when a component is the model
            else:
                system = parts[0]
            graph.add_edge(system, res)

    nodes = graph.nodes
    grev = graph.reverse(copy=False)
    dvcache = {}
    rescache = {}

    for desvar in desvars:
        if desvar not in dvcache:
            dvcache[desvar] = set(all_connected_nodes(graph, desvar))

        for response in responses:
            if response not in rescache:
                rescache[response] = set(all_connected_nodes(grev, response))

            common = dvcache[desvar].intersection(rescache[response])

            if common:
                input_deps = set()
                output_deps = set()
                sys_deps = set()
                for node in common:
                    if 'type_' in nodes[node]:
                        typ = nodes[node]['type_']
                        parts = node.rsplit('.', 1)
                        if len(parts) == 1:
                            system = ''
                        else:
                            system = parts[0]
                        if typ == 'in':  # input var
                            input_deps.add(node)
                            if system not in sys_deps:
                                sys_deps.update(all_ancestors(system))
                        else:  # output var
                            output_deps.add(node)
                            if system not in sys_deps:
                                sys_deps.update(all_ancestors(system))

            elif desvar == response:
                input_deps = set()
                output_deps = set([response])
                parts = desvar.rsplit('.', 1)
                if len(parts) == 1:
                    s = ''
                else:
                    s = parts[0]
                sys_deps = set(all_ancestors(s))

            if common or desvar == response:
                if mode == 'fwd' or mode == 'auto':
                    relevant[desvar][response] = ({'input': input_deps,
                                                   'output': output_deps}, sys_deps)
                if mode == 'rev' or mode == 'auto':
                    relevant[response][desvar] = ({'input': input_deps,
                                                   'output': output_deps}, sys_deps)

                sys_deps.add('')  # top level Group is always relevant

    voi_lists = []
    if mode == 'fwd' or mode == 'auto':
        voi_lists.append((desvars, responses))
    if mode == 'rev' or mode == 'auto':
        voi_lists.append((responses, desvars))

    # now calculate dependencies between each VOI and all other VOIs of the
    # other type, e.g for each input VOI wrt all output VOIs.  This is only
    # done for design vars in fwd mode or responses in rev mode. In auto mode,
    # we combine the results for fwd and rev modes.
    for inputs, outputs in voi_lists:
        for inp in inputs:
            relinp = relevant[inp]
            if relinp:
                if '@all' in relinp:
                    dct, total_systems = relinp['@all']
                    total_inps = dct['input']
                    total_outs = dct['output']
                else:
                    total_inps = set()
                    total_outs = set()
                    total_systems = set()
                for out in outputs:
                    if out in relinp:
                        dct, systems = relinp[out]
                        total_inps.update(dct['input'])
                        total_outs.update(dct['output'])
                        total_systems.update(systems)
                relinp['@all'] = ({'input': total_inps, 'output': total_outs},
                                  total_systems)
            else:
                relinp['@all'] = ({'input': set(), 'output': set()}, set())

    relevant['linear'] = {'@all': ({'input': ContainsAll(), 'output': ContainsAll()},
                                   ContainsAll())}
    relevant['nonlinear'] = relevant['linear']

    return relevant<|MERGE_RESOLUTION|>--- conflicted
+++ resolved
@@ -2880,7 +2880,7 @@
         pro2abs_out = self._var_allprocs_prom2abs_list['output']
         pro2abs_in = self._var_allprocs_prom2abs_list['input']
         conns = self._problem_meta.get('connections', {})
-        abs2meta = self._problem_meta['all_meta']
+        abs2meta = self._problem_meta['all_meta']['output']
 
         # Human readable error message during Driver setup.
         out = OrderedDict()
@@ -2933,11 +2933,7 @@
                         meta['size'] = 0  # discrete var, don't know size
 
                 if src_name in abs2idx:
-<<<<<<< HEAD
-                    meta = self._var_allprocs_abs2meta['output'][src_name]
-=======
                     meta = abs2meta[src_name]
->>>>>>> 14fa7e2e
                     out[name]['distributed'] = meta['distributed']
                     out[name]['global_size'] = meta['global_size']
 
@@ -4071,8 +4067,8 @@
                 meta = all_meta[abs_name]
                 distrib = meta['distributed']
             else:
-                remote_vars = self._problem_meta['remote_vars']
-                if abs_name in remote_vars and remote_vars[abs_name] != self.comm.rank:
+                vars_to_gather = self._problem_meta['vars_to_gather']
+                if abs_name in vars_to_gather and vars_to_gather[abs_name] != self.comm.rank:
                     raise RuntimeError(f"{self.msginfo}: Variable '{abs_name}' is not local to "
                                        f"rank {self.comm.rank}. You can retrieve values from "
                                        "other processes using `get_val(<name>, get_remote=True)`.")
