"""Define the base System class."""
import sys
import os
import hashlib
import time
import functools

from contextlib import contextmanager
from collections import defaultdict
from itertools import chain
from enum import IntEnum

from fnmatch import fnmatchcase

from numbers import Integral

import numpy as np
import networkx as nx

from openmdao.core.configinfo import _ConfigInfo
from openmdao.core.constants import _DEFAULT_OUT_STREAM, _UNDEFINED, INT_DTYPE, INF_BOUND, \
    _SetupStatus
from openmdao.jacobians.assembled_jacobian import DenseJacobian, CSCJacobian
from openmdao.recorders.recording_manager import RecordingManager
from openmdao.vectors.vector import _full_slice
from openmdao.utils.mpi import MPI, multi_proc_exception_check
from openmdao.utils.options_dictionary import OptionsDictionary
from openmdao.utils.record_util import create_local_meta, check_path
from openmdao.utils.units import is_compatible, unit_conversion, simplify_unit
from openmdao.utils.variable_table import write_var_table
from openmdao.utils.array_utils import evenly_distrib_idxs, shape_to_len
from openmdao.utils.name_maps import name2abs_name, name2abs_names
from openmdao.utils.coloring import _compute_coloring, Coloring, \
    _STD_COLORING_FNAME, _DEF_COMP_SPARSITY_ARGS, _ColSparsityJac
import openmdao.utils.coloring as coloring_mod
from openmdao.utils.indexer import indexer
from openmdao.utils.general_utils import determine_adder_scaler, \
    format_as_float_or_array, ContainsAll, all_ancestors, make_set, match_prom_or_abs, env_truthy, \
    make_traceback
from openmdao.utils.om_warnings import issue_warning, warn_deprecation, \
    DerivativesWarning, PromotionWarning, UnusedOptionWarning
from openmdao.approximation_schemes.complex_step import ComplexStep
from openmdao.approximation_schemes.finite_difference import FiniteDifference


_empty_frozen_set = frozenset()

_asm_jac_types = {
    'csc': CSCJacobian,
    'dense': DenseJacobian,
}

# Suppored methods for derivatives
_supported_methods = {
    'fd': FiniteDifference,
    'cs': ComplexStep,
    'exact': None,
    'jax': None
}

_DEFAULT_COLORING_META = {
    'wrt_patterns': ('*',),  # patterns used to match wrt variables
    'method': 'fd',          # finite differencing method  ('fd' or 'cs')
    'wrt_matches': None,     # where matched wrt names are stored
    'per_instance': True,    # assume each instance can have a different coloring
    'coloring': None,        # this will contain the actual Coloring object
    'dynamic': False,        # True if dynamic coloring is being used
    'static': None,          # either _STD_COLORING_FNAME, a filename, or a Coloring object
                             # if use_fixed_coloring was called
}

_DEFAULT_COLORING_META.update(_DEF_COMP_SPARSITY_ARGS)

_recordable_funcs = frozenset(['_apply_linear', '_apply_nonlinear', '_solve_linear',
                               '_solve_nonlinear'])

# the following are local metadata that will also be accessible for vars on all procs
global_meta_names = {
    'input': ('units', 'shape', 'size', 'distributed', 'tags', 'desc', 'shape_by_conn',
              'copy_shape'),
    'output': ('units', 'shape', 'size', 'desc',
               'ref', 'ref0', 'res_ref', 'distributed', 'lower', 'upper', 'tags', 'shape_by_conn',
               'copy_shape'),
}

allowed_meta_names = {
    'val',
    'global_shape',
    'global_size',
    'src_indices',
    'flat_src_indices',
    'type',
    'res_units',
}
allowed_meta_names.update(global_meta_names['input'])
allowed_meta_names.update(global_meta_names['output'])

resp_size_checks = {
    'con': ['ref', 'ref0', 'scaler', 'adder', 'upper', 'lower', 'equals'],
    'obj': ['ref', 'ref0', 'scaler', 'adder']
}
resp_types = {'con': 'constraint', 'obj': 'objective'}

value_deprecated_msg = "The metadata key 'value' will be deprecated in 4.0. Please use 'val'."


class _MatchType(IntEnum):
    """
    Class used to define different types of promoted name matches.

    Attributes
    ----------
    NAME : int
        Literal name match.
    RENAME : int
        Rename match.
    PATTERN : int
        Glob pattern match.
    """

    NAME = 0
    RENAME = 1
    PATTERN = 2


class _MetadataDict(dict):
    """
    A dict wrapper for a dict of metadata, to throw deprecation if a user indexes in using value.
    """

    def __getitem__(self, key):
        try:
            return dict.__getitem__(self, key)
        except KeyError:
            if key == 'value':
                warn_deprecation(value_deprecated_msg)
                return dict.__getitem__(self, 'val')
            raise

    def __setitem__(self, key, val):
        try:
            dict.__setitem__(self, key, val)
        except KeyError:
            if key == 'value':
                dict.__setitem__(self, 'val', val)
                warn_deprecation(value_deprecated_msg)
            else:
                raise


def collect_errors(method):
    """
    Decorate a method so that it will collect any exceptions for later display.

    Parameters
    ----------
    method : method
        The method to be decorated.

    Returns
    -------
    method
        The wrapped method.
    """
    @functools.wraps(method)
    def wrapper(self, *args, **kwargs):
        try:
            return method(self, *args, **kwargs)
        except Exception:
            if env_truthy('OPENMDAO_FAIL_FAST'):
                raise

            type_exc, exc, tb = sys.exc_info()
            if isinstance(exc, KeyError) and self._get_saved_errors():
                # it's likely the result of an earlier error, so ignore it
                return

            self._collect_error(str(exc), exc_type=type_exc, tback=tb)

    return wrapper


class System(object):
    """
    Base class for all systems in OpenMDAO.

    Never instantiated; subclassed by <Group> or <Component>.

    In attribute names:
        abs: absolute, unpromoted variable name, seen from root (unique).
        rel: relative, unpromoted variable name, seen from current system (unique).
        prom: relative, promoted variable name, seen from current system (non-unique for inputs).

    Parameters
    ----------
    num_par_fd : int
        If FD is active, number of concurrent FD solves.
    **kwargs : dict of keyword arguments
        Keyword arguments that will be mapped into the System options.

    Attributes
    ----------
    name : str
        Name of the system, must be different from siblings.
    pathname : str
        Global name of the system, including the path.
    comm : MPI.Comm or <FakeComm>
        MPI communicator object.
    options : OptionsDictionary
        options dictionary
    recording_options : OptionsDictionary
        Recording options dictionary
    _problem_meta : dict
        Problem level metadata.
    under_complex_step : bool
        When True, this system is undergoing complex step.
    under_finite_difference : bool
        When True, this system is undergoing finite differencing.
    iter_count : int
        Counts the number of times this system has called _solve_nonlinear. This also
        corresponds to the number of times that the system's outputs are recorded if a recorder
        is present.
    iter_count_apply : int
        Counts the number of times the system has called _apply_nonlinear. For ExplicitComponent,
        calls to apply_nonlinear also call compute, so number of executions can be found by adding
        this and iter_count together. Recorders do no record calls to apply_nonlinear.
    iter_count_without_approx : int
        Counts the number of times the system has iterated but excludes any that occur during
        approximation of derivatives.
    cite : str
        Listing of relevant citations that should be referenced when
        publishing work that uses this class.
    _full_comm : MPI.Comm or None
        MPI communicator object used when System's comm is split for parallel FD.
    _solver_print_cache : list
        Allows solver iprints to be set to requested values after setup calls.
    _subsystems_allprocs : dict
        Dict mapping subsystem name to SysInfo(system, index) for children of this system.
    _subsystems_myproc : [<System>, ...]
        List of local subsystems that exist on this proc.
    _var_promotes : { 'any': [], 'input': [], 'output': [] }
        Dictionary of lists of variable names/wildcards specifying promotion
        (used to calculate promoted names)
    _var_prom2inds : dict
        Maps promoted name to src_indices in scope of system.
    _var_allprocs_prom2abs_list : {'input': dict, 'output': dict}
        Dictionary mapping promoted names to list of all absolute names.
        For outputs, the list will have length one since promoted output names are unique.
    _var_abs2prom : {'input': dict, 'output': dict}
        Dictionary mapping absolute names to promoted names, on current proc.
    _var_allprocs_abs2prom : {'input': dict, 'output': dict}
        Dictionary mapping absolute names to promoted names, on all procs.
    _var_allprocs_abs2meta : dict
        Dictionary mapping absolute names to metadata dictionaries for allprocs variables.
        The keys are
        ('units', 'shape', 'size') for inputs and
        ('units', 'shape', 'size', 'ref', 'ref0', 'res_ref', 'distributed') for outputs.
    _var_abs2meta : dict
        Dictionary mapping absolute names to metadata dictionaries for myproc variables.
    _var_discrete : dict
        Dictionary of discrete var metadata and values local to this process.
    _var_allprocs_discrete : dict
        Dictionary of discrete var metadata and values for all processes.
    _discrete_inputs : dict-like or None
        Storage for discrete input values.
    _discrete_outputs : dict-like or None
        Storage for discrete output values.
    _var_allprocs_abs2idx : dict
        Dictionary mapping absolute names to their indices among this system's allprocs variables.
        Therefore, the indices range from 0 to the total number of this system's variables.
    _var_sizes : {'input': ndarray, 'output': ndarray}
        Array of local sizes of this system's allprocs variables.
        The array has size nproc x num_var where nproc is the number of processors
        owned by this system and num_var is the number of allprocs variables.
    _owned_sizes : ndarray
        Array of local sizes for 'owned' or distributed vars only.
    _var_offsets : {<vecname>: {'input': dict of ndarray, 'output': dict of ndarray}, ...} or None
        Dict of distributed offsets, keyed by var name.  Offsets are stored in an array
        of size nproc x num_var where nproc is the number of processors
        in this System's communicator and num_var is the number of allprocs variables
        in the given system.  This is only defined in a Group that owns one or more interprocess
        connections or a top level Group or System that is used to compute total derivatives
        across multiple processes.
    _vars_to_gather : dict
        Contains names of non-distributed variables that are remote on at least one proc in the comm
    _conn_global_abs_in2out : {'abs_in': 'abs_out'}
        Dictionary containing all explicit & implicit connections (continuous and discrete)
        owned by this system or any descendant system. The data is the same across all processors.
    _vectors : {'input': dict, 'output': dict, 'residual': dict}
        Dictionaries of vectors keyed by vec_name.
    _inputs : <Vector>
        The nonlinear inputs vector.
    _outputs : <Vector>
        The nonlinear outputs vector.
    _residuals : <Vector>
        The nonlinear residuals vector.
    _dinputs : <Vector>
        The linear inputs vector.
    _doutputs : <Vector>
        The linear outputs vector.
    _dresiduals : <Vector>
        The linear residuals vector.
    _nonlinear_solver : <NonlinearSolver>
        Nonlinear solver to be used for solve_nonlinear.
    _linear_solver : <LinearSolver>
        Linear solver to be used for solve_linear; not the Newton system.
    _approx_schemes : dict
        A mapping of approximation types to the associated ApproximationScheme.
    _jacobian : <Jacobian>
        <Jacobian> object to be used in apply_linear.
    _owns_approx_jac : bool
        If True, this system approximated its Jacobian
    _owns_approx_jac_meta : dict
        Stores approximation metadata (e.g., step_size) from calls to approx_totals
    _owns_approx_of : list or None
        Overrides aproximation outputs. This is set when calculating system derivatives, and serves
        as a way to communicate the driver's output quantities to the approximation objects so that
        we only take derivatives of variables that the driver needs.
    _owns_approx_of_idx : dict
        Index for override 'of' approximations if declared. When the user calls  `add_objective`
        or `add_constraint`, they may optionally specify an "indices" argument. This argument must
        also be communicated to the approximations when they are set up so that 1) the Jacobian is
        the correct size, and 2) we don't perform any extra unnecessary calculations.
    _owns_approx_wrt : list or None
        Overrides aproximation inputs. This is set when calculating system derivatives, and serves
        as a way to communicate the driver's input quantities to the approximation objects so that
        we only take derivatives with respect to variables that the driver needs.
    _owns_approx_wrt_idx : dict
        Index for override 'wrt' approximations if declared. When the user calls  `add_designvar`
        they may optionally specify an "indices" argument. This argument must also be communicated
        to the approximations when they are set up so that 1) the Jacobian is the correct size, and
        2) we don't perform any extra unnecessary calculations.
    _subjacs_info : dict of dict
        Sub-jacobian metadata for each (output, input) pair added using
        declare_partials. Members of each pair may be glob patterns.
    _approx_subjac_keys : list
        List of subjacobian keys used for approximated derivatives.
    _design_vars : dict of dict
        dict of all driver design vars added to the system.
    _responses : dict of dict
        dict of all driver responses added to the system.
    _rec_mgr : <RecordingManager>
        object that manages all recorders added to this system.
    _static_subsystems_allprocs : dict
        Dict of SysInfo(subsys, index) that stores all subsystems added outside of setup.
    _static_design_vars : dict of dict
        Driver design variables added outside of setup.
    _static_responses : dict of dict
        Driver responses added outside of setup.
    matrix_free : bool
        This is set to True if the component overrides the appropriate function with a user-defined
        matrix vector product with the Jacobian or any of its subsystems do.
    _relevant : dict
        Mapping of a VOI to a tuple containing dependent inputs, dependent outputs,
        and dependent systems.
    _vois : dict
        Either design vars or responses metadata, depending on the direction of
        derivatives.
    _mode : str
        Indicates derivative direction for the model, either 'fwd' or 'rev'.
    _scope_cache : dict
        Cache for variables in the scope of various mat-vec products.
    _has_guess : bool
        True if this system has or contains a system with a `guess_nonlinear` method defined.
    _has_output_scaling : bool
        True if this system has output scaling.
    _has_output_adder : bool
        True if this system has scaling that includes an adder term.
    _has_resid_scaling : bool
        True if this system has resid scaling.
    _has_input_scaling : bool
        True if this system has input scaling.
    _has_input_adder : bool
        True if this system has scaling that includes an adder term.
    _has_bounds : bool
        True if this system has upper or lower bounds on outputs.
    _has_distrib_vars : bool
        If True, this System contains at least one distributed variable. Used to determine if a
        parallel group or distributed component is below a DirectSolver so that we can raise an
        exception.
    _owning_rank : dict
        Dict mapping var name to the lowest rank where that variable is local.
    _filtered_vars_to_record : Dict
        Dict of list of var names to record
    _vector_class : class
        Class to use for data vectors.  After setup will contain the value of either
        _problem_meta['distributed_vector_class'] or _problem_meta['local_vector_class'].
    _assembled_jac : AssembledJacobian or None
        If not None, this is the AssembledJacobian owned by this system's linear_solver.
    _num_par_fd : int
        If FD is active, and the value is > 1, turns on parallel FD and specifies the number of
        concurrent FD solves.
    _par_fd_id : int
        ID used to determine which columns in the jacobian will be computed when using parallel FD.
    _has_approx : bool
        If True, this system or its descendent has declared approximated partial or semi-total
        derivatives.
    _coloring_info : tuple
        Metadata that defines how to perform coloring of this System's approx jacobian. Not
        used if this System does no partial or semi-total coloring.
    _first_call_to_linearize : bool
        If True, this is the first call to _linearize.
    _is_local : bool
        If True, this system is local to this mpi process.
    _tot_jac : __TotalJacInfo or None
        If a total jacobian is being computed and this is the top level System, this will
        be a reference to the _TotalJacInfo object.
    _saved_errors : list
        Temporary storage for any saved errors that occur before this System is assigned
        a parent Problem.
    """

    def __init__(self, num_par_fd=1, **kwargs):
        """
        Initialize all attributes.
        """
        self.name = ''
        self.pathname = None
        self.comm = None
        self._is_local = False

        # System options
        self.options = OptionsDictionary(parent_name=type(self).__name__)

        self.options.declare('assembled_jac_type', values=['csc', 'dense'], default='csc',
                             desc='Linear solver(s) in this group or implicit component, '
                                  'if using an assembled jacobian, will use this type.')

        # Case recording options
        self.recording_options = OptionsDictionary(parent_name=type(self).__name__)
        self.recording_options.declare('record_inputs', types=bool, default=True,
                                       desc='Set to True to record inputs at the system level')
        self.recording_options.declare('record_outputs', types=bool, default=True,
                                       desc='Set to True to record outputs at the system level')
        self.recording_options.declare('record_residuals', types=bool, default=True,
                                       desc='Set to True to record residuals at the system level')
        self.recording_options.declare('includes', types=list, default=['*'],
                                       desc='Patterns for variables to include in recording. \
                                       Uses fnmatch wildcards')
        self.recording_options.declare('excludes', types=list, default=[],
                                       desc='Patterns for vars to exclude in recording '
                                       '(processed post-includes). Uses fnmatch wildcards')
        self.recording_options.declare('options_excludes', types=list, default=[],
                                       desc='User-defined metadata to exclude in recording')

        self._problem_meta = None

        # Counting iterations.
        self.iter_count = 0
        self.iter_count_apply = 0
        self.iter_count_without_approx = 0

        self.cite = ""

        self._solver_print_cache = []

        self._subsystems_allprocs = {}
        self._subsystems_myproc = []
        self._vars_to_gather = {}

        self._var_promotes = {'input': [], 'output': [], 'any': []}

        self._var_allprocs_prom2abs_list = None
        self._var_prom2inds = {}
        self._var_abs2prom = {'input': {}, 'output': {}}
        self._var_allprocs_abs2prom = {'input': {}, 'output': {}}
        self._var_allprocs_abs2meta = {'input': {}, 'output': {}}
        self._var_abs2meta = {'input': {}, 'output': {}}
        self._var_discrete = {'input': {}, 'output': {}}
        self._var_allprocs_discrete = {'input': {}, 'output': {}}

        self._var_allprocs_abs2idx = {}

        self._var_sizes = None
        self._owned_sizes = None
        self._var_offsets = None

        self._full_comm = None

        self._vectors = {}

        self._inputs = None
        self._outputs = None
        self._residuals = None
        self._dinputs = None
        self._doutputs = None
        self._dresiduals = None
        self._discrete_inputs = None
        self._discrete_outputs = None

        self._nonlinear_solver = None
        self._linear_solver = None

        self._jacobian = None
        self._approx_schemes = {}
        self._subjacs_info = {}
        self._approx_subjac_keys = None
        self.matrix_free = False

        self._owns_approx_jac = False
        self._owns_approx_jac_meta = {}
        self._owns_approx_wrt = None
        self._owns_approx_of = None
        self._owns_approx_wrt_idx = {}
        self._owns_approx_of_idx = {}

        self.under_complex_step = False
        self.under_finite_difference = False

        self._design_vars = {}
        self._responses = {}
        self._rec_mgr = RecordingManager()

        self._conn_global_abs_in2out = {}

        self._static_subsystems_allprocs = {}
        self._static_design_vars = {}
        self._static_responses = {}

        self._mode = None

        self._scope_cache = {}

        self._num_par_fd = num_par_fd

        self._declare_options()
        self.initialize()

        self.options.update(kwargs)

        self._has_guess = False
        self._has_output_scaling = False
        self._has_output_adder = False
        self._has_resid_scaling = False
        self._has_input_scaling = False
        self._has_input_adder = False
        self._has_bounds = False
        self._has_distrib_vars = False
        self._has_approx = False

        self._vector_class = None

        self._assembled_jac = None

        self._par_fd_id = 0

        self._filtered_vars_to_record = {}
        self._owning_rank = None
        self._coloring_info = _DEFAULT_COLORING_META.copy()
        self._first_call_to_linearize = True   # will check in first call to _linearize
        self._tot_jac = None
        self._saved_errors = None if env_truthy('OPENMDAO_FAIL_FAST') else []

    @property
    def under_approx(self):
        """
        Return True if under complex step or finite difference.

        Returns
        -------
        bool
            True if under CS or FD.
        """
        return self.under_complex_step or self.under_finite_difference

    @property
    def msginfo(self):
        """
        Our instance pathname, if available, or our class name.  For use in error messages.

        Returns
        -------
        str
            Either our instance pathname or class name.
        """
        if self.pathname is not None:
            if self.pathname == '':
                return f"<model> <class {type(self).__name__}>"
            return f"'{self.pathname}' <class {type(self).__name__}>"
        if self.name:
            return f"'{self.name}' <class {type(self).__name__}>"
        return f"<class {type(self).__name__}>"

    def _get_inst_id(self):
        return self.pathname if self.pathname is not None else ''

    def abs_name_iter(self, iotype, local=True, cont=True, discrete=False):
        """
        Iterate over absolute variable names for this System.

        By setting appropriate values for 'cont' and 'discrete', yielded variable
        names can be continuous only, discrete only, or both.

        Parameters
        ----------
        iotype : str
            Either 'input' or 'output'.
        local : bool
            If True, include only names of local variables. Default is True.
        cont : bool
            If True, include names of continuous variables.  Default is True.
        discrete : bool
            If True, include names of discrete variables.  Default is False.

        Yields
        ------
        str
        """
        if cont:
            if local:
                yield from self._var_abs2meta[iotype]
            else:
                yield from self._var_allprocs_abs2meta[iotype]

        if discrete:
            if local:
                prefix = self.pathname + '.' if self.pathname else ''
                for name in self._var_discrete[iotype]:
                    yield prefix + name
            else:
                yield from self._var_allprocs_discrete[iotype]

    def _jac_of_iter(self):
        """
        Iterate over (name, offset, end, slice, dist_sizes) for each 'of' (row) var in the jacobian.

        The slice is internal to the given variable in the result, and this is always a full
        slice except possible for groups where _owns_approx_of_idx is defined.

        Yields
        ------
        str
            Name of 'of' variable.
        int
            Starting index.
        int
            Ending index.
        slice or ndarray
            A full slice or indices for the 'of' variable.
        ndarray or None
            Distributed sizes if var is distributed else None
        """
        toidx = self._var_allprocs_abs2idx
        sizes = self._var_sizes['output']
        total = self.pathname == ''
        szname = 'global_size' if total else 'size'
        start = end = 0
        for of, meta in self._var_abs2meta['output'].items():
            end += meta[szname]
            yield of, start, end, _full_slice, sizes[:, toidx[of]] if meta['distributed'] else None
            start = end

    def _jac_wrt_iter(self, wrt_matches=None):
        """
        Iterate over (name, offset, end, vec, slc, dist_sizes) for each column var in the jacobian.

        Parameters
        ----------
        wrt_matches : set or None
            Only include row vars that are contained in this set.  This will determine what
            the actual offsets are, i.e. the offsets will be into a reduced jacobian
            containing only the matching columns.

        Yields
        ------
        str
            Name of 'wrt' variable.
        int
            Starting index.
        int
            Ending index.
        Vector
            Either the _outputs or _inputs vector.
        slice
            A full slice.
        ndarray or None
            Distributed sizes if var is distributed else None
        """
        toidx = self._var_allprocs_abs2idx
        sizes_in = self._var_sizes['input']

        tometa_in = self._var_allprocs_abs2meta['input']

        local_ins = self._var_abs2meta['input']
        local_outs = self._var_abs2meta['output']

        total = self.pathname == ''
        szname = 'global_size' if total else 'size'

        start = end = 0
        for of, _start, _end, _, dist_sizes in self._jac_of_iter():
            if wrt_matches is None or of in wrt_matches:
                end += (_end - _start)
                vec = self._outputs if of in local_outs else None
                yield of, start, end, vec, _full_slice, dist_sizes
                start = end

        for wrt, meta in self._var_abs2meta['input'].items():
            if wrt_matches is None or wrt in wrt_matches:
                end += meta[szname]
                vec = self._inputs if wrt in local_ins else None
                dist_sizes = sizes_in[:, toidx[wrt]] if tometa_in[wrt]['distributed'] else None
                yield wrt, start, end, vec, _full_slice, dist_sizes
                start = end

    def _declare_options(self):
        """
        Declare options before kwargs are processed in the init method.

        This is optionally implemented by subclasses of Component or Group
        that themselves are intended to be subclassed by the end user. The
        options of the intermediate class are declared here leaving the
        `initialize` method available for user-defined options.
        """
        pass

    def initialize(self):
        """
        Perform any one-time initialization run at instantiation.
        """
        pass

    def _configure(self):
        """
        Configure this system to assign children settings.
        """
        pass

    def _get_root_vectors(self):
        """
        Get the root vectors for the nonlinear and linear vectors for the model.

        Returns
        -------
        dict of dict of Vector
            Root vectors: first key is 'input', 'output', or 'residual'; second key is vec_name.
        """
        # save root vecs as an attribute so that we can reuse the nonlinear scaling vecs in the
        # linear root vec
        self._root_vecs = root_vectors = {'input': {}, 'output': {}, 'residual': {}}

        force_alloc_complex = self._problem_meta['force_alloc_complex']

        # Check for complex step to set vectors up appropriately.
        # If any subsystem needs complex step, then we need to allocate it everywhere.
        nl_alloc_complex = force_alloc_complex
        if not nl_alloc_complex:
            for sub in self.system_iter(include_self=True, recurse=True):
                nl_alloc_complex |= 'cs' in sub._approx_schemes
                if nl_alloc_complex:
                    break

        # Linear vectors allocated complex only if subsolvers require derivatives.
        if nl_alloc_complex and self._use_derivatives:
            from openmdao.error_checking.check_config import check_allocate_complex_ln
            ln_alloc_complex = check_allocate_complex_ln(self, force_alloc_complex)
        else:
            ln_alloc_complex = False

        if self._has_input_scaling or self._has_output_scaling or self._has_resid_scaling:
            self._scale_factors = self._compute_root_scale_factors()
        else:
            self._scale_factors = None

        if self._vector_class is None:
            self._vector_class = self._local_vector_class

        vectypes = ('nonlinear', 'linear') if self._use_derivatives else ('nonlinear',)

        for vec_name in vectypes:
            if vec_name == 'nonlinear':
                alloc_complex = nl_alloc_complex
            else:
                alloc_complex = ln_alloc_complex

            for key in ['input', 'output', 'residual']:
                root_vectors[key][vec_name] = self._vector_class(vec_name, key, self,
                                                                 alloc_complex=alloc_complex)

        if self._use_derivatives:
            root_vectors['input']['linear']._scaling_nl_vec = \
                root_vectors['input']['nonlinear']._scaling

        return root_vectors

    def _get_approx_scheme(self, method):
        """
        Return the approximation scheme associated with the given method, creating one if needed.

        Parameters
        ----------
        method : str
            Name of the type of approxmation scheme.

        Returns
        -------
        ApproximationScheme
            The ApproximationScheme associated with the given method.
        """
        if method == 'exact':
            return None
        if method not in _supported_methods:
            msg = '{}: Method "{}" is not supported, method must be one of {}'
            raise ValueError(msg.format(self.msginfo, method,
                             [m for m in _supported_methods if m != 'exact']))
        if method not in self._approx_schemes:
            self._approx_schemes[method] = _supported_methods[method]()
        return self._approx_schemes[method]

    def get_source(self, name):
        """
        Return the source variable connected to the given named variable.

        The name can be a promoted name or an absolute name.
        If the given variable is an input, the absolute name of the connected source will
        be returned.  If the given variable itself is a source, its own absolute name will
        be returned.

        Parameters
        ----------
        name : str
            Absolute or promoted name of the variable.

        Returns
        -------
        str
            The absolute name of the source variable.
        """
        try:
            prom2abs = self._problem_meta['prom2abs']
        except Exception:
            raise RuntimeError(f"{self.msginfo}: get_source cannot be called for variable {name} "
                               "before Problem.setup has been called.")

        if name in prom2abs['output']:
            return prom2abs['output'][name][0]

        if name in prom2abs['input']:
            name = prom2abs['input'][name][0]

        model = self._problem_meta['model_ref']()
        if name in model._conn_global_abs_in2out:
            return model._conn_global_abs_in2out[name]

        raise KeyError(f"{self.msginfo}: source for '{name}' not found.")

    def _setup(self, comm, mode, prob_meta):
        """
        Perform setup for this system and its descendant systems.

        This is only called on the top-level model.

        Parameters
        ----------
        comm : MPI.Comm or <FakeComm> or None
            The global communicator.
        mode : str
            Derivative direction, either 'fwd', or 'rev', or 'auto'
        prob_meta : dict
            Problem level metadata dictionary.
        """
        # save a ref to the problem level options.
        self._problem_meta = prob_meta

        # reset any coloring if a Coloring object was not set explicitly
        if self._coloring_info['dynamic'] or self._coloring_info['static'] is not None:
            self._coloring_info['coloring'] = None

        self.pathname = ''
        self.comm = comm
        self._mode = mode

        # Besides setting up the processors, this method also builds the model hierarchy.
        self._setup_procs(self.pathname, comm, mode, self._problem_meta)

        prob_meta['config_info'] = _ConfigInfo()

        try:
            # Recurse model from the bottom to the top for configuring.
            self._configure()
        finally:
            prob_meta['config_info'] = None

        self._configure_check()

        self._setup_var_data()

        # promoted names must be known to determine implicit connections so this must be
        # called after _setup_var_data, and _setup_var_data will have to be partially redone
        # after auto_ivcs have been added, but auto_ivcs can't be added until after we know all of
        # the connections.
        self._setup_global_connections()
        self._setup_dynamic_shapes()

        self._top_level_post_connections(mode)

        self._setup_var_sizes()

        self._top_level_post_sizes()

        # The try/except can be removed when support for the
        # "Component as a model" deprecation is removed
        try:
            self._problem_meta['relevant'] = self._init_relevance(mode)
        except RuntimeError:
            type_exc, exc, tb = sys.exc_info()
            from openmdao.core.group import Group
            if not isinstance(self, Group) and "Output not found for design variable" in str(exc):
                msg = f"The model is of type '{self.__class__.__name__}'. " \
                      "Components must be placed in a Group in order for unconnected inputs " \
                      "to be used as design variables. A future release will require that " \
                      "the model be a Group or a sub-class of Group."
                self._collect_error(str(exc), exc_type=type_exc, tback=tb)
                self._collect_error(msg)
                return
            else:
                self._collect_error(str(exc), exc_type=type_exc, tback=tb)

        # determine which connections are managed by which group, and check validity of connections
        self._setup_connections()

    def _top_level_post_connections(self, mode):
        # this runs after all connections are known, and only if this is the top level system
        self._problem_meta['prom2abs'] = self._get_all_promotes()

    def _get_all_promotes(self):
        """
        Create the top level mapping of all promoted names to absolute names for all local systems.

        Note that this will only be called on a component that is the top level model.

        Returns
        -------
        dict
            Mapping of all promoted names to absolute names.
        """
        prom2abs = {}
        for typ in ('input', 'output'):
            t_prom2abs = prom2abs[typ] = defaultdict(list)
            for prom, abslist in self._var_allprocs_prom2abs_list[typ].items():
                t_prom2abs[prom] = abslist

        return prom2abs

    def _top_level_post_sizes(self):
        # this runs after the variable sizes are known
        self._setup_global_shapes()

    def _setup_check(self):
        """
        Do any error checking on user's setup, before any other recursion happens.
        """
        pass

    def _configure_check(self):
        """
        Do any error checking on i/o and connections.
        """
        pass

    def _setup_dynamic_shapes(self):
        pass

    def _check_res_out_overlaps(self):
        pass

    def _final_setup(self, comm):
        """
        Perform final setup for this system and its descendant systems.

        This part of setup is called automatically at the start of run_model or run_driver.

        Parameters
        ----------
        comm : MPI.Comm or <FakeComm> or None
            The global communicator.
        """
        if self._use_derivatives:
            # must call this before vector setup because it determines if we need to alloc commplex
            self._setup_partials()

        self._setup_vectors(self._get_root_vectors())

        # Transfers do not require recursion, but they have to be set up after the vector setup.
        self._setup_transfers()

        # Same situation with solvers, partials, and Jacobians.
        # If we're updating, we just need to re-run setup on these, but no recursion necessary.
        self._setup_solvers()
        self._setup_solver_print()
        if self._use_derivatives:
            self._setup_jacobians()

        self._setup_recording()

        self.set_initial_values()

    def _get_approx_subjac_keys(self):
        """
        Return a list of (of, wrt) keys needed for approx derivs for this group.

        Returns
        -------
        list
            List of approx derivative subjacobian keys.
        """
        if self._approx_subjac_keys is None:
            self._approx_subjac_keys = list(self._approx_subjac_keys_iter())

        return self._approx_subjac_keys

    def use_fixed_coloring(self, coloring=_STD_COLORING_FNAME, recurse=True):
        """
        Use a precomputed coloring for this System.

        Parameters
        ----------
        coloring : str
            A coloring filename.  If no arg is passed, filename will be determined
            automatically.
        recurse : bool
            If True, set fixed coloring in all subsystems that declare a coloring. Ignored
            if a specific coloring is passed in.
        """
        if coloring_mod._force_dyn_coloring and coloring is _STD_COLORING_FNAME:
            self._coloring_info['dynamic'] = True
            return  # don't use static this time

        self._coloring_info['static'] = coloring
        self._coloring_info['dynamic'] = False

        if coloring is not _STD_COLORING_FNAME:
            if recurse:
                issue_warning('recurse was passed to use_fixed_coloring but a specific coloring '
                              'was set, so recurse was ignored.',
                              prefix=self.pathname,
                              category=UnusedOptionWarning)
            if isinstance(coloring, Coloring):
                approx = self._get_approx_scheme(coloring._meta['method'])
                # force regen of approx groups on next call to compute_approximations
                approx._reset()
            return

        if recurse:
            for s in self._subsystems_myproc:
                s.use_fixed_coloring(coloring, recurse)

    def declare_coloring(self,
                         wrt=_DEFAULT_COLORING_META['wrt_patterns'],
                         method=_DEFAULT_COLORING_META['method'],
                         form=None,
                         step=None,
                         per_instance=_DEFAULT_COLORING_META['per_instance'],
                         num_full_jacs=_DEFAULT_COLORING_META['num_full_jacs'],
                         tol=_DEFAULT_COLORING_META['tol'],
                         orders=_DEFAULT_COLORING_META['orders'],
                         perturb_size=_DEFAULT_COLORING_META['perturb_size'],
                         min_improve_pct=_DEFAULT_COLORING_META['min_improve_pct'],
                         show_summary=_DEFAULT_COLORING_META['show_summary'],
                         show_sparsity=_DEFAULT_COLORING_META['show_sparsity']):
        """
        Set options for deriv coloring of a set of wrt vars matching the given pattern(s).

        Parameters
        ----------
        wrt : str or list of str
            The name or names of the variables that derivatives are taken with respect to.
            This can contain input names, output names, or glob patterns.
        method : str
            Method used to compute derivative: "fd" for finite difference, "cs" for complex step.
        form : str
            Finite difference form, can be "forward", "central", or "backward". Leave
            undeclared to keep unchanged from previous or default value.
        step : float
            Step size for finite difference. Leave undeclared to keep unchanged from previous
            or default value.
        per_instance : bool
            If True, a separate coloring will be generated for each instance of a given class.
            Otherwise, only one coloring for a given class will be generated and all instances
            of that class will use it.
        num_full_jacs : int
            Number of times to repeat partial jacobian computation when computing sparsity.
        tol : float
            Tolerance used to determine if an array entry is nonzero during sparsity determination.
        orders : int
            Number of orders above and below the tolerance to check during the tolerance sweep.
        perturb_size : float
            Size of input/output perturbation during generation of sparsity.
        min_improve_pct : float
            If coloring does not improve (decrease) the number of solves more than the given
            percentage, coloring will not be used.
        show_summary : bool
            If True, display summary information after generating coloring.
        show_sparsity : bool
            If True, display sparsity with coloring info after generating coloring.
        """
        if method not in ('fd', 'cs', 'jax'):
            raise RuntimeError(
                "{}: method must be one of ['fd', 'cs', 'jax'].".format(self.msginfo))

        self._has_approx = True

        # start with defaults
        options = _DEFAULT_COLORING_META.copy()

        if method != 'jax':
            approx = self._get_approx_scheme(method)
            options.update(approx.DEFAULT_OPTIONS)

        if self._coloring_info['static'] is None:
            options['dynamic'] = True
        else:
            options['dynamic'] = False
            options['static'] = self._coloring_info['static']

        options['wrt_patterns'] = [wrt] if isinstance(wrt, str) else wrt
        options['method'] = method
        options['per_instance'] = per_instance
        options['num_full_jacs'] = num_full_jacs
        options['tol'] = tol
        options['orders'] = orders
        options['perturb_size'] = perturb_size
        options['min_improve_pct'] = min_improve_pct
        options['show_summary'] = show_summary
        options['show_sparsity'] = show_sparsity
        options['coloring'] = self._coloring_info['coloring']
        if form is not None:
            options['form'] = form
        if step is not None:
            options['step'] = step

        self._coloring_info = options

    def _coloring_pct_too_low(self, coloring, info):
        # if the improvement wasn't large enough, don't use coloring
        pct = coloring._solves_info()[-1]
        if info['min_improve_pct'] > pct:
            info['coloring'] = info['static'] = None
            msg = f"Coloring was deactivated.  Improvement of {pct:.1f}% was less than min " \
                  f"allowed ({info['min_improve_pct']:.1f}%)."
            issue_warning(msg, prefix=self.msginfo, category=DerivativesWarning)
            if not info['per_instance']:
                coloring_mod._CLASS_COLORINGS[self.get_coloring_fname()] = None
            return True
        return False

    def _finalize_coloring(self, coloring, info, sp_info, sparsity_time):
        # if the improvement wasn't large enough, don't use coloring
        if self._coloring_pct_too_low(coloring, info):
            return False

        sp_info['sparsity_time'] = sparsity_time
        sp_info['pathname'] = self.pathname
        sp_info['class'] = type(self).__name__
        sp_info['type'] = 'semi-total' if self._subsystems_allprocs else 'partial'

        ordered_wrt_info = list(self._jac_wrt_iter(info['wrt_matches']))
        ordered_of_info = list(self._jac_of_iter())

        if self.pathname:
            ordered_of_info = self._jac_var_info_abs2prom(ordered_of_info)
            ordered_wrt_info = self._jac_var_info_abs2prom(ordered_wrt_info)

        coloring._row_vars = [t[0] for t in ordered_of_info]
        coloring._col_vars = [t[0] for t in ordered_wrt_info]
        coloring._row_var_sizes = [t[2] - t[1] for t in ordered_of_info]
        coloring._col_var_sizes = [t[2] - t[1] for t in ordered_wrt_info]

        coloring._meta.update(info)  # save metadata we used to create the coloring
        del coloring._meta['coloring']
        coloring._meta.update(sp_info)

        info['coloring'] = coloring

        if info['show_sparsity'] or info['show_summary']:
            print("\nColoring for '%s' (class %s)" % (self.pathname, type(self).__name__))

        if info['show_sparsity']:
            coloring.display_txt()
        if info['show_summary']:
            coloring.summary()

        self._save_coloring(coloring)

        if not info['per_instance']:
            # save the class coloring for other instances of this class to use
            coloring_mod._CLASS_COLORINGS[self.get_coloring_fname()] = coloring

        return True

    def _compute_coloring(self, recurse=False, **overrides):
        """
        Compute a coloring of the partial jacobian.

        This assumes that the current System is in a proper state for computing derivatives.

        Parameters
        ----------
        recurse : bool
            If True, recurse from this system down the system hierarchy.  Whenever a group
            is encountered that has specified its coloring metadata, we don't recurse below
            that group unless that group has a subsystem that has a nonlinear solver that uses
            gradients.
        **overrides : dict
            Any args that will override either default coloring settings or coloring settings
            resulting from an earlier call to declare_coloring.

        Returns
        -------
        list of Coloring
            The computed colorings.
        """
        if recurse:
            colorings = []
            my_coloring = self._coloring_info['coloring']
            grad_systems = self._get_gradient_nl_solver_systems()
            for s in self.system_iter(include_self=True, recurse=True):
                if my_coloring is None or s in grad_systems:
                    if s._coloring_info['coloring'] is not None:
                        coloring = s._compute_coloring(recurse=False, **overrides)[0]
                        colorings.append(coloring)
                        if coloring is not None:
                            coloring._meta['pathname'] = s.pathname
                            coloring._meta['class'] = type(s).__name__
            return [c for c in colorings if c is not None] or [None]

        info = self._coloring_info

        use_jax = False
        try:
            if self.options['use_jax']:
                info['method'] = 'jax'
                use_jax = True
        except KeyError:
            pass

        info.update(**overrides)
        if isinstance(info['wrt_patterns'], str):
            info['wrt_patterns'] = [info['wrt_patterns']]

        if info['method'] is None and self._approx_schemes:
            info['method'] = list(self._approx_schemes)[0]

        if info['coloring'] is None:
            # check to see if any approx or jax derivs have been declared
            for meta in self._subjacs_info.values():
                if 'method' in meta and meta['method']:
                    break
            else:  # no approx derivs found
                if not (self._owns_approx_of or self._owns_approx_wrt):
                    issue_warning("No partials found but coloring was requested.  "
                                  "Declaring ALL partials as dense "
                                  "(method='{}')".format(info['method']),
                                  prefix=self.msginfo, category=DerivativesWarning)
                    try:
                        self.declare_partials('*', '*', method=info['method'])
                    except AttributeError:  # assume system is a group
                        from openmdao.core.component import Component
                        from openmdao.core.indepvarcomp import IndepVarComp
                        from openmdao.components.exec_comp import ExecComp
                        for s in self.system_iter(recurse=True, typ=Component):
                            if not isinstance(s, ExecComp) and not isinstance(s, IndepVarComp):
                                s.declare_partials('*', '*', method=info['method'])
                    self._setup_partials()

        if not use_jax:
            approx_scheme = self._get_approx_scheme(info['method'])

        if info['coloring'] is None and info['static'] is None:
            info['dynamic'] = True

        coloring_fname = self.get_coloring_fname()

        # if we find a previously computed class coloring for our class, just use that
        # instead of regenerating a coloring.
        if not info['per_instance'] and coloring_fname in coloring_mod._CLASS_COLORINGS:
            info['coloring'] = coloring = coloring_mod._CLASS_COLORINGS[coloring_fname]
            if coloring is None:
                print("\nClass coloring for class '{}' wasn't good enough, "
                      "so skipping for '{}'".format(type(self).__name__, self.pathname))
                info['static'] = None
            else:
                print("\n{} using class coloring for class '{}'".format(self.pathname,
                                                                        type(self).__name__))
                info.update(coloring._meta)
                # force regen of approx groups during next compute_approximations
                if not use_jax:
                    approx_scheme._reset()
            return [coloring]

        save_first_call = self._first_call_to_linearize
        self._first_call_to_linearize = False
        sparsity_start_time = time.perf_counter()

        # for groups, this does some setup of approximations
        self._setup_approx_coloring()

        # tell approx scheme to limit itself to only colored columns
        if not use_jax:
            approx_scheme._reset()
            approx_scheme._during_sparsity_comp = True

        self._update_wrt_matches(info)

        save_jac = self._jacobian

        # use special sparse jacobian to collect sparsity info
        self._jacobian = _ColSparsityJac(self, info)

        from openmdao.core.group import Group
        is_total = isinstance(self, Group)
        is_explicit = self.is_explicit()

        # compute perturbations
        starting_inputs = self._inputs.asarray(copy=True)
        in_offsets = starting_inputs.copy()
        in_offsets[in_offsets == 0.0] = 1.0
        in_offsets *= info['perturb_size']

        starting_outputs = self._outputs.asarray(copy=True)

        if not is_explicit:
            out_offsets = starting_outputs.copy()
            out_offsets[out_offsets == 0.0] = 1.0
            out_offsets *= info['perturb_size']

        starting_resids = self._residuals.asarray(copy=True)

        for i in range(info['num_full_jacs']):
            # randomize inputs (and outputs if implicit)
            if i > 0:
                self._inputs.set_val(starting_inputs +
                                     in_offsets * np.random.random(in_offsets.size))
                if not is_explicit:
                    self._outputs.set_val(starting_outputs +
                                          out_offsets * np.random.random(out_offsets.size))
                if is_total:
                    self._solve_nonlinear()
                else:
                    self._apply_nonlinear()

                if not use_jax:
                    for scheme in self._approx_schemes.values():
                        scheme._reset()  # force a re-initialization of approx
                        scheme._during_sparsity_comp = True

            if use_jax:
                self._jax_linearize()
            else:
                self.run_linearize(sub_do_ln=False)

        sparsity, sp_info = self._jacobian.get_sparsity(self)

        self._jacobian = save_jac

        if not use_jax:
            # revert uncolored approx back to normal
            for scheme in self._approx_schemes.values():
                scheme._reset()

        if use_jax:
            direction = self._mode
        else:
            direction = 'fwd'

        sparsity_time = time.perf_counter() - sparsity_start_time

        coloring = _compute_coloring(sparsity, direction)

        # restore original inputs/outputs
        self._inputs.set_val(starting_inputs)
        self._outputs.set_val(starting_outputs)
        self._residuals.set_val(starting_resids)

        if not self._finalize_coloring(coloring, info, sp_info, sparsity_time):
            return [None]

        self._first_call_to_linearize = save_first_call

        if not use_jax:
            approx = self._get_approx_scheme(coloring._meta['method'])
            # force regen of approx groups during next compute_approximations
            approx._reset()

        return [coloring]

    def _setup_approx_coloring(self):
        pass

    def get_coloring_fname(self):
        """
        Return the full pathname to a coloring file.

        Returns
        -------
        str
            Full pathname of the coloring file.
        """
        directory = self._problem_meta['coloring_dir']
        if not self.pathname:
            # total coloring
            return os.path.join(directory, 'total_coloring.pkl')

        if self._coloring_info.get('per_instance'):
            # base the name on the instance pathname
            fname = 'coloring_' + self.pathname.replace('.', '_') + '.pkl'
        else:
            # base the name on the class name
            fname = 'coloring_' + '_'.join(
                [self.__class__.__module__.replace('.', '_'), self.__class__.__name__]) + '.pkl'

        return os.path.join(directory, fname)

    def _save_coloring(self, coloring):
        """
        Save the coloring to a file based on this system's class or pathname.

        Parameters
        ----------
        coloring : Coloring
            See Coloring class docstring.
        """
        # under MPI, only save on proc 0
        if ((self._full_comm is not None and self._full_comm.rank == 0) or
                (self._full_comm is None and self.comm.rank == 0)):
            coloring.save(self.get_coloring_fname())

    def _get_static_coloring(self):
        """
        Get the Coloring for this system.

        If necessary, load the Coloring from a file.

        Returns
        -------
        Coloring or None
            Coloring object, possible loaded from a file, or None
        """
        info = self._coloring_info
        coloring = info['coloring']
        if coloring is not None:
            return coloring

        static = info['static']
        if static is _STD_COLORING_FNAME or isinstance(static, str):
            if static is _STD_COLORING_FNAME:
                fname = self.get_coloring_fname()
            else:
                fname = static
            print("%s: loading coloring from file %s" % (self.msginfo, fname))
            info['coloring'] = coloring = Coloring.load(fname)
            if info['wrt_patterns'] != coloring._meta['wrt_patterns']:
                raise RuntimeError("%s: Loaded coloring has different wrt_patterns (%s) than "
                                   "declared ones (%s)." %
                                   (self.msginfo, coloring._meta['wrt_patterns'],
                                    info['wrt_patterns']))
            info.update(info['coloring']._meta)
            approx = self._get_approx_scheme(info['method'])
            # force regen of approx groups during next compute_approximations
            approx._reset()
        elif isinstance(static, coloring_mod.Coloring):
            info['coloring'] = coloring = static

        if coloring is not None:
            info['dynamic'] = False

        info['static'] = coloring

        return coloring

    def _get_coloring(self):
        """
        Get the Coloring for this system.

        If necessary, load the Coloring from a file or dynamically generate it.

        Returns
        -------
        Coloring or None
            Coloring object, possible loaded from a file or dynamically generated, or None
        """
        coloring = self._get_static_coloring()
        if coloring is None and self._coloring_info['dynamic']:
            self._coloring_info['coloring'] = coloring = self._compute_coloring()[0]
            if coloring is not None:
                self._coloring_info.update(coloring._meta)

        return coloring

    def _setup_par_fd_procs(self, comm):
        """
        Split up the comm for use in parallel FD.

        Parameters
        ----------
        comm : MPI.Comm or <FakeComm>
            MPI communicator object.

        Returns
        -------
        MPI.Comm or <FakeComm>
            MPI communicator object.
        """
        num_par_fd = self._num_par_fd
        if comm.size < num_par_fd:
            raise ValueError("%s: num_par_fd must be <= communicator size (%d)" %
                             (self.msginfo, comm.size))

        self._full_comm = comm

        if num_par_fd > 1:
            sizes, offsets = evenly_distrib_idxs(num_par_fd, comm.size)

            # a 'color' is assigned to each subsystem, with
            # an entry for each processor it will be given
            # e.g. [0, 0, 0, 1, 1, 1, 2, 2, 2, 3, 3, 3]
            color = np.empty(comm.size, dtype=INT_DTYPE)
            for i in range(num_par_fd):
                color[offsets[i]:offsets[i] + sizes[i]] = i

            self._par_fd_id = color[comm.rank]

            comm = self._full_comm.Split(self._par_fd_id)

        return comm

    def _setup_recording(self):
        """
        Set up case recording.
        """
        if self._rec_mgr._recorders:
            myinputs = myoutputs = myresiduals = []

            options = self.recording_options
            incl = options['includes']
            excl = options['excludes']

            # includes and excludes for inputs are specified using _absolute_ names
            # vectors are keyed on absolute name, discretes on relative/promoted name
            if options['record_inputs']:
                myinputs = sorted([n for n in self._var_abs2prom['input']
                                   if check_path(n, incl, excl)])

            # includes and excludes for outputs are specified using _promoted_ names
            # vectors are keyed on absolute name, discretes on relative/promoted name
            if options['record_outputs']:
                myoutputs = sorted([n for n, prom in self._var_abs2prom['output'].items()
                                    if check_path(prom, incl, excl)])

                if self._var_discrete['output']:
                    # if we have discrete outputs then residual name set doesn't match output one
                    if options['record_residuals']:
                        contains = self._residuals._contains_abs
                        myresiduals = [n for n in myoutputs if contains(n)]
                elif options['record_residuals']:
                    myresiduals = myoutputs

            elif options['record_residuals']:
                abs2prom = self._var_abs2prom['output']
                myresiduals = [n for n in self._residuals._abs_iter()
                               if check_path(abs2prom[n], incl, excl)]

            self._filtered_vars_to_record = {
                'input': myinputs,
                'output': myoutputs,
                'residual': myresiduals
            }

            self._rec_mgr.startup(self, self._problem_meta['comm'])

        for subsys in self._subsystems_myproc:
            subsys._setup_recording()

    def _setup_procs(self, pathname, comm, mode, prob_meta):
        """
        Execute first phase of the setup process.

        Distribute processors, assign pathnames, and call setup on the component.
        Also reset internal data structures.

        Parameters
        ----------
        pathname : str
            Global name of the system, including the path.
        comm : MPI.Comm or <FakeComm>
            MPI communicator object.
        mode : str
            Derivatives calculation mode, 'fwd' for forward, and 'rev' for
            reverse (adjoint). Default is 'rev'.
        prob_meta : dict
            Problem level options.
        """
        self.pathname = pathname
        self._set_problem_meta(prob_meta)
        self._first_call_to_linearize = True
        self._is_local = True
        self._vectors = {}
        self._full_comm = None
        self._approx_subjac_keys = None

        self.options._parent_name = self.msginfo
        self.recording_options._parent_name = self.msginfo
        self._mode = mode
        self._design_vars = {}
        self._responses = {}
        self._design_vars.update(self._static_design_vars)
        self._responses.update(self._static_responses)

    def _setup_var_data(self):
        """
        Compute the list of abs var names, abs/prom name maps, and metadata dictionaries.
        """
        self._var_prom2inds = {}
        self._var_allprocs_prom2abs_list = {'input': {}, 'output': {}}
        self._var_abs2prom = {'input': {}, 'output': {}}
        self._var_allprocs_abs2prom = {'input': {}, 'output': {}}
        self._var_allprocs_abs2meta = {'input': {}, 'output': {}}
        self._var_abs2meta = {'input': {}, 'output': {}}
        self._var_allprocs_discrete = {'input': {}, 'output': {}}
        self._var_allprocs_abs2idx = {}
        self._owning_rank = defaultdict(int)
        self._var_sizes = {}
        self._owned_sizes = None

        cfginfo = self._problem_meta['config_info']
        if cfginfo and self.pathname in cfginfo._modified_systems:
            cfginfo._modified_systems.remove(self.pathname)

    def _setup_global_shapes(self):
        """
        Compute the global size and shape of all variables on this system.
        """
        loc_meta = self._var_abs2meta

        for io in ('input', 'output'):
            # now set global sizes and shapes into metadata for distributed variables
            sizes = self._var_sizes[io]
            for idx, (abs_name, mymeta) in enumerate(self._var_allprocs_abs2meta[io].items()):
                local_shape = mymeta['shape']
                if mymeta['distributed']:
                    global_size = np.sum(sizes[:, idx])
                    mymeta['global_size'] = global_size

                    # assume that all but the first dimension of the shape of a
                    # distributed variable is the same on all procs
                    mymeta['global_shape'] = self._get_full_dist_shape(abs_name, local_shape)
                else:
                    # not distributed, just use local shape and size
                    mymeta['global_size'] = mymeta['size']
                    mymeta['global_shape'] = local_shape

                if abs_name in loc_meta[io]:
                    loc_meta[io][abs_name]['global_shape'] = mymeta['global_shape']
                    loc_meta[io][abs_name]['global_size'] = mymeta['global_size']

    def _setup_global_connections(self, conns=None):
        """
        Compute dict of all connections between this system's inputs and outputs.

        Parameters
        ----------
        conns : dict
            Dictionary of connections passed down from parent group.
        """
        pass

    def _init_relevance(self, mode):
        """
        Create the relevance dictionary.

        This is only called on the top level System.

        Parameters
        ----------
        mode : str
            Derivative direction, either 'fwd' or 'rev'.

        Returns
        -------
        dict
            The relevance dictionary.
        """
        if self._use_derivatives:
            desvars = self.get_design_vars(recurse=True, get_sizes=False, use_prom_ivc=False)
            responses = self.get_responses(recurse=True, get_sizes=False, use_prom_ivc=False)

            responses = self._check_alias_overlaps(responses)

            return self.get_relevant_vars(desvars, responses, mode)

        return {'@all': ({'input': ContainsAll(), 'output': ContainsAll()}, ContainsAll())}

    def _check_alias_overlaps(self, responses):
        # If you have response aliases, check for overlapping indices.  Also adds aliased
        # sources to responses if they're not already there so relevance will work properly.
        aliases = set()
        aliased_srcs = {}
        to_add = {}
        discrete = self._var_allprocs_discrete

        # group all aliases by source so we can compute overlaps for each source individually
        for name, meta in responses.items():
            if meta['alias'] and not (name in discrete['input'] or name in discrete['output']):
                aliases.add(name)  # name is the same as meta['alias'] here
                src = meta['source']
                if src in aliased_srcs:
                    aliased_srcs[src].append(meta)
                else:
                    aliased_srcs[src] = [meta]

                    if src in responses:
                        # source itself is also a constraint, so need to know indices
                        aliased_srcs[src].append(responses[src])
                    else:
                        # If an alias is in responses, but the src isn't, then we need to
                        # make sure the src is present for the relevance calculation.
                        # This is allowed here because this responses dict is not used beyond
                        # the relevance calculation.
                        to_add[src] = meta

        for src, metalist in aliased_srcs.items():
            if len(metalist) == 1:
                continue

            size = self._var_allprocs_abs2meta['output'][src]['global_size']
            shape = self._var_allprocs_abs2meta['output'][src]['global_shape']
            mat = np.zeros(size, dtype=np.ushort)

            for meta in metalist:
                indices = meta['indices']
                if indices is None:
                    mat[:] += 1
                else:
                    indices.set_src_shape(shape)
                    mat[indices.flat()] += 1

            if np.any(mat > 1):
                matching_aliases = sorted(m['alias'] for m in metalist if m['alias'])
                raise RuntimeError(f"{self.msginfo}: Indices for aliases {matching_aliases} are "
                                   f"overlapping constraint/objective '{src}'.")

        if aliases:
            # now remove alias entries from the response dict because we don't need them in the
            # relevance calculation. This response dict is used only for relevance and is *not*
            # used by the driver.
            responses.update(to_add)
            responses = {r: meta for r, meta in responses.items() if r not in aliases}

        return responses

    def _setup_driver_units(self):
        """
        Compute unit conversions for driver variables.
        """
        abs2meta = self._var_allprocs_abs2meta['output']

        dv = self._design_vars
        for name, meta in dv.items():

            units = meta['units']
            dv[name]['total_adder'] = dv[name]['adder']
            dv[name]['total_scaler'] = dv[name]['scaler']

            if units is not None:
                # If derivatives are not being calculated, then you reach here before source
                # is placed in the meta.
                try:
                    units_src = meta['source']
                except KeyError:
                    units_src = self.get_source(name)

                var_units = abs2meta[units_src]['units']

                if var_units == units:
                    continue

                if var_units is None:
                    msg = "{}: Target for design variable {} has no units, but '{}' units " + \
                          "were specified."
                    raise RuntimeError(msg.format(self.msginfo, name, units))

                if not is_compatible(var_units, units):
                    msg = "{}: Target for design variable {} has '{}' units, but '{}' units " + \
                          "were specified."
                    raise RuntimeError(msg.format(self.msginfo, name, var_units, units))

                factor, offset = unit_conversion(var_units, units)
                base_adder, base_scaler = determine_adder_scaler(None, None,
                                                                 dv[name]['adder'],
                                                                 dv[name]['scaler'])

                dv[name]['total_adder'] = offset + base_adder / factor
                dv[name]['total_scaler'] = base_scaler * factor

        resp = self._responses
        type_dict = {'con': 'constraint', 'obj': 'objective'}
        for name, meta in resp.items():

            units = meta['units']
            resp[name]['total_scaler'] = resp[name]['scaler']
            resp[name]['total_adder'] = resp[name]['adder']

            if units is not None:
                # If derivatives are not being calculated, then you reach here before source
                # is placed in the meta.
                try:
                    units_src = meta['source']
                except KeyError:
                    units_src = self.get_source(name)

                var_units = abs2meta[units_src]['units']

                if var_units == units:
                    continue

                if var_units is None:
                    msg = "{}: Target for {} {} has no units, but '{}' units " + \
                          "were specified."
                    raise RuntimeError(msg.format(self.msginfo, type_dict[meta['type']],
                                                  name, units))

                if not is_compatible(var_units, units):
                    msg = "{}: Target for {} {} has '{}' units, but '{}' units " + \
                          "were specified."
                    raise RuntimeError(msg.format(self.msginfo, type_dict[meta['type']],
                                                  name, var_units, units))

                factor, offset = unit_conversion(var_units, units)
                base_adder, base_scaler = determine_adder_scaler(None, None,
                                                                 resp[name]['adder'],
                                                                 resp[name]['scaler'])

                resp[name]['total_scaler'] = base_scaler * factor
                resp[name]['total_adder'] = offset + base_adder / factor

        for s in self._subsystems_myproc:
            s._setup_driver_units()

    def _setup_connections(self):
        """
        Compute dict of all connections owned by this system.
        """
        pass

    def _setup_vectors(self, root_vectors):
        """
        Compute all vectors for all vec names and assign excluded variables lists.

        Parameters
        ----------
        root_vectors : dict of dict of Vector
            Root vectors: first key is 'input', 'output', or 'residual'; second key is vec_name.
        """
        self._vectors = vectors = {'input': {}, 'output': {}, 'residual': {}}

        # Allocate complex if root vector was allocated complex.
        alloc_complex = root_vectors['output']['nonlinear']._alloc_complex

        # This happens if you reconfigure and switch to 'cs' without forcing the vectors to be
        # initially allocated as complex.
        if not alloc_complex and 'cs' in self._approx_schemes:
            raise RuntimeError("{}: In order to activate complex step during reconfiguration, "
                               "you need to set 'force_alloc_complex' to True during setup. e.g. "
                               "'problem.setup(force_alloc_complex=True)'".format(self.msginfo))

        if self._vector_class is None:
            self._vector_class = self._local_vector_class

        vector_class = self._vector_class
        vectypes = ('nonlinear', 'linear') if self._use_derivatives else ('nonlinear',)

        for vec_name in vectypes:

            # Only allocate complex in the vectors we need.
            vec_alloc_complex = root_vectors['output'][vec_name]._alloc_complex

            for kind in ['input', 'output', 'residual']:
                rootvec = root_vectors[kind][vec_name]
                vectors[kind][vec_name] = vector_class(
                    vec_name, kind, self, rootvec, alloc_complex=vec_alloc_complex)

        if self._use_derivatives:
            vectors['input']['linear']._scaling_nl_vec = vectors['input']['nonlinear']._scaling

        self._inputs = vectors['input']['nonlinear']
        self._outputs = vectors['output']['nonlinear']
        self._residuals = vectors['residual']['nonlinear']

        if self._use_derivatives:
            self._dinputs = vectors['input']['linear']
            self._doutputs = vectors['output']['linear']
            self._dresiduals = vectors['residual']['linear']

        for subsys in self._subsystems_myproc:
            subsys._scale_factors = self._scale_factors
            subsys._setup_vectors(root_vectors)

    def _compute_root_scale_factors(self):
        """
        Compute scale factors for all variables.

        Returns
        -------
        dict
            Mapping of each absoute var name to its corresponding scaling factor tuple.
        """
        # make this a defaultdict to handle the case of access using unconnected inputs
        scale_factors = defaultdict(lambda: {
            'input': (0.0, 1.0),
        })

        for abs_name, meta in self._var_allprocs_abs2meta['output'].items():
            ref0 = meta['ref0']
            res_ref = meta['res_ref']
            a0 = ref0
            a1 = meta['ref'] - ref0
            scale_factors[abs_name] = {
                'output': (a0, a1),
                'residual': (0.0, 1.0 if res_ref is None else res_ref),
            }
        return scale_factors

    def _setup_transfers(self):
        """
        Compute all transfers that are owned by this system.
        """
        pass

    def _setup_solvers(self):
        """
        Perform setup in all solvers.
        """
        # remove old solver error files if they exist
        if self.pathname == '':
            rank = MPI.COMM_WORLD.rank if MPI is not None else 0
            if rank == 0:
                for f in os.listdir('.'):
                    if fnmatchcase(f, 'solver_errors.*.out'):
                        os.remove(f)

        if self._nonlinear_solver is not None:
            self._nonlinear_solver._setup_solvers(self, 0)
        if self._linear_solver is not None:
            self._linear_solver._setup_solvers(self, 0)

        for subsys in self._subsystems_myproc:
            subsys._setup_solvers()

    def _setup_jacobians(self, recurse=True):
        """
        Set and populate jacobians down through the system tree.

        Parameters
        ----------
        recurse : bool
            If True, setup jacobians in all descendants.
        """
        asm_jac_solvers = set()
        if self._linear_solver is not None:
            asm_jac_solvers.update(self._linear_solver._assembled_jac_solver_iter())

        nl_asm_jac_solvers = set()
        if self.nonlinear_solver is not None:
            nl_asm_jac_solvers.update(self.nonlinear_solver._assembled_jac_solver_iter())

        asm_jac = None
        if asm_jac_solvers:
            asm_jac = _asm_jac_types[self.options['assembled_jac_type']](system=self)
            self._assembled_jac = asm_jac
            for s in asm_jac_solvers:
                s._assembled_jac = asm_jac

        if nl_asm_jac_solvers:
            if asm_jac is None:
                asm_jac = _asm_jac_types[self.options['assembled_jac_type']](system=self)
            for s in nl_asm_jac_solvers:
                s._assembled_jac = asm_jac

        if self._has_approx:
            self._set_approx_partials_meta()

        # At present, we don't support a AssembledJacobian in a group
        # if any subcomponents are matrix-free.
        if asm_jac is not None:
            if self.matrix_free:
                raise RuntimeError("%s: AssembledJacobian not supported for matrix-free "
                                   "subcomponent." % self.msginfo)

        if recurse:
            for subsys in self._subsystems_myproc:
                subsys._setup_jacobians()

    def set_initial_values(self):
        """
        Set all input and output variables to their declared initial values.
        """
        for abs_name, meta in self._var_abs2meta['input'].items():
            self._inputs.set_var(abs_name, meta['val'])

        for abs_name, meta in self._var_abs2meta['output'].items():
            self._outputs.set_var(abs_name, meta['val'])

    def _get_promotion_maps(self):
        """
        Define variable maps based on promotes lists.

        Returns
        -------
        dict of {'input': {str:(str, info), ...}, 'output': {str:(str, info), ...}}
            dictionary mapping input/output variable names
            to (promoted name, promotion_info) tuple.
        """
        from openmdao.core.group import Group

        def split_list(lst):
            """
            Yield match type, name/pattern/tuple info, and src_indices info.

            Parameters
            ----------
            lst : list
                List of names, patterns and/or tuples specifying promotes.

            Yields
            ------
            Enum
                match type
            str
                name or pattern string
            (str, _PromotesInfo)
                name/rename/pattern, promotion info (src_indices, etc.)
            """
            for entry in lst:
                key, pinfo = entry
                if isinstance(key, str):
                    # note, conditional here is faster than using precompiled regex
                    if '*' in key or '?' in key or '[' in key:
                        yield _MatchType.PATTERN, key, entry
                    else:
                        yield _MatchType.NAME, key, entry
                elif isinstance(key, tuple) and len(key) == 2:
                    yield _MatchType.RENAME, key[0], (key[1], pinfo)
                else:
                    raise TypeError(f"when adding subsystem '{self.pathname}', entry '{key}'"
                                    " is not a string or tuple of size 2.")

        def _check_dup(io, matches, match_type, name, tup):
            """
            Report error or warning when attempting to promote a variable twice.

            Parameters
            ----------
            io : str
                One of 'input' or 'output'.
            matches : dict {'input': ..., 'output': ...}
                Dict of promoted names and associated info.
            match_type : intEnum
                Indicates whether match is an explicit name, rename, or pattern match.
            name : str
                Name of promoted variable that is specified multiple times.
            tup : tuple (?, _PromotesInfo)
                First entry can be name, rename, or pattern depending on the match type.

            Returns
            -------
            bool
                If True, ignore the new match, else replace the old with the new.
            """
            try:
                old_name, old_key, old_info, old_match_type = matches[io][name]
                _, info = tup
                if old_match_type == _MatchType.RENAME:
                    old_key = (old_name, old_key)
                else:
                    old_using = f"'{old_key}'"
                if match_type == _MatchType.RENAME:
                    new_using = (name, tup[0])
                else:
                    new_using = f"'{tup[0]}'"

                diff = info.compare(old_info) if info is not None and old_info is not None else ()
                if diff:
                    raise RuntimeError(f"{self.msginfo}: {io} variable '{name}', promoted using "
                                       f"{new_using}, was already promoted using {old_using} with "
                                       f"different values for {diff}.")

                if old_match_type != _MatchType.PATTERN:
                    if old_key != tup[0]:
                        raise RuntimeError(f"{self.msginfo}: Can't alias promoted {io} '{name}' to "
                                           f"'{tup[0]}' because '{name}' has already been promoted "
                                           f"as '{old_key}'.")

                if old_key != '*':
                    msg = f"{io} variable '{name}', promoted using {new_using}, " \
                        f"was already promoted using {old_using}."
                    issue_warning(msg, prefix=self.msginfo, category=PromotionWarning)
            except Exception:
                type_exc, exc, tb = sys.exc_info()
                self._collect_error(str(exc), exc_type=type_exc, tback=tb)
                return False

            return match_type == _MatchType.PATTERN

        def resolve(to_match, io_types, matches, proms):
            """
            Determine the mapping of promoted names to the parent scope for a promotion type.

            This is called once for promotes or separately for promotes_inputs and promotes_outputs.
            """
            if not to_match:
                return

            # always add '*' so we won't report if it matches nothing (in the case where the
            # system has no variables of that io type)
            found = {'*'}

            for match_type, key, tup in split_list(to_match):
                s, pinfo = tup
                if match_type == _MatchType.PATTERN:
                    for io in io_types:
                        if io == 'output':
                            pinfo = None
                        if key == '*' and not matches[io]:  # special case. add everything
                            matches[io] = pmap = {n: (n, key, pinfo, match_type) for n in proms[io]}
                        else:
                            pmap = matches[io]
                            nmatch = len(pmap)
                            for n in proms[io]:
                                if fnmatchcase(n, key):
                                    if not (n in pmap and _check_dup(io, matches, match_type, n,
                                                                     tup)):
                                        pmap[n] = (n, key, pinfo, match_type)
                            if len(pmap) > nmatch:
                                found.add(key)
                else:  # NAME or RENAME
                    for io in io_types:
                        if io == 'output':
                            pinfo = None
                        pmap = matches[io]
                        if key in proms[io]:
                            if key in pmap:
                                _check_dup(io, matches, match_type, key, tup)
                            pmap[key] = (s, key, pinfo, match_type)
                            if match_type == _MatchType.NAME:
                                found.add(key)
                            else:
                                found.add((key, s))

            not_found = set(n for n, _ in to_match) - found
            if not_found:
                if (not self._var_abs2meta['input'] and not self._var_abs2meta['output'] and
                        isinstance(self, Group)):
                    empty_group_msg = ' Group contains no variables.'
                else:
                    empty_group_msg = ''
                if len(io_types) == 2:
                    call = 'promotes'
                else:
                    call = 'promotes_%ss' % io_types[0]

                not_found = sorted(not_found, key=lambda x: x if isinstance(x, str) else x[0])
                raise RuntimeError(f"{self.msginfo}: '{call}' failed to find any matches for the "
                                   f"following names or patterns: {not_found}.{empty_group_msg}")

        prom2abs_list = self._var_allprocs_prom2abs_list
        maps = {'input': {}, 'output': {}}

        if self._var_promotes['input'] or self._var_promotes['output']:
            if self._var_promotes['any']:
                raise RuntimeError("%s: 'promotes' cannot be used at the same time as "
                                   "'promotes_inputs' or 'promotes_outputs'." % self.msginfo)
            resolve(self._var_promotes['input'], ('input',), maps, prom2abs_list)
            resolve(self._var_promotes['output'], ('output',), maps, prom2abs_list)
        else:
            resolve(self._var_promotes['any'], ('input', 'output'), maps, prom2abs_list)

        return maps

    def _get_matvec_scope(self):
        """
        Find the input and output variables that are needed for a particular matvec product.

        Returns
        -------
        (set, set)
            Sets of output and input variables.
        """
        try:
            return self._scope_cache[None]
        except KeyError:
            self._scope_cache[None] = (None, _empty_frozen_set)
            return self._scope_cache[None]

    @contextmanager
    def _unscaled_context(self, outputs=(), residuals=()):
        """
        Context manager for units and scaling for vectors.

        Temporarily puts vectors in a physical and unscaled state, because
        internally, vectors are nominally in a dimensionless and scaled state.

        Parameters
        ----------
        outputs : list of output <Vector> objects
            List of output vectors to apply the unit and scaling conversions.
        residuals : list of residual <Vector> objects
            List of residual vectors to apply the unit and scaling conversions.
        """
        if self._has_output_scaling:
            for vec in outputs:
                vec.scale_to_phys()
        if self._has_resid_scaling:
            for vec in residuals:
                vec.scale_to_phys()

        try:

            yield

        finally:

            if self._has_output_scaling:
                for vec in outputs:
                    vec.scale_to_norm()

            if self._has_resid_scaling:
                for vec in residuals:
                    vec.scale_to_norm()

    @contextmanager
    def _scaled_context_all(self):
        """
        Context manager that temporarily puts all vectors in a scaled state.
        """
        if self._has_output_scaling:
            for vec in self._vectors['output'].values():
                vec.scale_to_norm()
        if self._has_resid_scaling:
            for vec in self._vectors['residual'].values():
                vec.scale_to_norm()

        try:

            yield

        finally:

            if self._has_output_scaling:
                for vec in self._vectors['output'].values():
                    vec.scale_to_phys()
            if self._has_resid_scaling:
                for vec in self._vectors['residual'].values():
                    vec.scale_to_phys()

    @contextmanager
    def _matvec_context(self, scope_out, scope_in, mode, clear=True):
        """
        Context manager for vectors.

        For the given vec_name, return vectors that use a set of
        internal variables that are relevant to the current matrix-vector
        product.  This is called only from _apply_linear.

        Parameters
        ----------
        scope_out : frozenset or None
            Set of absolute output names in the scope of this mat-vec product.
            If None, all are in the scope.
        scope_in : frozenset or None
            Set of absolute input names in the scope of this mat-vec product.
            If None, all are in the scope.
        mode : str
            Key for specifying derivative direction. Values are 'fwd'
            or 'rev'.
        clear : bool(True)
            If True, zero out residuals (in fwd mode) or inputs and outputs
            (in rev mode).

        Yields
        ------
        (d_inputs, d_outputs, d_residuals) : tuple of Vectors
            Yields the three Vectors configured internally to deal only
            with variables relevant to the current matrix vector product.

        """
        d_inputs = self._dinputs
        d_outputs = self._doutputs
        d_residuals = self._dresiduals

        if clear:
            if mode == 'fwd':
                d_residuals.set_val(0.0)
            else:  # rev
                d_inputs.set_val(0.0)
                d_outputs.set_val(0.0)

        if scope_out is None and scope_in is None:
            yield d_inputs, d_outputs, d_residuals
        else:
            old_ins = d_inputs._names
            old_outs = d_outputs._names

            if scope_out is not None:
                d_outputs._names = scope_out.intersection(old_outs)
            if scope_in is not None:
                d_inputs._names = scope_in.intersection(old_ins)

            try:
                yield d_inputs, d_outputs, d_residuals
            finally:
                # reset _names so users will see full vector contents
                d_inputs._names = old_ins
                d_outputs._names = old_outs

    @contextmanager
    def _call_user_function(self, fname, protect_inputs=True,
                            protect_outputs=False, protect_residuals=False):
        """
        Context manager that wraps a call to a user defined function.

        Protect any vectors that should not be modified to help prevent user error
        and add information about the system to any errors that don't have it already.

        Parameters
        ----------
        fname : str
            Name of the user defined function.
        protect_inputs : bool
            If True, then set the inputs vector to be read only
        protect_outputs : bool
            If True, then set the outputs vector to be read only
        protect_residuals : bool
            If True, then set the residuals vector to be read only
        """
        self._inputs.read_only = protect_inputs
        self._outputs.read_only = protect_outputs
        self._residuals.read_only = protect_residuals

        try:
            yield
        except Exception:
            err_type, err, trace = sys.exc_info()
            if str(err).startswith(self.msginfo):
                raise
            else:
                raise err_type(
                    f"{self.msginfo}: Error calling {fname}(), {err}").with_traceback(trace)
        finally:
            self._inputs.read_only = False
            self._outputs.read_only = False
            self._residuals.read_only = False

    def get_nonlinear_vectors(self):
        """
        Return the inputs, outputs, and residuals vectors.

        Returns
        -------
        (inputs, outputs, residuals)
            Yields the inputs, outputs, and residuals nonlinear vectors.
        """
        if self._inputs is None:
            raise RuntimeError("{}: Cannot get vectors because setup has not yet been "
                               "called.".format(self.msginfo))

        return self._inputs, self._outputs, self._residuals

    def get_linear_vectors(self):
        """
        Return the linear inputs, outputs, and residuals vectors.

        Returns
        -------
        (inputs, outputs, residuals): tuple of <Vector> instances
            Yields the linear inputs, outputs, and residuals vectors.
        """
        if self._inputs is None:
            raise RuntimeError("{}: Cannot get vectors because setup has not yet been "
                               "called.".format(self.msginfo))

        return (self._dinputs, self._doutputs, self._dresiduals)

    def _get_var_offsets(self):
        """
        Compute global offsets for variables.

        Returns
        -------
        dict
            Arrays of global offsets keyed by vec_name and deriv direction.
        """
        if self._var_offsets is None:
            offsets = self._var_offsets = {}
            for type_ in ['input', 'output']:
                vsizes = self._var_sizes[type_]
                if vsizes.size > 0:
                    csum = np.empty(vsizes.size, dtype=INT_DTYPE)
                    csum[0] = 0
                    csum[1:] = np.cumsum(vsizes)[:-1]
                    offsets[type_] = csum.reshape(vsizes.shape)
                else:
                    offsets[type_] = np.zeros(0, dtype=INT_DTYPE).reshape((1, 0))

        return self._var_offsets

    @property
    def nonlinear_solver(self):
        """
        Get the nonlinear solver for this system.
        """
        return self._nonlinear_solver

    @nonlinear_solver.setter
    def nonlinear_solver(self, solver):
        """
        Set this system's nonlinear solver.
        """
        self._nonlinear_solver = solver

    @property
    def linear_solver(self):
        """
        Get the linear solver for this system.
        """
        return self._linear_solver

    @linear_solver.setter
    def linear_solver(self, solver):
        """
        Set this system's linear solver.
        """
        self._linear_solver = solver

    @property
    def _force_alloc_complex(self):
        return self._problem_meta['force_alloc_complex']

    @property
    def _use_derivatives(self):
        return self._problem_meta['use_derivatives']

    @property
    def _local_vector_class(self):
        return self._problem_meta['local_vector_class']

    @property
    def _distributed_vector_class(self):
        return self._problem_meta['distributed_vector_class']

    @property
    def _recording_iter(self):
        return self._problem_meta['recording_iter']

    @property
    def _relevant(self):
        return self._problem_meta['relevant']

    @property
    def _static_mode(self):
        """
        Return True if we are outside of setup.

        In this case, add_input, add_output, and add_subsystem all add to the
        '_static' versions of the respective data structures.
        These data structures are never reset during setup.

        Returns
        -------
        True if outside of setup.
        """
        return self._problem_meta is None or self._problem_meta['static_mode']

    def _set_solver_print(self, level=2, depth=1e99, type_='all'):
        """
        Apply the given print settings to the internal solvers, recursively.

        Parameters
        ----------
        level : int
            iprint level. Set to 2 to print residuals each iteration; set to 1
            to print just the iteration totals; set to 0 to disable all printing
            except for failures, and set to -1 to disable all printing including failures.
        depth : int
            How deep to recurse. For example, you can set this to 0 if you only want
            to print the top level linear and nonlinear solver messages. Default
            prints everything.
        type_ : str
            Type of solver to set: 'LN' for linear, 'NL' for nonlinear, or 'all' for all.
        """
        if self._linear_solver is not None and type_ != 'NL':
            self._linear_solver._set_solver_print(level=level, type_=type_)
        if self.nonlinear_solver is not None and type_ != 'LN':
            self.nonlinear_solver._set_solver_print(level=level, type_=type_)

        if self.pathname.count('.') + 1 >= depth:
            return

        for subsys, _ in self._subsystems_allprocs.values():
            subsys._set_solver_print(level=level, depth=depth, type_=type_)

            if subsys._linear_solver is not None and type_ != 'NL':
                subsys._linear_solver._set_solver_print(level=level, type_=type_)
            if subsys.nonlinear_solver is not None and type_ != 'LN':
                subsys.nonlinear_solver._set_solver_print(level=level, type_=type_)

    def _setup_solver_print(self, recurse=True):
        """
        Apply the cached solver print settings during setup.

        Parameters
        ----------
        recurse : bool
            Whether to call this method in subsystems.
        """
        for level, depth, type_ in self._solver_print_cache:
            self._set_solver_print(level, depth, type_)

        if recurse:
            for subsys in self._subsystems_myproc:
                subsys._setup_solver_print(recurse=recurse)

    def set_solver_print(self, level=2, depth=1e99, type_='all'):
        """
        Control printing for solvers and subsolvers in the model.

        Parameters
        ----------
        level : int
            Iprint level. Set to 2 to print residuals each iteration; set to 1
            to print just the iteration totals; set to 0 to disable all printing
            except for failures, and set to -1 to disable all printing including failures.
        depth : int
            How deep to recurse. For example, you can set this to 0 if you only want
            to print the top level linear and nonlinear solver messages. Default
            prints everything.
        type_ : str
            Type of solver to set: 'LN' for linear, 'NL' for nonlinear, or 'all' for all.
        """
        if (level, depth, type_) not in self._solver_print_cache:
            self._solver_print_cache.append((level, depth, type_))

    def _set_approx_partials_meta(self):
        # this will load a static coloring (if any) and will populate wrt_matches if
        # there is any coloring (static or dynamic).
        self._get_static_wrt_matches()

    def _get_static_wrt_matches(self):
        """
        Return wrt_matches for static coloring if there is one.

        Returns
        -------
        list of str or ()
            List of wrt_matches for a static coloring or () if there isn't one.
        """
        if (self._coloring_info['coloring'] is not None and
                self._coloring_info['wrt_matches'] is None):
            self._update_wrt_matches(self._coloring_info)

        # if coloring has been specified, we don't want to have multiple
        # approximations for the same subjac, so don't register any new
        # approximations when the wrt matches those used in the coloring.
        if self._get_static_coloring() is not None:  # static coloring has been specified
            return self._coloring_info['wrt_matches']

        return ()  # for dynamic coloring or no coloring

    def system_iter(self, include_self=False, recurse=True, typ=None):
        """
        Yield a generator of local subsystems of this system.

        Parameters
        ----------
        include_self : bool
            If True, include this system in the iteration.
        recurse : bool
            If True, iterate over the whole tree under this system.
        typ : type
            If not None, only yield Systems that match that are instances of the
            given type.

        Yields
        ------
        type or None
        """
        if include_self and (typ is None or isinstance(self, typ)):
            yield self

        for s in self._subsystems_myproc:
            if typ is None or isinstance(s, typ):
                yield s
            if recurse:
                for sub in s.system_iter(recurse=True, typ=typ):
                    yield sub

    def _create_indexer(self, indices, typename, vname, flat_src=False):
        """
        Return an Indexer instance and it's size if possible.

        Parameters
        ----------
        indices : ndarray or sequence of ints
            The indices used to create the Indexer.
        typename : str
            Type name of the variable.  Could be 'design var', 'objective' or 'constraint'.
        vname : str
            Name of the variable.
        flat_src : bool
            If True, indices index into a flat array.

        Returns
        -------
        Indexer
            The newly created Indexer
        int or None
            The size of the indices, if known.
        """
        try:
            idxer = indexer(indices, flat_src=flat_src)
        except Exception as err:
            raise err.__class__(f"{self.msginfo}: Invalid indices {indices} for {typename} "
                                f"'{vname}'.")

        # size may not be available at this point, but get it if we can in order to allow
        # some earlier error checking
        try:
            size = idxer.indexed_src_size
        except Exception:
            size = None

        return idxer, size

    def add_design_var(self, name, lower=None, upper=None, ref=None, ref0=None, indices=None,
                       adder=None, scaler=None, units=None, parallel_deriv_color=None,
                       cache_linear_solution=False, flat_indices=False):
        r"""
        Add a design variable to this system.

        Parameters
        ----------
        name : str
            Name of the design variable in the system.
        lower : float or ndarray, optional
            Lower boundary for the input.
        upper : upper or ndarray, optional
            Upper boundary for the input.
        ref : float or ndarray, optional
            Value of design var that scales to 1.0 in the driver.
        ref0 : float or ndarray, optional
            Value of design var that scales to 0.0 in the driver.
        indices : iter of int, optional
            If an input is an array, these indicate which entries are of
            interest for this particular design variable.  These may be
            positive or negative integers.
        adder : float or ndarray, optional
            Value to add to the model value to get the scaled value for the driver. adder
            is first in precedence.  adder and scaler are an alterantive to using ref
            and ref0.
        scaler : float or ndarray, optional
            Value to multiply the model value to get the scaled value for the driver. scaler
            is second in precedence. adder and scaler are an alterantive to using ref
            and ref0.
        units : str, optional
            Units to convert to before applying scaling.
        parallel_deriv_color : str
            If specified, this design var will be grouped for parallel derivative
            calculations with other variables sharing the same parallel_deriv_color.
        cache_linear_solution : bool
            If True, store the linear solution vectors for this variable so they can
            be used to start the next linear solution with an initial guess equal to the
            solution from the previous linear solve.
        flat_indices : bool
            If True, interpret specified indices as being indices into a flat source array.

        Notes
        -----
        The response can be scaled using ref and ref0.
        The argument :code:`ref0` represents the physical value when the scaled value is 0.
        The argument :code:`ref` represents the physical value when the scaled value is 1.
        """
        if name in self._design_vars or name in self._static_design_vars:
            msg = "{}: Design Variable '{}' already exists."
            raise RuntimeError(msg.format(self.msginfo, name))

        # Name must be a string
        if not isinstance(name, str):
            raise TypeError('{}: The name argument should be a string, got {}'.format(self.msginfo,
                                                                                      name))

        if units is not None:
            if not isinstance(units, str):
                raise TypeError(f"{self.msginfo}: The units argument should be a str or None for "
                                f"design_var '{name}'.")
            try:
                units = simplify_unit(units, msginfo=self.msginfo)
            except ValueError as e:
                raise ValueError(f"{str(e)[:-1]} for design_var '{name}'.")

        dv = {}

        # Convert ref/ref0 to ndarray/float as necessary
        ref = format_as_float_or_array('ref', ref, val_if_none=None, flatten=True)
        ref0 = format_as_float_or_array('ref0', ref0, val_if_none=None, flatten=True)

        # determine adder and scaler based on args
        adder, scaler = determine_adder_scaler(ref0, ref, adder, scaler)

        if lower is None:
            # if not set, set lower to -INF_BOUND and don't apply adder/scaler
            lower = -INF_BOUND
        else:
            # Convert lower to ndarray/float as necessary
            lower = format_as_float_or_array('lower', lower, flatten=True)
            # Apply scaler/adder
            lower = (lower + adder) * scaler

        if upper is None:
            # if not set, set upper to INF_BOUND and don't apply adder/scaler
            upper = INF_BOUND
        else:
            # Convert upper to ndarray/float as necessary
            upper = format_as_float_or_array('upper', upper, flatten=True)
            # Apply scaler/adder
            upper = (upper + adder) * scaler

        if self._static_mode:
            design_vars = self._static_design_vars
        else:
            design_vars = self._design_vars

        if isinstance(scaler, np.ndarray):
            if np.all(scaler == 1.0):
                scaler = None
        elif scaler == 1.0:
            scaler = None
        dv['scaler'] = scaler

        if isinstance(adder, np.ndarray):
            if not np.any(adder):
                adder = None
        elif adder == 0.0:
            adder = None
        dv['adder'] = adder

        dv['name'] = name
        dv['upper'] = upper
        dv['lower'] = lower
        dv['ref'] = ref
        dv['ref0'] = ref0
        dv['units'] = units
        dv['cache_linear_solution'] = cache_linear_solution

        if indices is not None:
            indices, size = self._create_indexer(indices, 'design var', name, flat_src=flat_indices)
            if size is not None:
                dv['size'] = size

        dv['indices'] = indices
        dv['flat_indices'] = flat_indices
        dv['parallel_deriv_color'] = parallel_deriv_color

        design_vars[name] = dv

    def add_response(self, name, type_, lower=None, upper=None, equals=None,
                     ref=None, ref0=None, indices=None, index=None, units=None,
                     adder=None, scaler=None, linear=False, parallel_deriv_color=None,
                     cache_linear_solution=False, flat_indices=None, alias=None):
        r"""
        Add a response variable to this system.

        The response can be scaled using ref and ref0.
        The argument :code:`ref0` represents the physical value when the scaled value is 0.
        The argument :code:`ref` represents the physical value when the scaled value is 1.

        Parameters
        ----------
        name : str
            Name of the response variable in the system.
        type_ : str
            The type of response. Supported values are 'con' and 'obj'.
        lower : float or ndarray, optional
            Lower boundary for the variable.
        upper : upper or ndarray, optional
            Upper boundary for the variable.
        equals : equals or ndarray, optional
            Equality constraint value for the variable.
        ref : float or ndarray, optional
            Value of response variable that scales to 1.0 in the driver.
        ref0 : upper or ndarray, optional
            Value of response variable that scales to 0.0 in the driver.
        indices : sequence of int, optional
            If variable is an array, these indicate which entries are of
            interest for this particular response.
        index : int, optional
            If variable is an array, this indicates which entry is of
            interest for this particular response.
        units : str, optional
            Units to convert to before applying scaling.
        adder : float or ndarray, optional
            Value to add to the model value to get the scaled value for the driver. adder
            is first in precedence.  adder and scaler are an alterantive to using ref
            and ref0.
        scaler : float or ndarray, optional
            Value to multiply the model value to get the scaled value for the driver. scaler
            is second in precedence. adder and scaler are an alterantive to using ref
            and ref0.
        linear : bool
            Set to True if constraint is linear. Default is False.
        parallel_deriv_color : str
            If specified, this design var will be grouped for parallel derivative
            calculations with other variables sharing the same parallel_deriv_color.
        cache_linear_solution : bool
            If True, store the linear solution vectors for this variable so they can
            be used to start the next linear solution with an initial guess equal to the
            solution from the previous linear solve.
        flat_indices : bool
            If True, interpret specified indices as being indices into a flat source array.
        alias : str
            Alias for this response. Necessary when adding multiple responses on different
            indices or slices of a single variable.
        """
        # Name must be a string
        if not isinstance(name, str):
            raise TypeError('{}: The name argument should be a string, '
                            'got {}'.format(self.msginfo, name))

        # Type must be a string and one of 'con' or 'obj'
        if not isinstance(type_, str):
            raise TypeError('{}: The type argument should be a string'.format(self.msginfo))
        elif type_ not in ('con', 'obj'):
            raise ValueError('{}: The type must be one of \'con\' or \'obj\': '
                             'Got \'{}\' instead'.format(self.msginfo, name))

        if units is not None:
            if not isinstance(units, str):
                raise TypeError(f"{self.msginfo}: The units argument should be a str or None for "
                                f"response '{name}'.")
            try:
                units = simplify_unit(units, msginfo=self.msginfo)
            except ValueError as e:
                raise ValueError(f"{str(e)[:-1]} for response '{name}'.")

        resp = {}

        typemap = {'con': 'Constraint', 'obj': 'Objective'}
        if (name in self._responses or name in self._static_responses) and alias is None:
            msg = ("{}: {} '{}' already exists. Use the 'alias' argument to apply a second "
                   "constraint".format(self.msginfo, typemap[type_], name))
            raise RuntimeError(msg.format(name))

        resp['name'] = name
        resp['alias'] = alias
        if alias is not None:
            name = alias

        # Convert ref/ref0 to ndarray/float as necessary
        ref = format_as_float_or_array('ref', ref, val_if_none=None, flatten=True)
        ref0 = format_as_float_or_array('ref0', ref0, val_if_none=None, flatten=True)

        # determine adder and scaler based on args
        adder, scaler = determine_adder_scaler(ref0, ref, adder, scaler)

        # A constraint cannot be an equality and inequality constraint
        if equals is not None and (lower is not None or upper is not None):
            msg = "{}: Constraint '{}' cannot be both equality and inequality."
            raise ValueError(msg.format(self.msginfo, name))

        if self._static_mode:
            responses = self._static_responses
        else:
            responses = self._responses

        if type_ == 'con':

            # Convert lower to ndarray/float as necessary
            try:
                if lower is None:
                    # don't apply adder/scaler if lower not set
                    lower = -INF_BOUND
                else:
                    lower = format_as_float_or_array('lower', lower, flatten=True)
                    lower = (lower + adder) * scaler
            except (TypeError, ValueError):
                raise TypeError("Argument 'lower' can not be a string ('{}' given). You can not "
                                "specify a variable as lower bound. You can only provide constant "
                                "float values".format(lower))

            # Convert upper to ndarray/float as necessary
            try:
                if upper is None:
                    # don't apply adder/scaler if upper not set
                    upper = INF_BOUND
                else:
                    upper = format_as_float_or_array('upper', upper, flatten=True)
                    upper = (upper + adder) * scaler
            except (TypeError, ValueError):
                raise TypeError("Argument 'upper' can not be a string ('{}' given). You can not "
                                "specify a variable as upper bound. You can only provide constant "
                                "float values".format(upper))
            # Convert equals to ndarray/float as necessary
            if equals is not None:
                try:
                    equals = format_as_float_or_array('equals', equals, flatten=True)
                except (TypeError, ValueError):
                    raise TypeError("Argument 'equals' can not be a string ('{}' given). You can "
                                    "not specify a variable as equals bound. You can only provide "
                                    "constant float values".format(equals))
                equals = (equals + adder) * scaler

            resp['lower'] = lower
            resp['upper'] = upper
            resp['equals'] = equals
            resp['linear'] = linear
            if indices is not None:
                indices, size = self._create_indexer(indices, resp_types[type_], name,
                                                     flat_src=flat_indices)
                if size is not None:
                    resp['size'] = size
            resp['indices'] = indices
        else:  # 'obj'
            if index is not None:
                if not isinstance(index, Integral):
                    raise TypeError(f"{self.msginfo}: index must be of integral type, but type is "
                                    f"{type(index).__name__}")
                index = indexer(index, flat_src=flat_indices)
                resp['size'] = 1
            resp['indices'] = index

        if isinstance(scaler, np.ndarray):
            if np.all(scaler == 1.0):
                scaler = None
        elif scaler == 1.0:
            scaler = None
        resp['scaler'] = scaler

        if isinstance(adder, np.ndarray):
            if not np.any(adder):
                adder = None
        elif adder == 0.0:
            adder = None
        resp['adder'] = adder

        resp['ref'] = ref
        resp['ref0'] = ref0
        resp['type'] = type_
        resp['units'] = units
        resp['cache_linear_solution'] = cache_linear_solution
        resp['parallel_deriv_color'] = parallel_deriv_color
        resp['flat_indices'] = flat_indices

        if alias in responses:
            raise TypeError(f"Constraint alias '{alias}' is a duplicate of an existing alias or "
                            "variable name.")

        responses[name] = resp

    def add_constraint(self, name, lower=None, upper=None, equals=None,
                       ref=None, ref0=None, adder=None, scaler=None, units=None,
                       indices=None, linear=False, parallel_deriv_color=None,
                       cache_linear_solution=False, flat_indices=False, alias=None):
        r"""
        Add a constraint variable to this system.

        Parameters
        ----------
        name : str
            Name of the response variable in the system.
        lower : float or ndarray, optional
            Lower boundary for the variable.
        upper : float or ndarray, optional
            Upper boundary for the variable.
        equals : float or ndarray, optional
            Equality constraint value for the variable.
        ref : float or ndarray, optional
            Value of response variable that scales to 1.0 in the driver.
        ref0 : float or ndarray, optional
            Value of response variable that scales to 0.0 in the driver.
        adder : float or ndarray, optional
            Value to add to the model value to get the scaled value for the driver. adder
            is first in precedence.  adder and scaler are an alterantive to using ref
            and ref0.
        scaler : float or ndarray, optional
            Value to multiply the model value to get the scaled value for the driver. scaler
            is second in precedence. adder and scaler are an alterantive to using ref
            and ref0.
        units : str, optional
            Units to convert to before applying scaling.
        indices : sequence of int, optional
            If variable is an array, these indicate which entries are of
            interest for this particular response.  These may be positive or
            negative integers.
        linear : bool
            Set to True if constraint is linear. Default is False.
        parallel_deriv_color : str
            If specified, this design var will be grouped for parallel derivative
            calculations with other variables sharing the same parallel_deriv_color.
        cache_linear_solution : bool
            If True, store the linear solution vectors for this variable so they can
            be used to start the next linear solution with an initial guess equal to the
            solution from the previous linear solve.
        flat_indices : bool
            If True, interpret specified indices as being indices into a flat source array.
        alias : str
            Alias for this response. Necessary when adding multiple constraints on different
            indices or slices of a single variable.

        Notes
        -----
        The response can be scaled using ref and ref0.
        The argument :code:`ref0` represents the physical value when the scaled value is 0.
        The argument :code:`ref` represents the physical value when the scaled value is 1.
        The arguments (:code:`lower`, :code:`upper`, :code:`equals`) can not be strings or variable
        names.
        """
        self.add_response(name=name, type_='con', lower=lower, upper=upper,
                          equals=equals, scaler=scaler, adder=adder, ref=ref,
                          ref0=ref0, indices=indices, linear=linear, units=units,
                          parallel_deriv_color=parallel_deriv_color,
                          cache_linear_solution=cache_linear_solution,
                          flat_indices=flat_indices, alias=alias)

    def add_objective(self, name, ref=None, ref0=None, index=None, units=None,
                      adder=None, scaler=None, parallel_deriv_color=None,
                      cache_linear_solution=False, flat_indices=False, alias=None):
        r"""
        Add a response variable to this system.

        Parameters
        ----------
        name : str
            Name of the response variable in the system.
        ref : float or ndarray, optional
            Value of response variable that scales to 1.0 in the driver.
        ref0 : float or ndarray, optional
            Value of response variable that scales to 0.0 in the driver.
        index : int, optional
            If variable is an array, this indicates which entry is of
            interest for this particular response. This may be a positive
            or negative integer.
        units : str, optional
            Units to convert to before applying scaling.
        adder : float or ndarray, optional
            Value to add to the model value to get the scaled value for the driver. adder
            is first in precedence.  adder and scaler are an alterantive to using ref
            and ref0.
        scaler : float or ndarray, optional
            Value to multiply the model value to get the scaled value for the driver. scaler
            is second in precedence. adder and scaler are an alterantive to using ref
            and ref0.
        parallel_deriv_color : str
            If specified, this design var will be grouped for parallel derivative
            calculations with other variables sharing the same parallel_deriv_color.
        cache_linear_solution : bool
            If True, store the linear solution vectors for this variable so they can
            be used to start the next linear solution with an initial guess equal to the
            solution from the previous linear solve.
        flat_indices : bool
            If True, interpret specified indices as being indices into a flat source array.
        alias : str
            Alias for this response. Necessary when adding multiple objectives on different
            indices or slices of a single variable.

        Notes
        -----
        The objective can be scaled using scaler and adder, where

        .. math::

            x_{scaled} = scaler(x + adder)

        or through the use of ref/ref0, which map to scaler and adder through
        the equations:

        .. math::

            0 = scaler(ref_0 + adder)

            1 = scaler(ref + adder)

        which results in:

        .. math::

            adder = -ref_0

            scaler = \frac{1}{ref + adder}
        """
        if index is not None and not isinstance(index, int):
            raise TypeError('{}: If specified, objective index must be '
                            'an int.'.format(self.msginfo))
        self.add_response(name, type_='obj', scaler=scaler, adder=adder,
                          ref=ref, ref0=ref0, index=index, units=units,
                          parallel_deriv_color=parallel_deriv_color,
                          cache_linear_solution=cache_linear_solution,
                          flat_indices=flat_indices, alias=alias)

    def _check_voi_meta_sizes(self, typename, meta, names):
        """
        Check that sizes of named metadata agree with meta['size'].

        Parameters
        ----------
        typename : str
            'design var', 'objective', or 'constraint'
        meta : dict
            Metadata dictionary.
        names : list of str
            The metadata entries at each of these names must match meta['size'].
        """
        if 'size' in meta and meta['size'] is not None:
            size = meta['size']
            for mname in names:
                val = meta[mname]
                if isinstance(val, np.ndarray) and size != val.size:
                    raise ValueError(f"{self.msginfo}: When adding {typename} '{meta['name']}',"
                                     f" {mname} should have size {size} but instead has size "
                                     f"{val.size}.")

    def get_design_vars(self, recurse=True, get_sizes=True, use_prom_ivc=True):
        """
        Get the DesignVariable settings from this system.

        Retrieve all design variable settings from the system and, if recurse
        is True, all of its subsystems.

        Parameters
        ----------
        recurse : bool
            If True, recurse through the subsystems and return the path of
            all design vars relative to the this system.
        get_sizes : bool, optional
            If True, compute the size of each design variable.
        use_prom_ivc : bool
            Translate auto_ivc_names to their promoted input names.

        Returns
        -------
        dict
            The design variables defined in the current system and, if
            recurse=True, its subsystems.
        """
        pro2abs_out = self._var_allprocs_prom2abs_list['output']
        pro2abs_in = self._var_allprocs_prom2abs_list['input']
        model = self._problem_meta['model_ref']()
        conns = model._conn_global_abs_in2out
        abs2meta_out = model._var_allprocs_abs2meta['output']

        # Human readable error message during Driver setup.
        out = {}
        try:
            for name, data in self._design_vars.items():
                if 'parallel_deriv_color' in data and data['parallel_deriv_color'] is not None:
                    self._problem_meta['using_par_deriv_color'] = True

                if name in pro2abs_out:

                    # This is an output name, most likely a manual indepvarcomp.
                    abs_name = pro2abs_out[name][0]
                    out[abs_name] = data
                    data['source'] = abs_name
                    data['orig'] = (name, None)
                    dist = abs_name in abs2meta_out and abs2meta_out[abs_name]['distributed']

                else:  # assume an input name else KeyError

                    # Design variable on an auto_ivc input, so use connected output name.
                    in_abs = pro2abs_in[name][0]
                    data['source'] = source = conns[in_abs]
                    data['orig'] = (None, name)
                    dist = source in abs2meta_out and abs2meta_out[source]['distributed']
                    if use_prom_ivc:
                        out[name] = data
                    else:
                        out[source] = data

                data['distributed'] = dist

        except KeyError as err:
            msg = "{}: Output not found for design variable {}."
            raise RuntimeError(msg.format(self.msginfo, str(err)))

        if get_sizes:
            # Size them all
            sizes = model._var_sizes['output']
            abs2idx = model._var_allprocs_abs2idx
            owning_rank = model._owning_rank

            for name, meta in out.items():

                src_name = meta['source']

                if 'size' not in meta:
                    if src_name in abs2idx:
                        if meta['distributed']:
                            meta['size'] = sizes[model.comm.rank, abs2idx[src_name]]
                        else:
                            meta['size'] = sizes[owning_rank[src_name], abs2idx[src_name]]
                    else:
                        meta['size'] = 0  # discrete var, don't know size
                meta['size'] = int(meta['size'])  # make default int so will be json serializable

                if src_name in abs2idx:  # var is continuous
                    indices = meta['indices']
                    vmeta = abs2meta_out[src_name]
                    meta['distributed'] = vmeta['distributed']
                    if indices is not None:
                        # Index defined in this design var.
                        # update src shapes for Indexer objects
                        indices.set_src_shape(vmeta['global_shape'])
                        indices = indices.shaped_instance()
                        meta['size'] = meta['global_size'] = indices.indexed_src_size
                    else:
                        meta['global_size'] = vmeta['global_size']

                    self._check_voi_meta_sizes('design var', meta,
                                               ['ref', 'ref0', 'scaler', 'adder', 'upper', 'lower'])
                else:
                    meta['global_size'] = 0  # discrete var

        if recurse:
            abs2prom_in = self._var_allprocs_abs2prom['input']
            for subsys in self._subsystems_myproc:
                dvs = subsys.get_design_vars(recurse=recurse, get_sizes=get_sizes,
                                             use_prom_ivc=use_prom_ivc)
                if use_prom_ivc:
                    # have to promote subsystem prom name to this level
                    sub_pro2abs_in = subsys._var_allprocs_prom2abs_list['input']
                    for dv, meta in dvs.items():
                        if dv in sub_pro2abs_in:
                            abs_dv = sub_pro2abs_in[dv][0]
                            out[abs2prom_in[abs_dv]] = meta
                        else:
                            out[dv] = meta
                else:
                    out.update(dvs)

            if (self.comm.size > 1 and self._subsystems_allprocs and
                    self._mpi_proc_allocator.parallel):
                my_out = out
                out = {}
                for all_out in self.comm.allgather(my_out):
                    for name, meta in all_out.items():
                        if name not in out:
                            if name in my_out:
                                out[name] = my_out[name]
                            else:
                                out[name] = meta

        if out and self is model:
            for var, outmeta in out.items():
                if var in abs2meta_out and "openmdao:allow_desvar" not in abs2meta_out[var]['tags']:
                    src, tgt = outmeta['orig']
                    if src is None:
                        self._collect_error(f"Design variable '{tgt}' is connected to '{var}', but "
                                            f"'{var}' is not an IndepVarComp or ImplicitComp "
                                            "output.")
                    else:
                        self._collect_error(f"Design variable '{src}' is not an IndepVarComp or "
                                            "ImplicitComp output.")

        return out

    def get_responses(self, recurse=True, get_sizes=True, use_prom_ivc=False):
        """
        Get the response variable settings from this system.

        Retrieve all response variable settings from the system as a dict,
        keyed by either absolute variable name, promoted name, or alias name,
        depending on the value of use_prom_ivc and whether the original key was
        a promoted output, promoted input, or an alias.

        Parameters
        ----------
        recurse : bool, optional
            If True, recurse through the subsystems and return the path of
            all responses relative to the this system.
        get_sizes : bool, optional
            If True, compute the size of each response.
        use_prom_ivc : bool
            Translate auto_ivc_names to their promoted input names.

        Returns
        -------
        dict
            The responses defined in the current system and, if
            recurse=True, its subsystems.
        """
        prom2abs_out = self._var_allprocs_prom2abs_list['output']
        prom2abs_in = self._var_allprocs_prom2abs_list['input']
        model = self._problem_meta['model_ref']()
        conns = model._conn_global_abs_in2out
        abs2meta_out = model._var_allprocs_abs2meta['output']

        # Human readable error message during Driver setup.
        try:
            out = {}
            for name, data in self._responses.items():
                if 'parallel_deriv_color' in data and data['parallel_deriv_color'] is not None:
                    self._problem_meta['using_par_deriv_color'] = True

                alias = data['alias']  # may be None
                prom = data['name']  # always a promoted var name
                if name in prom2abs_out:
                    # Constraint alias should never be the same as any openmdao output.
                    if alias is not None:
                        path = prom2abs_out[prom][0] if prom in prom2abs_out else prom
                        raise RuntimeError(f"Constraint alias '{alias}' on '{path}' "
                                           "is the same name as an existing variable.")
                    abs_name = prom2abs_out[name][0]
                    out[abs_name] = data
                    out[abs_name]['source'] = abs_name
                    out[abs_name]['distributed'] = \
                        abs_name in abs2meta_out and abs2meta_out[abs_name]['distributed']

                else:
                    if alias is None:
                        # A constraint can be on an input, so use connected output name.
                        key = in_abs = prom2abs_in[name][0]
                        src_path = conns[in_abs]
                    else:  # name is an alias
                        if prom in prom2abs_out:
                            src_path = prom2abs_out[prom][0]
                        else:
                            src_path = conns[prom2abs_in[prom][0]]

                        key = alias

                    distrib = src_path in abs2meta_out and abs2meta_out[src_path]['distributed']
                    if use_prom_ivc:
                        out[name] = data
                        out[name]['source'] = src_path
                        out[name]['distributed'] = distrib
                    else:
                        out[key] = data
                        out[key]['source'] = src_path
                        out[key]['distributed'] = distrib

        except KeyError as err:
            msg = "{}: Output not found for response {}."
            raise RuntimeError(msg.format(self.msginfo, str(err)))

        if get_sizes:
            # Size them all
            sizes = model._var_sizes['output']
            abs2idx = model._var_allprocs_abs2idx
            owning_rank = model._owning_rank
            for response in out.values():
                name = response['source']

                # Discrete vars
                if name not in abs2idx:
                    response['size'] = response['global_size'] = 0  # discrete var, don't know size
                    continue

                meta = abs2meta_out[name]
                response['distributed'] = meta['distributed']

                if response['indices'] is not None:
                    indices = response['indices']
                    indices.set_src_shape(meta['global_shape'])
                    indices = indices.shaped_instance()
                    response['size'] = response['global_size'] = indices.indexed_src_size
                else:
                    response['size'] = sizes[owning_rank[name], abs2idx[name]]
                    response['global_size'] = meta['global_size']

                self._check_voi_meta_sizes(resp_types[response['type']], response,
                                           resp_size_checks[response['type']])

        if recurse:
            abs2prom_in = self._var_allprocs_abs2prom['input']
            for subsys in self._subsystems_myproc:
                resps = subsys.get_responses(recurse=recurse, get_sizes=get_sizes,
                                             use_prom_ivc=use_prom_ivc)
                if use_prom_ivc:
                    # have to promote subsystem prom name to this level
                    sub_pro2abs_in = subsys._var_allprocs_prom2abs_list['input']
                    for dv, meta in resps.items():
                        if dv in sub_pro2abs_in:
                            abs_resp = sub_pro2abs_in[dv][0]
                            out[abs2prom_in[abs_resp]] = meta
                        else:
                            out[dv] = meta
                else:
                    out.update(resps)

            if (self.comm.size > 1 and self._subsystems_allprocs and
                    self._mpi_proc_allocator.parallel):
                all_outs = self.comm.allgather(out)
                out = {}
                for all_out in all_outs:
                    out.update(all_out)

        return out

    def get_constraints(self, recurse=True):
        """
        Get the Constraint settings from this system.

        Retrieve the constraint settings for the current system as a dict,
        keyed by variable name.

        Parameters
        ----------
        recurse : bool, optional
            If True, recurse through the subsystems and return the path of
            all constraints relative to the this system.

        Returns
        -------
        dict
            The constraints defined in the current system.
        """
        return {key: response for key, response in self.get_responses(recurse=recurse).items()
                if response['type'] == 'con'}

    def get_objectives(self, recurse=True):
        """
        Get the Objective settings from this system.

        Retrieve all objectives settings from the system as a dict, keyed
        by variable name.

        Parameters
        ----------
        recurse : bool, optional
            If True, recurse through the subsystems and return the path of
            all objective relative to the this system.

        Returns
        -------
        dict
            The objectives defined in the current system.
        """
        return {key: response for key, response in self.get_responses(recurse=recurse).items()
                if response['type'] == 'obj'}

    def run_apply_nonlinear(self):
        """
        Compute residuals.

        This calls _apply_nonlinear, but with the model assumed to be in an unscaled state.
        """
        with self._scaled_context_all():
            self._apply_nonlinear()

    def get_io_metadata(self, iotypes=('input', 'output'), metadata_keys=None,
                        includes=None, excludes=None, tags=(), get_remote=False, rank=None,
                        return_rel_names=True):
        """
        Retrieve metdata for a filtered list of variables.

        Parameters
        ----------
        iotypes : str or iter of str
            Will contain either 'input', 'output', or both.  Defaults to both.
        metadata_keys : iter of str or None
            Names of metadata entries to be retrieved or None, meaning retrieve all
            available 'allprocs' metadata.  If 'val' or 'src_indices' are required,
            their keys must be provided explicitly since they are not found in the 'allprocs'
            metadata and must be retrieved from local metadata located in each process.
        includes : str, iter of str or None
            Collection of glob patterns for pathnames of variables to include. Default is None,
            which includes all variables.
        excludes : str, iter of str or None
            Collection of glob patterns for pathnames of variables to exclude. Default is None.
        tags : str or iter of strs
            User defined tags that can be used to filter what gets listed. Only inputs with the
            given tags will be listed.
            Default is None, which means there will be no filtering based on tags.
        get_remote : bool
            If True, retrieve variables from other MPI processes as well.
        rank : int or None
            If None, and get_remote is True, retrieve values from all MPI process to all other
            MPI processes.  Otherwise, if get_remote is True, retrieve values from all MPI
            processes only to the specified rank.
        return_rel_names : bool
            If True, the names returned will be relative to the scope of this System. Otherwise
            they will be absolute names.

        Returns
        -------
        dict
            A dict of metadata keyed on name, where name is either absolute or relative
            based on the value of the `return_rel_names` arg, and metadata is a dict containing
            entries based on the value of the metadata_keys arg.  Every metadata dict will
            always contain two entries, 'promoted_name' and 'discrete', to indicate a given
            variable's promoted name and whether or not it is discrete.
        """
        prefix = self.pathname + '.' if self.pathname else ''
        rel_idx = len(prefix)

        # Setup any modified subsystems so the metadata dicts are up-to-date.
        if self._problem_meta:
            conf_info = self._problem_meta['config_info']
            if conf_info:
                if self._subsystems_allprocs:
                    conf_info._update_modified_systems(self)
                if self.pathname in conf_info._modified_systems:
                    self._setup_var_data()

        if isinstance(iotypes, str):
            iotypes = (iotypes,)
        if isinstance(includes, str):
            includes = (includes,)
        if isinstance(excludes, str):
            excludes = (excludes,)

        gather_keys = {'val', 'src_indices'}
        need_gather = get_remote and self.comm.size > 1
        if metadata_keys is not None:
            keyset = set(metadata_keys)
            # DEPRECATION: if 'value' in keyset, replace with 'val'
            if 'value' in keyset:
                keyset.remove('value')
                keyset.add('val')
                warn_deprecation(value_deprecated_msg)

            diff = keyset - allowed_meta_names
            if diff:
                raise RuntimeError(f"{self.msginfo}: {sorted(diff)} are not valid metadata entry "
                                   "names.")
        need_local_meta = metadata_keys is not None and len(gather_keys.intersection(keyset)) > 0

        all2meta = self._var_allprocs_abs2meta
        if need_local_meta:
            metadict = self._var_abs2meta
            disc_metadict = self._var_discrete
        else:
            metadict = all2meta
            disc_metadict = self._var_allprocs_discrete
            need_gather = False  # we can get everything from 'allprocs' dict without gathering

        if tags:
            tagset = make_set(tags)

        result = {}

        it = self._var_allprocs_abs2prom if get_remote else self._var_abs2prom

        for iotype in iotypes:
            cont2meta = metadict[iotype]
            disc2meta = disc_metadict[iotype]

            for abs_name, prom in it[iotype].items():
                if not match_prom_or_abs(abs_name, prom, includes, excludes):
                    continue

                rel_name = abs_name[rel_idx:]
                if abs_name in all2meta[iotype]:  # continuous
                    meta = cont2meta[abs_name] if abs_name in cont2meta else None
                    distrib = all2meta[iotype][abs_name]['distributed']
                else:  # discrete
                    if need_local_meta:  # use relative name for discretes
                        meta = disc2meta[rel_name] if rel_name in disc2meta else None
                    else:
                        meta = disc2meta[abs_name]
                    distrib = False

                if meta is None:
                    ret_meta = None
                else:
                    if metadata_keys is None:
                        ret_meta = _MetadataDict(meta)
                    else:
                        ret_meta = _MetadataDict()
                        for key in keyset:
                            try:
                                ret_meta[key] = meta[key]
                            except KeyError:
                                ret_meta[key] = 'Unavailable'

                if need_gather:
                    if distrib or abs_name in self._vars_to_gather:
                        if rank is None:
                            allproc_metas = self.comm.allgather(ret_meta)
                        else:
                            allproc_metas = self.comm.gather(ret_meta, root=rank)

                        if rank is None or self.comm.rank == rank:
                            if not ret_meta:
                                ret_meta = _MetadataDict()
                            if distrib:
                                if 'val' in keyset:
                                    # assemble the full distributed value
                                    dist_vals = [m['val'] for m in allproc_metas
                                                 if m is not None and m['val'].size > 0]
                                    if dist_vals:
                                        ret_meta['val'] = np.concatenate(dist_vals)
                                    else:
                                        ret_meta['val'] = np.zeros(0)
                                if 'src_indices' in keyset:
                                    # assemble full src_indices
                                    dist_src_inds = [m['src_indices'] for m in allproc_metas
                                                     if m is not None and m['src_indices'].size > 0]
                                    if dist_src_inds:
                                        ret_meta['src_indices'] = np.concatenate(dist_src_inds)
                                    else:
                                        ret_meta['src_indices'] = np.zeros(0, dtype=INT_DTYPE)

                            elif abs_name in self._vars_to_gather:
                                for m in allproc_metas:
                                    if m is not None:
                                        ret_meta = m
                                        break
                        else:
                            ret_meta = None

                if ret_meta is not None:
                    if tags and not tagset & ret_meta['tags']:
                        continue

                    ret_meta['prom_name'] = prom
                    ret_meta['discrete'] = abs_name not in all2meta

                    if return_rel_names:
                        result[rel_name] = ret_meta
                    else:
                        result[abs_name] = ret_meta

        return result

    def list_inputs(self,
                    val=True,
                    prom_name=False,
                    units=False,
                    shape=False,
                    global_shape=False,
                    desc=False,
                    hierarchical=True,
                    print_arrays=False,
                    tags=None,
                    includes=None,
                    excludes=None,
                    all_procs=False,
                    out_stream=_DEFAULT_OUT_STREAM,
                    values=None,
                    print_min=False,
                    print_max=False):
        """
        Write a list of input names and other optional information to a specified stream.

        Parameters
        ----------
        val : bool, optional
            When True, display/return input values. Default is True.
        prom_name : bool, optional
            When True, display/return the promoted name of the variable.
            Default is False.
        units : bool, optional
            When True, display/return units. Default is False.
        shape : bool, optional
            When True, display/return the shape of the value. Default is False.
        global_shape : bool, optional
            When True, display/return the global shape of the value. Default is False.
        desc : bool, optional
            When True, display/return description. Default is False.
        hierarchical : bool, optional
            When True, human readable output shows variables in hierarchical format.
        print_arrays : bool, optional
            When False, in the columnar display, just display norm of any ndarrays with size > 1.
            The norm is surrounded by vertical bars to indicate that it is a norm.
            When True, also display full values of the ndarray below the row. Format is affected
            by the values set with numpy.set_printoptions
            Default is False.
        tags : str or list of strs
            User defined tags that can be used to filter what gets listed. Only inputs with the
            given tags will be listed.
            Default is None, which means there will be no filtering based on tags.
        includes : None, str, or iter of str
            Collection of glob patterns for pathnames of variables to include. Default is None,
            which includes all input variables.
        excludes : None, str, or iter of str
            Collection of glob patterns for pathnames of variables to exclude. Default is None.
        all_procs : bool, optional
            When True, display output on all ranks. Default is False, which will display
            output only from rank 0.
        out_stream : file-like object
            Where to send human readable output. Default is sys.stdout.
            Set to None to suppress.
        values : bool, optional
            This argument has been deprecated and will be removed in 4.0.
        print_min : bool
            When true, if the input value is an array, print its smallest value.
        print_max : bool
            When true, if the input value is an array, print its largest value.

        Returns
        -------
        list of (name, metadata)
            List of input names and other optional information about those inputs.
        """
        if values is not None:
            warn_deprecation(f"{self.msginfo}: The 'values' argument to 'list_inputs()' is "
                             "deprecated and will be removed in 4.0. Please use 'val' instead.")
        elif not val and values:
            values = True
        else:
            values = val

        if self._problem_meta['setup_status'] < _SetupStatus.POST_FINAL_SETUP:
            issue_warning("Calling `list_inputs` before `final_setup` will only "
                          "display the default values of variables and will not show the result of "
                          "any `set_val` calls.")

        metavalues = values and self._inputs is None

        keynames = ['val', 'units', 'shape', 'global_shape', 'desc', 'tags']
        keyvals = [metavalues, units, shape, global_shape, desc, tags is not None]
        keys = [n for i, n in enumerate(keynames) if keyvals[i]]

        inputs = self.get_io_metadata(('input',), keys, includes, excludes, tags,
                                      get_remote=True,
                                      rank=None if all_procs or val else 0,
                                      return_rel_names=False)

        if inputs:
            to_remove = ['discrete']
            if tags:
                to_remove.append('tags')
            if not prom_name:
                to_remove.append('prom_name')
            for _, meta in inputs.items():
                for key in to_remove:
                    del meta[key]

        if values and self._inputs is not None:
            # we want value from the input vector, not from the metadata
            print_options = np.get_printoptions()
            np_precision = print_options['precision']

            for n, meta in inputs.items():
                meta['val'] = self._abs_get_val(n, get_remote=True,
                                                rank=None if all_procs else 0, kind='input')
                if isinstance(meta['val'], np.ndarray):
                    if print_min:
                        meta['min'] = np.round(np.min(meta['val']), np_precision)

                    if print_max:
                        meta['max'] = np.round(np.max(meta['val']), np_precision)

        if not inputs or (not all_procs and self.comm.rank != 0):
            return []

        if out_stream:
            self._write_table('input', inputs, hierarchical, print_arrays, all_procs,
                              out_stream)

        if self.pathname:
            # convert to relative names
            rel_idx = len(self.pathname) + 1
            inputs = [(n[rel_idx:], meta) for n, meta in inputs.items()]
        else:
            inputs = list(inputs.items())

        return inputs

    def list_outputs(self,
                     explicit=True, implicit=True,
                     val=True,
                     prom_name=False,
                     residuals=False,
                     residuals_tol=None,
                     units=False,
                     shape=False,
                     global_shape=False,
                     bounds=False,
                     scaling=False,
                     desc=False,
                     hierarchical=True,
                     print_arrays=False,
                     tags=None,
                     includes=None,
                     excludes=None,
                     all_procs=False,
                     list_autoivcs=False,
                     out_stream=_DEFAULT_OUT_STREAM,
                     values=None,
                     print_min=False,
                     print_max=False):
        """
        Write a list of output names and other optional information to a specified stream.

        Parameters
        ----------
        explicit : bool, optional
            Include outputs from explicit components. Default is True.
        implicit : bool, optional
            Include outputs from implicit components. Default is True.
        val : bool, optional
            When True, display output values. Default is True.
        prom_name : bool, optional
            When True, display the promoted name of the variable.
            Default is False.
        residuals : bool, optional
            When True, display residual values. Default is False.
        residuals_tol : float, optional
            If set, limits the output of list_outputs to only variables where
            the norm of the resids array is greater than the given 'residuals_tol'.
            Default is None.
        units : bool, optional
            When True, display units. Default is False.
        shape : bool, optional
            When True, display/return the shape of the value. Default is False.
        global_shape : bool, optional
            When True, display/return the global shape of the value. Default is False.
        bounds : bool, optional
            When True, display/return bounds (lower and upper). Default is False.
        scaling : bool, optional
            When True, display/return scaling (ref, ref0, and res_ref). Default is False.
        desc : bool, optional
            When True, display/return description. Default is False.
        hierarchical : bool, optional
            When True, human readable output shows variables in hierarchical format.
        print_arrays : bool, optional
            When False, in the columnar display, just display norm of any ndarrays with size > 1.
            The norm is surrounded by vertical bars to indicate that it is a norm.
            When True, also display full values of the ndarray below the row. Format  is affected
            by the values set with numpy.set_printoptions
            Default is False.
        tags : str or list of strs
            User defined tags that can be used to filter what gets listed. Only outputs with the
            given tags will be listed.
            Default is None, which means there will be no filtering based on tags.
        includes : None, str, or iter of str
            Collection of glob patterns for pathnames of variables to include. Default is None,
            which includes all output variables.
        excludes : None, str, or iter of str
            Collection of glob patterns for pathnames of variables to exclude. Default is None.
        all_procs : bool, optional
            When True, display output on all processors. Default is False.
        list_autoivcs : bool
            If True, include auto_ivc outputs in the listing.  Defaults to False.
        out_stream : file-like
            Where to send human readable output. Default is sys.stdout.
            Set to None to suppress.
        values : bool, optional
            This argument has been deprecated and will be removed in 4.0.
        print_min : bool
            When true, if the output value is an array, print its smallest value.
        print_max : bool
            When true, if the output value is an array, print its largest value.

        Returns
        -------
        list of (name, metadata)
            List of output names and other optional information about those outputs.
        """
        if values is not None:
            warn_deprecation(f"{self.msginfo}: The 'values' argument to 'list_outputs()' is "
                             "deprecated and will be removed in 4.0. Please use 'val' instead.")
        elif not val and values:
            values = True
        else:
            values = val

        keynames = ['val', 'units', 'shape', 'global_shape', 'desc', 'tags']
        keyflags = [values, units, shape, global_shape, desc, tags]

        keys = [name for i, name in enumerate(keynames) if keyflags[i]]

        if bounds:
            keys.extend(('lower', 'upper'))
        if scaling:
            keys.extend(('ref', 'ref0', 'res_ref'))

        outputs = self.get_io_metadata(('output',), keys, includes, excludes, tags,
                                       get_remote=True,
                                       rank=None if all_procs or val or residuals else 0,
                                       return_rel_names=False)

        # filter auto_ivcs if requested
        if outputs and not list_autoivcs:
            outputs = {n: m for n, m in outputs.items() if not n.startswith('_auto_ivc.')}

        # get values & resids
        if self._outputs is not None and (values or residuals or residuals_tol):
            to_remove = []
            print_options = np.get_printoptions()
            np_precision = print_options['precision']

            for name, meta in outputs.items():
                if values:
                    # we want value from the input vector, not from the metadata
                    meta['val'] = self._abs_get_val(name, get_remote=True,
                                                    rank=None if all_procs else 0, kind='output')

                    if isinstance(meta['val'], np.ndarray):
                        if print_min:
                            meta['min'] = np.round(np.min(meta['val']), np_precision)

                        if print_max:
                            meta['max'] = np.round(np.max(meta['val']), np_precision)

                if residuals or residuals_tol:
                    resids = self._abs_get_val(name, get_remote=True,
                                               rank=None if all_procs else 0,
                                               kind='residual')
                    if residuals_tol and np.linalg.norm(resids) < residuals_tol:
                        to_remove.append(name)
                    elif residuals:
                        meta['resids'] = resids

            # remove any outputs that don't pass the residuals_tol filter
            for name in to_remove:
                del outputs[name]

        # NOTE: calls to _abs_get_val() above are collective calls and must be done on all procs
        if not outputs or (not all_procs and self.comm.rank != 0):
            return []

        # remove metadata we don't want to show/return
        to_remove = ['discrete']
        if tags:
            to_remove.append('tags')
        if not prom_name:
            to_remove.append('prom_name')
        for _, meta in outputs.items():
            for key in to_remove:
                del meta[key]

        rel_idx = len(self.pathname) + 1 if self.pathname else 0

        states = set(self._list_states())
        if explicit:
            expl_outputs = {n: m for n, m in outputs.items() if n not in states}
            if out_stream:
                self._write_table('explicit', expl_outputs, hierarchical, print_arrays,
                                  all_procs, out_stream)

            if self.name:  # convert to relative name
                expl_outputs = [(n[rel_idx:], meta) for n, meta in expl_outputs.items()]
            else:
                expl_outputs = list(expl_outputs.items())

        if implicit:
            impl_outputs = {}
            if residuals_tol:
                for n, m in outputs.items():
                    if n in states:
                        if residuals_tol and 'resids' in m:
                            if np.linalg.norm(m['resids']) >= residuals_tol:
                                impl_outputs[n] = m
                        else:
                            impl_outputs[n] = m
            else:
                impl_outputs = {n: m for n, m in outputs.items() if n in states}
            if out_stream:
                self._write_table('implicit', impl_outputs, hierarchical, print_arrays,
                                  all_procs, out_stream)
            if self.name:  # convert to relative name
                impl_outputs = [(n[rel_idx:], meta) for n, meta in impl_outputs.items()]
            else:
                impl_outputs = list(impl_outputs.items())

        if explicit:
            if implicit:
                return expl_outputs + impl_outputs
            return expl_outputs
        elif implicit:
            return impl_outputs
        else:
            raise RuntimeError(self.msginfo +
                               ': You have excluded both Explicit and Implicit components.')

    def _write_table(self, var_type, var_data, hierarchical, print_arrays, all_procs, out_stream):
        """
        Write table of variable names, values, residuals, and metadata to out_stream.

        Parameters
        ----------
        var_type : 'input', 'explicit' or 'implicit'
            Indicates type of variables, input or explicit/implicit output.
        var_data : dict
            dict of name and metadata.
        hierarchical : bool
            When True, human readable output shows variables in hierarchical format.
        print_arrays : bool
            When False, in the columnar display, just display norm of any ndarrays with size > 1.
            The norm is surrounded by vertical bars to indicate that it is a norm.
            When True, also display full values of the ndarray below the row. Format  is affected
            by the values set with numpy.set_printoptions
            Default is False.
        all_procs : bool, optional
            When True, display output on all processors.
        out_stream : file-like object
            Where to send human readable output.
            Set to None to suppress.
        """
        if out_stream is None:
            return

        if self._outputs is None:
            var_list = var_data.keys()
            top_name = self.name
        else:
            inputs = var_type == 'input'
            outputs = not inputs
            var_list = self._get_vars_exec_order(inputs=inputs, outputs=outputs, variables=var_data)
            top_name = self.name if self.name else 'model'

        if all_procs or self.comm.rank == 0:
            write_var_table(self.pathname, var_list, var_type, var_data,
                            hierarchical, top_name, print_arrays, out_stream)

    def _get_vars_exec_order(self, inputs=False, outputs=False, variables=None):
        """
        Get list of variable names in execution order, based on the order subsystems were setup.

        Parameters
        ----------
        outputs : bool, optional
            Get names of output variables. Default is False.
        inputs : bool, optional
            Get names of input variables. Default is False.
        variables : Collection (list or dict)
            Absolute path names of the subset of variables to include.
            If None then all variables will be included. Default is None.

        Returns
        -------
        list
            list of variable names in execution order
        """
        var_list = []

        real_vars = self._var_allprocs_abs2meta
        disc_vars = self._var_allprocs_discrete

        in_or_out = []
        if inputs:
            in_or_out.append('input')
        if outputs:
            in_or_out.append('output')

        if self._subsystems_allprocs:
            for subsys, _ in self._subsystems_allprocs.values():
                prefix = subsys.pathname + '.'
                for io in in_or_out:
                    for var_name in chain(real_vars[io], disc_vars[io]):
                        if variables is None or var_name in variables:
                            if var_name.startswith(prefix):
                                var_list.append(var_name)
        else:
            # For components with no children, self._subsystems_allprocs is empty.
            for io in in_or_out:
                for var_name in chain(real_vars[io], disc_vars[io]):
                    if not variables or var_name in variables:
                        var_list.append(var_name)

        return var_list

    def run_solve_nonlinear(self):
        """
        Compute outputs.

        This calls _solve_nonlinear, but with the model assumed to be in an unscaled state.
        """
        with self._scaled_context_all():
            self._solve_nonlinear()

    def run_apply_linear(self, mode, scope_out=None, scope_in=None):
        """
        Compute jac-vec product.

        This calls _apply_linear, but with the model assumed to be in an unscaled state.

        Parameters
        ----------
        mode : str
            'fwd' or 'rev'.
        scope_out : set or None
            Set of absolute output names in the scope of this mat-vec product.
            If None, all are in the scope.
        scope_in : set or None
            Set of absolute input names in the scope of this mat-vec product.
            If None, all are in the scope.
        """
        with self._scaled_context_all():
            self._apply_linear(None, ContainsAll(), mode, scope_out, scope_in)

    def run_solve_linear(self, mode):
        """
        Apply inverse jac product.

        This calls _solve_linear, but with the model assumed to be in an unscaled state.

        Parameters
        ----------
        mode : str
            'fwd' or 'rev'.
        """
        with self._scaled_context_all():
            self._solve_linear(mode, ContainsAll())

    def run_linearize(self, sub_do_ln=True):
        """
        Compute jacobian / factorization.

        This calls _linearize, but with the model assumed to be in an unscaled state.

        Parameters
        ----------
        sub_do_ln : bool
            Flag indicating if the children should call linearize on their linear solvers.
        """
        with self._scaled_context_all():
            do_ln = self._linear_solver is not None and self._linear_solver._linearize_children()
            self._linearize(self._assembled_jac, sub_do_ln=do_ln)
            if self._linear_solver is not None and sub_do_ln:
                self._linear_solver._linearize()

    def _apply_nonlinear(self):
        """
        Compute residuals. The model is assumed to be in a scaled state.
        """
        pass

    def check_config(self, logger):
        """
        Perform optional error checks.

        Parameters
        ----------
        logger : object
            The object that manages logging output.
        """
        pass

    def _iter_call_apply_linear(self):
        """
        Return whether to call _apply_linear on this System from within parent _apply_linear.

        Returns
        -------
        bool
            True if _apply_linear should be called from within a parent _apply_linear.
        """
        return True

    def _apply_linear(self, jac, rel_systems, mode, scope_in=None, scope_out=None):
        """
        Compute jac-vec product. The model is assumed to be in a scaled state.

        Parameters
        ----------
        jac : Jacobian or None
            If None, use local jacobian, else use assembled jacobian jac.
        rel_systems : set of str
            Set of names of relevant systems based on the current linear solve.
        mode : str
            'fwd' or 'rev'.
        scope_out : set or None
            Set of absolute output names in the scope of this mat-vec product.
            If None, all are in the scope.
        scope_in : set or None
            Set of absolute input names in the scope of this mat-vec product.
            If None, all are in the scope.
        """
        raise NotImplementedError(self.msginfo + ": _apply_linear has not been overridden")

    def _solve_linear(self, mode, rel_systems, scope_out=_UNDEFINED, scope_in=_UNDEFINED):
        """
        Apply inverse jac product. The model is assumed to be in a scaled state.

        Parameters
        ----------
        mode : str
            'fwd' or 'rev'.
        rel_systems : set of str
            Set of names of relevant systems based on the current linear solve.
        scope_out : set, None, or _UNDEFINED
            Outputs relevant to possible lower level calls to _apply_linear on Components.
        scope_in : set, None, or _UNDEFINED
            Inputs relevant to possible lower level calls to _apply_linear on Components.
        """
        pass

    def _linearize(self, jac, sub_do_ln=True):
        """
        Compute jacobian / factorization. The model is assumed to be in a scaled state.

        Parameters
        ----------
        jac : Jacobian or None
            If None, use local jacobian, else use assembled jacobian jac.
        sub_do_ln : bool
            Flag indicating if the children should call linearize on their linear solvers.
        """
        pass

    def _list_states(self):
        """
        Return list of all states at and below this system.

        Returns
        -------
        list
            List of all states.
        """
        return []

    def _list_states_allprocs(self):
        """
        Return list of all states at and below this system across all procs.

        Returns
        -------
        list
            List of all states.
        """
        return []

    def add_recorder(self, recorder, recurse=False):
        """
        Add a recorder to the system.

        Parameters
        ----------
        recorder : <CaseRecorder>
           A recorder instance.
        recurse : bool
            Flag indicating if the recorder should be added to all the subsystems.
        """
        if MPI:
            raise RuntimeError(self.msginfo + ": Recording of Systems when running parallel "
                               "code is not supported yet")

        self._rec_mgr.append(recorder)

        if recurse:
            for s in self.system_iter(include_self=False, recurse=recurse):
                s._rec_mgr.append(recorder)

    def record_iteration(self):
        """
        Record an iteration of the current System.
        """
        global _recordable_funcs

        if self._rec_mgr._recorders:
            parallel = self._rec_mgr._check_parallel() if self.comm.size > 1 else False
            options = self.recording_options
            metadata = create_local_meta(self.pathname)

            # Get the data to record
            if self._recording_iter.stack:
                stack_top = self._recording_iter.stack[-1][0]
                method = stack_top.rsplit('.', 1)[-1]

                if method not in _recordable_funcs:
                    raise ValueError(f"{self.msginfo}: {method} must be one of: "
                                     f"{sorted(_recordable_funcs)}")

                if 'nonlinear' in method:
                    inputs, outputs, residuals = self.get_nonlinear_vectors()
                    vec_name = 'nonlinear'
                else:
                    inputs, outputs, residuals = self.get_linear_vectors()
                    vec_name = 'linear'
            else:
                # outside of a run, just record nonlinear vectors
                inputs, outputs, residuals = self.get_nonlinear_vectors()
                vec_name = 'nonlinear'

            discrete_inputs = self._discrete_inputs
            discrete_outputs = self._discrete_outputs
            filt = self._filtered_vars_to_record

            data = {'input': {}, 'output': {}, 'residual': {}}
            if options['record_inputs'] and (inputs._names or len(discrete_inputs) > 0):
                data['input'] = self._retrieve_data_of_kind(filt, 'input', vec_name, parallel)

            if options['record_outputs'] and (outputs._names or len(discrete_outputs) > 0):
                data['output'] = self._retrieve_data_of_kind(filt, 'output', vec_name, parallel)

            if options['record_residuals'] and residuals._names:
                data['residual'] = self._retrieve_data_of_kind(filt, 'residual', vec_name, parallel)

            self._rec_mgr.record_iteration(self, data, metadata)

        # All calls to _solve_nonlinear are recorded, The counter is incremented after recording.
        self.iter_count += 1
        if not self.under_approx:
            self.iter_count_without_approx += 1

    def _clear_iprint(self):
        """
        Clear out the iprint stack from the solvers.
        """
        self.nonlinear_solver._solver_info.clear()

    def _reset_iter_counts(self):
        """
        Recursively reset iteration counter for all systems and solvers.
        """
        for s in self.system_iter(include_self=True, recurse=True):
            s.iter_count = 0
            s.iter_count_apply = 0
            s.iter_count_without_approx = 0

            if s._linear_solver:
                s._linear_solver._iter_count = 0
            if s._nonlinear_solver:
                nl = s._nonlinear_solver
                nl._iter_count = 0
                if hasattr(nl, 'linesearch') and nl.linesearch:
                    nl.linesearch._iter_count = 0

    def get_reports_dir(self):
        """
        Get the path to the directory where the report files should go.

        If it doesn't exist, it will be created.

        Returns
        -------
        str
            The path to the directory where reports should be written.
        """
        return self._problem_meta['reports_dir']

    def _set_finite_difference_mode(self, active):
        """
        Turn on or off finite difference mode.

        Recurses to turn on or off finite difference mode in all subsystems.

        Parameters
        ----------
        active : bool
            Finite difference flag; set to True prior to commencing finite difference.
        """
        for sub in self.system_iter(include_self=True, recurse=True):
            sub.under_finite_difference = active

    def _set_complex_step_mode(self, active):
        """
        Turn on or off complex stepping mode.

        Recurses to turn on or off complex stepping mode in all subsystems and their vectors.

        Parameters
        ----------
        active : bool
            Complex mode flag; set to True prior to commencing complex step.
        """
        for sub in self.system_iter(include_self=True, recurse=True):
            sub.under_complex_step = active
            sub._inputs.set_complex_step_mode(active)
            sub._outputs.set_complex_step_mode(active)
            sub._residuals.set_complex_step_mode(active)

            if sub._doutputs._alloc_complex:
                sub._doutputs.set_complex_step_mode(active)
                sub._dinputs.set_complex_step_mode(active)
                sub._dresiduals.set_complex_step_mode(active)
                if sub.nonlinear_solver:
                    sub.nonlinear_solver._set_complex_step_mode(active)

                if sub.linear_solver:
                    sub.linear_solver._set_complex_step_mode(active)

                if sub._owns_approx_jac:
                    sub._jacobian.set_complex_step_mode(active)

                if sub._assembled_jac:
                    sub._assembled_jac.set_complex_step_mode(active)

    def cleanup(self):
        """
        Clean up resources prior to exit.
        """
        # shut down all recorders
        self._rec_mgr.shutdown()

        # do any required cleanup on solvers
        if self._nonlinear_solver:
            self._nonlinear_solver.cleanup()
        if self._linear_solver:
            self._linear_solver.cleanup()

    def _get_gradient_nl_solver_systems(self):
        """
        Return a set of all Systems, including this one, that have a gradient nonlinear solver.

        Returns
        -------
        set
            Set of Systems containing nonlinear solvers that compute gradients.
        """
        return set(s for s in self.system_iter(include_self=True, recurse=True)
                   if s.nonlinear_solver and s.nonlinear_solver.supports['gradients'])

    def _jac_var_info_abs2prom(self, var_info):
        """
        Return a new list with tuples' [0] entry converted from absolute to promoted names.

        Parameters
        ----------
        var_info : list of (name, offset, end, idxs)
            The list that uses absolute names.

        Returns
        -------
        list
            The new list with promoted names.
        """
        new_list = []
        abs2prom_in = self._var_allprocs_abs2prom['input']
        abs2prom_out = self._var_allprocs_abs2prom['output']
        for tup in var_info:
            lst = list(tup)
            if tup[0] in abs2prom_out:
                lst[0] = abs2prom_out[tup[0]]
            else:
                lst[0] = abs2prom_in[tup[0]]
            new_list.append(lst)
        return new_list

    def _abs_get_val(self, abs_name, get_remote=False, rank=None, vec_name=None, kind=None,
                     flat=False, from_root=False):
        """
        Return the value of the variable specified by the given absolute name.

        Parameters
        ----------
        abs_name : str
            The absolute name of the variable.
        get_remote : bool or None
            If True, return the value even if the variable is remote. NOTE: This function must be
            called in all procs in the Problem's MPI communicator.
            If False, only retrieve the value if it is on the current process, or only the part
            of the value that's on the current process for a distributed variable.
            If None and the variable is remote or distributed, a RuntimeError will be raised.
        rank : int or None
            If not None, specifies that the value is to be gathered to the given rank only.
            Otherwise, if get_remote is specified, the value will be broadcast to all procs
            in the MPI communicator.
        vec_name : str
            Name of the vector to use.
        kind : str or None
            Kind of variable ('input', 'output', or 'residual').  If None, returned value
            will be either an input or output.
        flat : bool
            If True, return the flattened version of the value.
        from_root : bool
            If True, resolve variables from top level scope.

        Returns
        -------
        object or None
            The value of the requested output/input/resid variable.  None if variable is not found.
        """
        discrete = distrib = False
        val = _UNDEFINED
        if from_root:
            all_meta = self._problem_meta['model_ref']()._var_allprocs_abs2meta
            my_meta = self._problem_meta['model_ref']()._var_abs2meta
            io = 'output' if abs_name in all_meta['output'] else 'input'
            all_meta = all_meta[io]
            my_meta = my_meta[io]
        else:
            io = 'output' if abs_name in self._var_allprocs_abs2meta['output'] else 'input'
            all_meta = self._var_allprocs_abs2meta[io]
            my_meta = self._var_abs2meta[io]

        vars_to_gather = self._problem_meta['vars_to_gather']

        # if abs_name is non-discrete it should be found in all_meta
        if abs_name in all_meta:
            if get_remote:
                meta = all_meta[abs_name]
                distrib = meta['distributed']
            elif self.comm.size > 1:
                if abs_name in vars_to_gather and vars_to_gather[abs_name] != self.comm.rank:
                    raise RuntimeError(f"{self.msginfo}: Variable '{abs_name}' is not local to "
                                       f"rank {self.comm.rank}. You can retrieve values from "
                                       "other processes using `get_val(<name>, get_remote=True)`.")

                meta = my_meta[abs_name]
                distrib = meta['distributed']
                if distrib and get_remote is None:
                    raise RuntimeError(f"{self.msginfo}: Variable '{abs_name}' is a distributed "
                                       "variable. You can retrieve values from all processes "
                                       "using `get_val(<name>, get_remote=True)` or from the "
                                       "local process using `get_val(<name>, get_remote=False)`.")
        else:
            discrete = True
            relname = abs_name[len(self.pathname) + 1:] if self.pathname else abs_name
            if relname in self._discrete_outputs:
                val = self._discrete_outputs[relname]
            elif relname in self._discrete_inputs:
                val = self._discrete_inputs[relname]
            elif abs_name in self._var_allprocs_discrete['output']:
                pass  # non-local discrete output
            elif abs_name in self._var_allprocs_discrete['input']:
                pass  # non-local discrete input
            elif get_remote:
                raise ValueError(f"{self.msginfo}: Can't find variable named '{abs_name}'.")
            else:
                return _UNDEFINED

        typ = 'output' if abs_name in self._var_allprocs_abs2prom['output'] else 'input'
        if kind is None:
            kind = typ
        if vec_name is None:
            vec_name = 'nonlinear'

        if not discrete:
            try:
                vec = self._vectors[kind][vec_name]
            except KeyError:
                if abs_name in my_meta:
                    if vec_name != 'nonlinear':
                        raise ValueError(f"{self.msginfo}: Can't get variable named '{abs_name}' "
                                         "because linear vectors are not available before "
                                         "final_setup.")
                    val = my_meta[abs_name]['val']
            else:
                if from_root:
                    vec = vec._root_vector
                if vec._contains_abs(abs_name):
                    val = vec._abs_get_val(abs_name, flat)

        if get_remote and (distrib or abs_name in vars_to_gather) and self.comm.size > 1:
            owner = self._owning_rank[abs_name]
            myrank = self.comm.rank
            if rank is None:   # bcast
                if distrib:
                    idx = self._var_allprocs_abs2idx[abs_name]
                    sizes = self._var_sizes[typ][:, idx]
                    # TODO: could cache these offsets
                    offsets = np.zeros(sizes.size, dtype=INT_DTYPE)
                    offsets[1:] = np.cumsum(sizes[:-1])
                    if val is _UNDEFINED:
                        loc_val = np.zeros(sizes[myrank])
                    else:
                        loc_val = np.ascontiguousarray(val)
                    val = np.zeros(np.sum(sizes))
                    self.comm.Allgatherv(loc_val, [val, sizes, offsets, MPI.DOUBLE])
                    if not flat:
                        val.shape = meta['global_shape'] if get_remote else meta['shape']
                else:
                    if owner != self.comm.rank:
                        val = None
                    # TODO: use Bcast if not discrete for speed
                    new_val = self.comm.bcast(val, root=owner)
                    val = new_val
            else:   # retrieve to rank
                if distrib:
                    idx = self._var_allprocs_abs2idx[abs_name]
                    sizes = self._var_sizes[typ][:, idx]
                    # TODO: could cache these offsets
                    offsets = np.zeros(sizes.size, dtype=INT_DTYPE)
                    offsets[1:] = np.cumsum(sizes[:-1])
                    if val is _UNDEFINED:
                        loc_val = np.zeros(sizes[idx])
                    else:
                        loc_val = np.ascontiguousarray(val)
                    val = np.zeros(np.sum(sizes))
                    self.comm.Gatherv(loc_val, [val, sizes, offsets, MPI.DOUBLE], root=rank)
                    if not flat:
                        val.shape = meta['global_shape'] if get_remote else meta['shape']
                else:
                    if rank != owner:
                        tag = self._var_allprocs_abs2idx[abs_name]
                        # avoid tag collisions between inputs, outputs, and resids
                        if kind != 'output':
                            tag += len(self._var_allprocs_abs2meta['output'])
                            if kind == 'residual':
                                tag += len(self._var_allprocs_abs2meta['input'])
                        if self.comm.rank == owner:
                            self.comm.send(val, dest=rank, tag=tag)
                        elif self.comm.rank == rank:
                            val = self.comm.recv(source=owner, tag=tag)

        return val

    def get_val(self, name, units=None, indices=None, get_remote=False, rank=None,
                vec_name='nonlinear', kind=None, flat=False, from_src=True):
        """
        Get an output/input/residual variable.

        Function is used if you want to specify display units.

        Parameters
        ----------
        name : str
            Promoted or relative variable name in the root system's namespace.
        units : str, optional
            Units to convert to before return.
        indices : int or list of ints or tuple of ints or int ndarray or Iterable or None, optional
            Indices or slice to return.
        get_remote : bool or None
            If True, retrieve the value even if it is on a remote process.  Note that if the
            variable is remote on ANY process, this function must be called on EVERY process
            in the Problem's MPI communicator.
            If False, only retrieve the value if it is on the current process, or only the part
            of the value that's on the current process for a distributed variable.
            If None and the variable is remote or distributed, a RuntimeError will be raised.
        rank : int or None
            If not None, only gather the value to this rank.
        vec_name : str
            Name of the vector to use.   Defaults to 'nonlinear'.
        kind : str or None
            Kind of variable ('input', 'output', or 'residual').  If None, returned value
            will be either an input or output.
        flat : bool
            If True, return the flattened version of the value.
        from_src : bool
            If True, retrieve value of an input variable from its connected source.

        Returns
        -------
        object
            The value of the requested output/input variable.
        """
        abs_names = name2abs_names(self, name)
        if not abs_names:
            raise KeyError('{}: Variable "{}" not found.'.format(self.msginfo, name))
        simp_units = simplify_unit(units)

        if from_src:
            conns = self._problem_meta['model_ref']()._conn_global_abs_in2out
        else:
            conns = []
        if from_src and abs_names[0] in conns:  # pull input from source
            src = conns[abs_names[0]]
            if src in self._var_allprocs_abs2prom['output']:
                caller = self
            else:
                # src is outside of this system so get the value from the model
                caller = self._problem_meta['model_ref']()
            return caller._get_input_from_src(name, abs_names, conns, units=simp_units,
                                              indices=indices, get_remote=get_remote, rank=rank,
                                              vec_name='nonlinear', flat=flat, scope_sys=self)
        else:
            val = self._abs_get_val(abs_names[0], get_remote, rank, vec_name, kind, flat)

            if indices is not None:
                val = val[indices]

            if units is not None:
                val = self.convert2units(abs_names[0], val, simp_units)

        return val

    def _get_input_from_src(self, name, abs_ins, conns, units=None, indices=None,
                            get_remote=False, rank=None, vec_name='nonlinear', flat=False,
                            scope_sys=None):
        """
        Given an input name, retrieve the value from its source output.

        Parameters
        ----------
        name : str
            Promoted or relative variable name in the root system's namespace.
        abs_ins : list of str
            List of absolute input names.
        conns : dict
            Mapping of absolute names of each input to its connected output across the whole model.
        units : str, optional
            Units to convert to before return.
        indices : int or list of ints or tuple of ints or int ndarray or Iterable or None, optional
            Indices or slice to return.
        get_remote : bool
            If True, retrieve the value even if it is on a remote process.  Note that if the
            variable is remote on ANY process, this function must be called on EVERY process
            in the Problem's MPI communicator.
            If False, only retrieve the value if it is on the current process, or only the part
            of the value that's on the current process for a distributed variable.
            If None and the variable is remote or distributed, a RuntimeError will be raised.
        rank : int or None
            If not None, only gather the value to this rank.
        vec_name : str
            Name of the vector to use.   Defaults to 'nonlinear'.
        flat : bool
            If True, return the flattened version of the value.
        scope_sys : <System> or None
            If not None, the System where the original get_val was called.  This situation
            happens when get_val is called on an input, and the source connected to that input
            resides in a different scope.

        Returns
        -------
        object
            The value of the requested variable.
        """
        abs_name = abs_ins[0]
        src = conns[abs_name]
        if src in self._var_allprocs_discrete['output']:
            return self._abs_get_val(src, get_remote, rank, vec_name, 'output', flat,
                                     from_root=True)

        is_prom = len(abs_ins) > 1 or name != abs_ins[0]

        if scope_sys is None:
            scope_sys = self

        abs2meta_all_ins = self._var_allprocs_abs2meta['input']

        # if we have multiple promoted inputs that are explicitly connected to an output and units
        # have not been specified, look for group input to disambiguate
        if units is None and len(abs_ins) > 1:
            if abs_name not in self._var_allprocs_discrete['input']:
                # can't get here unless Group because len(abs_ins) always == 1 for comp
                try:
                    units = scope_sys._group_inputs[name][0]['units']
                except (KeyError, IndexError):
                    unit0 = abs2meta_all_ins[abs_ins[0]]['units']
                    for n in abs_ins[1:]:
                        if unit0 != abs2meta_all_ins[n]['units']:
                            self._show_ambiguity_msg(name, ('units',), abs_ins)
                            break

        is_local = abs_name in self._var_abs2meta['input']
        src_indices = vshape = None
        if is_local:  # input is local
            vmeta = self._var_abs2meta['input'][abs_name]
            if vmeta.get('manual_connection') or not is_prom:
                src_indices = vmeta['src_indices']
                vshape = vmeta['shape']
        else:
            vmeta = abs2meta_all_ins[abs_name]

        distrib = vmeta['distributed']
        vdynshape = vmeta['shape_by_conn']
        for n in abs_ins:
            if abs2meta_all_ins[n]['has_src_indices']:
                has_src_indices = True
                break
        else:
            has_src_indices = False

        if is_prom:
            # see if we have any 'intermediate' level src_indices when using a promoted name
            n = name
            scope = scope_sys
            while n:
                if n in scope._var_prom2inds:
                    src_shape, inds, _ = scope._var_prom2inds[n]
                    if inds is None:
                        if is_prom:  # using a promoted lookup
                            src_indices = None
                            vshape = None
                            has_src_indices = False
                    else:
                        shp = inds.indexed_src_shape
                        src_indices = inds
                        has_src_indices = True
                        if is_prom:
                            vshape = shp
                    break
                parts = n.split('.', 1)
                n = n[len(parts[0]) + 1:]
                if len(parts) > 1:
                    s = scope._get_subsystem(parts[0])
                    if s is not None:
                        scope = s

        if self.comm.size > 1 and get_remote:
            if self.comm.rank == self._owning_rank[abs_name]:
                self.comm.bcast(has_src_indices, root=self.comm.rank)
            else:
                has_src_indices = self.comm.bcast(None, root=self._owning_rank[abs_name])

        model_ref = self._problem_meta['model_ref']()
        smeta = model_ref._var_allprocs_abs2meta['output'][src]
        sdistrib = smeta['distributed']
        dynshape = vdynshape or smeta['shape_by_conn']
        slocal = src in model_ref._var_abs2meta['output']

        if self.comm.size > 1:
            if distrib and get_remote is None:
                raise RuntimeError(f"{self.msginfo}: Variable '{abs_name}' is a distributed "
                                   "variable. You can retrieve values from all processes "
                                   "using `get_val(<name>, get_remote=True)` or from the "
                                   "local process using `get_val(<name>, get_remote=False)`.")

            if sdistrib and not distrib and not get_remote:
                raise RuntimeError(f"{self.msginfo}: Non-distributed variable '{abs_name}' has "
                                   f"a distributed source, '{src}', so you must retrieve its value "
                                   "using 'get_remote=True'.")

        # get value of the source
        val = self._abs_get_val(src, get_remote, rank, vec_name, 'output', flat, from_root=True)

        if has_src_indices:
            if not is_local:
                val = np.zeros(0)
            elif src_indices is None:
                if vshape is not None:
                    val = val.reshape(vshape)
            else:
                if distrib and (sdistrib or dynshape or not slocal) and not get_remote:
                    var_idx = self._var_allprocs_abs2idx[src]
                    # sizes for src var in each proc
                    sizes = self._var_sizes['output'][:, var_idx]
                    start = np.sum(sizes[:self.comm.rank])
                    end = start + sizes[self.comm.rank]
                    src_indices = src_indices.shaped_array(copy=True)
                    if np.all(np.logical_and(src_indices >= start, src_indices < end)):
                        if src_indices.size > 0:
                            src_indices = src_indices - start
                        val = val.ravel()[src_indices]
                        fail = 0
                    else:
                        fail = 1
                    if self.comm.allreduce(fail) > 0:
                        raise RuntimeError(f"{self.msginfo}: Can't retrieve distributed variable "
                                           f"'{abs_name}' because its src_indices reference "
                                           "entries from other processes. You can retrieve values "
                                           "from all processes using "
                                           "`get_val(<name>, get_remote=True)`.")
                else:
                    if src_indices._flat_src:
                        val = val.ravel()[src_indices.flat()]
                        # if at component level, just keep shape of the target and don't flatten
                        if not flat and not is_prom:
                            shp = vmeta['shape']
                            val.shape = shp
                    else:
                        val = val[src_indices()]
                        if vshape is not None and val.shape != vshape:
                            val.shape = vshape
                        elif not is_prom and vmeta is not None and val.shape != vmeta['shape']:
                            val.shape = vmeta['shape']

            if get_remote and self.comm.size > 1:
                if distrib:
                    if rank is None:
                        parts = self.comm.allgather(val)
                        parts = [p for p in parts if p.size > 0]
                        val = np.hstack(parts)
                    else:
                        parts = self.comm.gather(val, root=rank)
                        if rank == self.comm.rank:
                            parts = [p for p in parts if p.size > 0]
                            val = np.hstack(parts)
                        else:
                            val = None
                else:  # non-distrib input
                    if self.comm.rank == self._owning_rank[abs_name]:
                        self.comm.bcast(val, root=self.comm.rank)
                    else:
                        val = self.comm.bcast(None, root=self._owning_rank[abs_name])

            if distrib and get_remote:
                val.shape = abs2meta_all_ins[abs_name]['global_shape']
            elif not flat and val.size > 0 and vshape is not None:
                val.shape = vshape
        elif vshape is not None:
            val = val.reshape(vshape)

        if indices is not None:
            val = val[indices]

        if units is not None:
            if smeta['units'] is not None:
                try:
                    val = self.convert2units(src, val, units)
                except TypeError:  # just call this to get the right error message
                    self.convert2units(abs_name, val, units)
            else:
                val = self.convert2units(abs_name, val, units)
        elif (vmeta['units'] is not None and smeta['units'] is not None and
                vmeta['units'] != smeta['units']):
            val = self.convert2units(src, val, vmeta['units'])

        return val

    def _retrieve_data_of_kind(self, filtered_vars, kind, vec_name, parallel=False):
        """
        Retrieve variables, either local or remote, in the filtered_vars list.

        Parameters
        ----------
        filtered_vars : dict
            Dictionary containing entries for 'input', 'output', and/or 'residual'.
        kind : str
            Either 'input', 'output', or 'residual'.
        vec_name : str
            Either 'nonlinear' or 'linear'.
        parallel : bool
            If True, recorders are parallel, so only local values should be saved in each proc.

        Returns
        -------
        dict
            Variable values keyed on absolute name.
        """
        prom2abs_in = self._var_allprocs_prom2abs_list['input']
        conns = self._problem_meta['model_ref']()._conn_global_abs_in2out
        vdict = {}
        variables = filtered_vars.get(kind)
        if variables:
            vec = self._vectors[kind][vec_name]
            rank = self.comm.rank
            discrete_vec = () if kind == 'residual' else self._var_discrete[kind]
            offset = len(self.pathname) + 1 if self.pathname else 0

            if self.comm.size == 1:
                get = vec._abs_get_val
                srcget = self._vectors['output'][vec_name]._abs_get_val
                vdict = {}
                if discrete_vec:
                    for n in variables:
                        if vec._contains_abs(n):
                            vdict[n] = get(n, False)
                        elif n[offset:] in discrete_vec:
                            vdict[n] = discrete_vec[n[offset:]]['val']
                        else:
                            ivc_path = conns[prom2abs_in[n][0]]
                            if vec._contains_abs(ivc_path):
                                vdict[ivc_path] = srcget(ivc_path, False)
                            elif ivc_path[offset:] in discrete_vec:
                                vdict[ivc_path] = discrete_vec[ivc_path[offset:]]['val']
                else:
                    for name in variables:
                        if name in self._responses and self._responses[name]['alias'] is not None:
                            name = self._responses[name]['source']
                        if vec._contains_abs(name):
                            vdict[name] = get(name, False)
                        else:
                            ivc_path = conns[prom2abs_in[name][0]]
                            vdict[ivc_path] = srcget(ivc_path, False)
            elif parallel:
                get = self._abs_get_val
                vdict = {}
                if discrete_vec:
                    for name in variables:
                        if name in self._responses and self._responses[name]['alias'] is not None:
                            name = self._responses[name]['source']
                        if vec._contains_abs(name):
                            vdict[name] = get(name, get_remote=True, rank=0,
                                              vec_name=vec_name, kind=kind)
                        elif name[offset:] in discrete_vec and self._owning_rank[name] == rank:
                            vdict[name] = discrete_vec[name[offset:]]['val']
                else:
                    for name in variables:
                        if vec._contains_abs(name):
                            vdict[name] = get(name, get_remote=True, rank=0,
                                              vec_name=vec_name, kind=kind)
                        else:
                            ivc_path = conns[prom2abs_in[name][0]]
                            vdict[name] = get(ivc_path, get_remote=True, rank=0,
                                              vec_name=vec_name, kind='output')
            else:
                io = 'input' if kind == 'input' else 'output'
                meta = self._var_allprocs_abs2meta[io]
                for name in variables:
                    if self._owning_rank[name] == 0 and not meta[name]['distributed']:
                        # if using a serial recorder and rank 0 owns the variable,
                        # use local value on rank 0 and do nothing on other ranks.
                        if rank == 0:
                            if vec._contains_abs(name):
                                vdict[name] = vec._abs_get_val(name, flat=False)
                            elif name[offset:] in discrete_vec:
                                vdict[name] = discrete_vec[name[offset:]]['val']
                    else:
                        vdict[name] = self.get_val(name, get_remote=True, rank=0,
                                                   vec_name=vec_name, kind=kind, from_src=False)

        return vdict

    def convert2units(self, name, val, units):
        """
        Convert the given value to the specified units.

        Parameters
        ----------
        name : str
            Name of the variable.
        val : float or ndarray of float
            The value of the variable.
        units : str
            The units to convert to.

        Returns
        -------
        float or ndarray of float
            The value converted to the specified units.
        """
        base_units = self._get_var_meta(name, 'units')

        if base_units == units:
            return val

        try:
            scale, offset = unit_conversion(base_units, units)
        except Exception:
            msg = "{}: Can't express variable '{}' with units of '{}' in units of '{}'."
            raise TypeError(msg.format(self.msginfo, name, base_units, units))

        return (val + offset) * scale

    def convert_from_units(self, name, val, units):
        """
        Convert the given value from the specified units to those of the named variable.

        Parameters
        ----------
        name : str
            Name of the variable.
        val : float or ndarray of float
            The value of the variable.
        units : str
            The units to convert to.

        Returns
        -------
        float or ndarray of float
            The value converted to the specified units.
        """
        base_units = self._get_var_meta(name, 'units')

        if base_units == units:
            return val

        try:
            scale, offset = unit_conversion(units, base_units)
        except Exception:
            msg = "{}: Can't express variable '{}' with units of '{}' in units of '{}'."
            raise TypeError(msg.format(self.msginfo, name, base_units, units))

        return (val + offset) * scale

    def convert_units(self, name, val, units_from, units_to):
        """
        Wrap the utility convert_units and give a good error message.

        Parameters
        ----------
        name : str
            Name of the variable.
        val : float or ndarray of float
            The value of the variable.
        units_from : str
            The units to convert from.
        units_to : str
            The units to convert to.

        Returns
        -------
        float or ndarray of float
            The value converted to the specified units.
        """
        if units_from == units_to:
            return val

        try:
            scale, offset = unit_conversion(units_from, units_to)
        except Exception:
            raise TypeError(f"{self.msginfo}: Can't set variable '{name}' with units "
                            f"'{units_from}' to value with units '{units_to}'.")

        return (val + offset) * scale

    def _get_var_meta(self, name, key):
        """
        Get metadata for a variable.

        Parameters
        ----------
        name : str
            Variable name (promoted, relative, or absolute) in the root system's namespace.
        key : str
            Key into the metadata dict for the given variable.

        Returns
        -------
        object
            The value stored under key in the metadata dictionary for the named variable.
        """
        if self._problem_meta is not None:
            model_ref = self._problem_meta['model_ref']()
        else:
            model_ref = None

        if model_ref is not None:
            meta_all = model_ref._var_allprocs_abs2meta
            meta_loc = model_ref._var_abs2meta
        else:
            meta_all = self._var_allprocs_abs2meta
            meta_loc = self._var_abs2meta

        meta = None
        if name in meta_all['output']:
            abs_name = name
            meta = meta_all['output'][name]
        elif name in meta_all['input']:
            abs_name = name
            meta = meta_all['input'][name]

        if meta is None:
            abs_name = name2abs_name(self, name)
            if abs_name is not None:
                if abs_name in meta_all['output']:
                    meta = meta_all['output'][abs_name]
                elif abs_name in meta_all['input']:
                    meta = meta_all['input'][abs_name]

        if meta:
            if key in meta:
                return meta[key]
            else:
                # key is either bogus or a key into the local metadata dict
                # (like 'val' or 'src_indices'). If MPI is active, this val may be remote
                # on some procs
                if self.comm.size > 1 and abs_name in self._vars_to_gather:
                    # TODO: fix this
                    # cause a failure in all procs to avoid a hang
                    raise RuntimeError(f"{self.msgifo}: No support yet for retrieving local "
                                       f"metadata key '{key}' from a remote proc.")
                elif abs_name in meta_loc['output']:
                    try:
                        return meta_loc['output'][abs_name][key]
                    except KeyError:
                        raise KeyError(f"{self.msginfo}: Metadata key '{key}' not found for "
                                       f"variable '{name}'.")
                elif abs_name in meta_loc['input']:
                    try:
                        return meta_loc['input'][abs_name][key]
                    except KeyError:
                        raise KeyError(f"{self.msginfo}: Metadata key '{key}' not found for "
                                       f"variable '{name}'.")

        if abs_name is not None:
            if abs_name in self._var_allprocs_discrete['output']:
                meta = self._var_allprocs_discrete['output'][abs_name]
            elif abs_name in self._var_allprocs_discrete['input']:
                meta = self._var_allprocs_discrete['input'][abs_name]

            if meta and key in meta:
                return meta[key]

            rel_idx = len(self.pathname) + 1 if self.pathname else 0
            relname = abs_name[rel_idx:]
            if relname in self._var_discrete['output']:
                meta = self._var_discrete['output'][relname]
            elif relname in self._var_discrete['input']:
                meta = self._var_discrete['input'][relname]

            if meta:
                try:
                    return meta[key]
                except KeyError:
                    raise KeyError(f"{self.msginfo}: Metadata key '{key}' not found for "
                                   f"variable '{name}'.")

        raise KeyError(f"{self.msginfo}: Metadata for variable '{name}' not found.")

    def _resolve_ambiguous_input_meta(self):
        pass

    def get_relevant_vars(self, desvars, responses, mode):
        """
        Find all relevant vars between desvars and responses.

        Both vars are assumed to be outputs (either design vars or responses).

        Parameters
        ----------
        desvars : dict
            Dictionary of design variable metadata.
        responses : dict
            Dictionary of response variable metadata.
        mode : str
            Direction of derivatives, either 'fwd' or 'rev'.

        Returns
        -------
        dict
            Dict of ({'outputs': dep_outputs, 'inputs': dep_inputs}, dep_systems)
            keyed by design vars and responses.
        """
        conns = self._conn_global_abs_in2out
        relevant = defaultdict(dict)

        # Create a hybrid graph with components and all connected vars.  If a var is connected,
        # also connect it to its corresponding component.  This results in a smaller graph
        # (fewer edges) than would be the case for a pure variable graph where all inputs
        # to a particular component would have to be connected to all outputs from that component.
        graph = nx.DiGraph()
        for tgt, src in conns.items():
            if src not in graph:
                graph.add_node(src, type_='out')

            graph.add_node(tgt, type_='in')

            src_sys, _, _ = src.rpartition('.')
            graph.add_edge(src_sys, src)

            tgt_sys, _, _ = tgt.rpartition('.')
            graph.add_edge(tgt, tgt_sys)

            graph.add_edge(src, tgt)

        for dv in desvars:
            if dv not in graph:
                graph.add_node(dv, type_='out')
                parts = dv.rsplit('.', 1)
                if len(parts) == 1:
                    system = ''  # this happens when a component is the model
                    graph.add_edge(dv, system)
                else:
                    system = parts[0]
                    graph.add_edge(system, dv)

        for res in responses:
            if res not in graph:
                graph.add_node(res, type_='out')
                parts = res.rsplit('.', 1)
                if len(parts) == 1:
                    system = ''  # this happens when a component is the model
                else:
                    system = parts[0]
                graph.add_edge(system, res)

        nodes = graph.nodes
        grev = graph.reverse(copy=False)
        rescache = {}
        pd_dv_locs = {}  # local nodes dependent on a par deriv desvar
        pd_res_locs = {}  # local nodes dependent on a par deriv response
        pd_common = defaultdict(dict)
        # for each par deriv color, keep list of all local dep nodes for each var
        pd_err_chk = defaultdict(dict)

        for desvar, dvmeta in desvars.items():
            dvset = set(self.all_connected_nodes(graph, desvar))
            parallel_deriv_color = dvmeta.get('parallel_deriv_color')
            if parallel_deriv_color:
                pd_dv_locs[desvar] = set(self.all_connected_nodes(graph, desvar, local=True))
                pd_err_chk[parallel_deriv_color][desvar] = pd_dv_locs[desvar]

            for response, resmeta in responses.items():
                if response not in rescache:
                    rescache[response] = set(self.all_connected_nodes(grev, response))
                    parallel_deriv_color = resmeta.get('parallel_deriv_color')
                    if parallel_deriv_color:
                        pd_res_locs[response] = set(self.all_connected_nodes(grev, response,
                                                                             local=True))
                        pd_err_chk[parallel_deriv_color][response] = pd_res_locs[response]

                common = dvset.intersection(rescache[response])

                if common:
                    dv = conns[desvar] if desvar in conns else desvar
                    r = conns[response] if response in conns else response
                    if desvar in pd_dv_locs and pd_dv_locs[desvar]:
                        pd_common[dv][r] = pd_dv_locs[desvar].intersection(rescache[response])
                    elif response in pd_res_locs and pd_res_locs[response]:
                        pd_common[r][dv] = pd_res_locs[response].intersection(dvset)

                    input_deps = set()
                    output_deps = set()
                    sys_deps = set()
                    for node in common:
                        if 'type_' in nodes[node]:
                            typ = nodes[node]['type_']
                            parts = node.rsplit('.', 1)
                            if len(parts) == 1:
                                system = ''
                            else:
                                system = parts[0]
                            if typ == 'in':  # input var
                                input_deps.add(node)
                                if system not in sys_deps:
                                    sys_deps.update(all_ancestors(system))
                            else:  # output var
                                output_deps.add(node)
                                if system not in sys_deps:
                                    sys_deps.update(all_ancestors(system))

                elif desvar == response:
                    input_deps = set()
                    output_deps = set([response])
                    sys_deps = set(all_ancestors(desvar.rpartition('.')[0]))

                if common or desvar == response:
                    desvar = conns[desvar] if desvar in conns else desvar
                    response = conns[response] if response in conns else response
                    if mode != 'rev':  # fwd or auto
                        relevant[desvar][response] = ({'input': input_deps,
                                                       'output': output_deps}, sys_deps)
                    if mode != 'fwd':  # rev or auto
                        relevant[response][desvar] = ({'input': input_deps,
                                                       'output': output_deps}, sys_deps)

                    sys_deps.add('')  # top level Group is always relevant

        rescache = None

        if pd_dv_locs or pd_res_locs:
            # check to make sure we don't have any overlapping dependencies between vars of the
            # same color
            vtype = 'design variable' if mode == 'fwd' else 'response'
            err = (None, None)
            for pdcolor, dct in pd_err_chk.items():
                seen = set()
                for vname, nodes in dct.items():
                    if seen.intersection(nodes):
                        err = (vname, pdcolor)
                        break
                    seen.update(nodes)

            all_errs = self.comm.allgather(err)
            for n, color in all_errs:
                if n is not None:
                    raise RuntimeError(f"{self.msginfo}: {vtype} '{n}' has overlapping dependencies"
                                       f" on the same rank with other {vtype}s in "
                                       f"parallel_deriv_color '{color}'.")

            # we have some parallel deriv colors, so update relevance entries to throw out
            # any dependencies that aren't on the same rank.
            if pd_common:
                for inp, sub in relevant.items():
                    for out, tup in sub.items():
                        meta = tup[0]
                        if inp in pd_common:
                            meta['input'] = meta['input'].intersection(pd_common[inp][out])
                            meta['output'] = meta['output'].intersection(pd_common[inp][out])
                            if out not in meta['output']:
                                meta['input'] = set()
                                meta['output'] = set()

        voi_lists = []
        if mode != 'rev':
            voi_lists.append((desvars, responses))
        if mode != 'fwd':
            voi_lists.append((responses, desvars))

        # now calculate dependencies between each VOI and all other VOIs of the
        # other type, e.g for each input VOI wrt all output VOIs.  This is only
        # done for design vars in fwd mode or responses in rev mode. In auto mode,
        # we combine the results for fwd and rev modes.
        for inputs, outputs in voi_lists:
            for inp in inputs:
                if inp in conns:
                    inp = conns[inp]
                relinp = relevant[inp]
                if relinp:
                    if '@all' in relinp:
                        dct, total_systems = relinp['@all']
                        total_inps = dct['input']
                        total_outs = dct['output']
                    else:
                        total_inps = set()
                        total_outs = set()
                        total_systems = set()

                    for out in outputs:
                        if out in relinp:
                            dct, systems = relinp[out]
                            total_inps.update(dct['input'])
                            total_outs.update(dct['output'])
                            total_systems.update(systems)

                    relinp['@all'] = ({'input': total_inps, 'output': total_outs},
                                      total_systems)
                else:
                    relinp['@all'] = ({'input': set(), 'output': set()}, set())

        return relevant

    def all_connected_nodes(self, graph, start, local=False):
        """
        Yield all downstream nodes starting at the given node.

        Parameters
        ----------
        graph : network.DiGraph
            Graph being traversed.
        start : hashable object
            Identifier of the starting node.
        local : bool
            If True and a non-local node is encountered in the traversal, the traversal
            ends on that branch.

        Yields
        ------
        str
            Each node found when traversal starts at start.
        """
        if local:
            abs2meta_in = self._var_abs2meta['input']
            abs2meta_out = self._var_abs2meta['output']
            all_abs2meta_in = self._var_allprocs_abs2meta['input']
            all_abs2meta_out = self._var_allprocs_abs2meta['output']

            def is_local(name):
                return (name in abs2meta_in or name in abs2meta_out or
                        (name not in all_abs2meta_in and name not in all_abs2meta_out))

        stack = [start]
        visited = set(stack)
        if not local or is_local(start):
            yield start
        else:
            return

        while stack:
            src = stack.pop()
            for tgt in graph[src]:
                if not local or is_local(tgt):
                    yield tgt
                else:
                    continue
                if tgt not in visited:
                    visited.add(tgt)
                    stack.append(tgt)

    def _generate_md5_hash(self):
        """
        Generate an md5 hash for the data structure of this model.

        The hash is generated from an encoded string containing the physical model hiearchy,
        including all component and variable names, and all connection information.

        The hash is used by the n2 viewer to determine if a saved view can be reused. It is not
        intended to accurately track whether a model has been changed, so no options/settings are
        tracked.

        Returns
        -------
        str
            The md5 hash string for the model.
        """
        data = []

        # Model Hierarchy.
        for sys_name in self.system_iter(include_self=True, recurse=True):

            # System name and depth.
            pathname = sys_name.pathname
            if pathname:
                name_parts = pathname.split('.')
                depth = len(name_parts)

                data.append((name_parts[-1], depth))

            else:
                data.append(('model', 0))

            # Local (relative) names for Component inputs and outputs.
            try:
                data.append(sorted(sys_name._var_rel_names['input']))
                data.append(sorted(sys_name._var_rel_names['output']))
            except AttributeError:
                continue

        # All Connections.
        # Note: dictionary can be in any order, so we have to sort.
        for key in sorted(self._conn_global_abs_in2out):
            data.append(self._conn_global_abs_in2out[key])

        return hashlib.md5(str(data).encode()).hexdigest()  # nosec: content not sensitive

    def _get_full_dist_shape(self, abs_name, local_shape):
        """
        Get the full 'distributed' shape for a variable.

        Variable name is absolute and variable is assumed to be continuous.

        Parameters
        ----------
        abs_name : str
            Absolute name of the variable.

        local_shape : tuple
            Local shape of the variable, used in error reporting.

        Returns
        -------
        tuple
            The distributed shape for the given variable.
        """
        if abs_name in self._var_allprocs_abs2meta['output']:
            io = 'output'
            scope = self
        elif abs_name in self._problem_meta['model_ref']()._var_allprocs_abs2meta['output']:
            io = 'output'
            scope = self._problem_meta['model_ref']()
        else:
            io = 'input'
            scope = self
        # io = 'output' if abs_name in self._var_allprocs_abs2meta['output'] else 'input'
        meta = scope._var_allprocs_abs2meta[io][abs_name]
        var_idx = scope._var_allprocs_abs2idx[abs_name]
        global_size = np.sum(scope._var_sizes[io][:, var_idx])

        # assume that all but the first dimension of the shape of a
        # distributed variable is the same on all procs
        shape = meta['shape']
        if shape is None and self._get_saved_errors():
            # a setup error has occurred earlier that caused shape to be None.  Just return (0,)
            # to avoid a confusing KeyError
            return (0,)
        high_dims = shape[1:]
        with multi_proc_exception_check(self.comm):
            if high_dims:
                high_size = shape_to_len(high_dims)

                dim_size_match = bool(global_size % high_size == 0)
                if dim_size_match is False:
                    raise RuntimeError(f"{self.msginfo}: All but the first dimension of the "
                                       "shape's local parts in a distributed variable must match "
                                       f"across processes. For output '{abs_name}', local shape "
                                       f"{local_shape} in MPI rank {self.comm.rank} has a "
                                       "higher dimension that differs in another rank.")

                dim1 = global_size // high_size
                return tuple([dim1] + list(high_dims))

        return (global_size,)

    def _get_jac_col_scatter(self):
        """
        Return source and target indices for a scatter from the output vector to a jacobian column.

        If the transfer involves remote or distributed variables, the indices will be global.
        Otherwise they will be converted to local.

        Returns
        -------
        ndarray
            Source indices.
        ndarray
            Target indices.
        int
            Size of jacobian column.
        bool
            True if remote or distributed vars are present.
        """
        myrank = self.comm.rank
        nranks = self.comm.size
        owns = self._owning_rank
        abs2idx = self._var_allprocs_abs2idx
        abs2meta = self._var_abs2meta['output']
        sizes = self._var_sizes['output']
        global_offsets = self._get_var_offsets()['output']
        oflist = list(self._jac_of_iter())
        tsize = oflist[-1][2]
        toffset = myrank * tsize
        has_dist_data = False

        sinds = []
        tinds = []

        for name, tstart, tend, jinds, dist_sizes in oflist:
            vind = abs2idx[name]
            if dist_sizes is None:
                if name in abs2meta:
                    owner = myrank
                else:
                    owner = owns[name]
                    has_dist_data = nranks > 1

                voff = global_offsets[owner, vind]
                if jinds is _full_slice:
                    vsize = sizes[owner, vind]
                    sinds.append(range(voff, voff + vsize))
                else:
                    sinds.append(jinds + voff)
                tinds.append(range(tstart + toffset, tend + toffset))
                assert len(sinds[-1]) == len(tinds[-1])
            else:  # 'name' refers to a distributed variable
                has_dist_data = nranks > 1
                dtstart = dtend = tstart
                dsstart = dsend = 0
                for rnk, sz in enumerate(dist_sizes):
                    dsend += sz
                    if sz > 0:
                        voff = global_offsets[rnk, vind]
                        if jinds is _full_slice:
                            dtend += sz
                            sinds.append(range(voff, voff + sz))
                            tinds.append(range(toffset + dtstart, toffset + dtend))
                        elif jinds.size > 0:  # jinds is a flat array
                            subinds = jinds[jinds >= dsstart]
                            subinds = subinds[subinds < dsend]
                            if subinds.size > 0:
                                dtend += subinds.size
                                sinds.append(subinds + (voff - dsstart))
                                tinds.append(range(toffset + dtstart, toffset + dtend))
                        dtstart = dtend
                    dsstart = dsend
                assert (len(sinds) == 0 and len(tinds) == 0) or len(sinds[-1]) == len(tinds[-1])

        sarr = np.array(list(chain(*sinds)), dtype=INT_DTYPE)
        tarr = np.array(list(chain(*tinds)), dtype=INT_DTYPE)

        if not has_dist_data:
            # convert global indices back to local so we can use them to transfer between two
            # local arrays
            sysoffset = np.sum(sizes[:myrank, :])
            sarr -= sysoffset
            tarr -= toffset

        return sarr, tarr, tsize, has_dist_data

    def _has_fast_rel_lookup(self):
        """
        Return True if this System should have fast relative variable name lookup in vectors.

        Returns
        -------
        bool
            True if this System should have fast relative variable name lookup in vectors.
        """
        return False

    def _collect_error(self, msg, exc_type=None, tback=None, ident=None):
        """
        Save an error message to raise as an exception later.

        Parameters
        ----------
        msg : str
            The connection error message to be saved.
        exc_type : class or None
            The type of exception to be raised if this error is the only one collected.
        tback : traceback or None
            The traceback of a caught exception.
        ident : int
            Identifier of the object responsible for issuing the error.
        """
        if exc_type is None:
            exc_type = RuntimeError

        if tback is None:
            tback = make_traceback()

        if self.msginfo not in msg:
            msg = f"{self.msginfo}: {msg}"

        saved_errors = self._get_saved_errors()

        if saved_errors is None or env_truthy('OPENMDAO_FAIL_FAST'):
            raise exc_type(msg).with_traceback(tback)

        saved_errors.append((ident, msg, exc_type, tback))

    def _get_saved_errors(self):
        if self._problem_meta is None:
            return self._saved_errors
        return self._problem_meta['saved_errors']

    def _set_problem_meta(self, prob_meta):
        self._problem_meta = prob_meta
        # transfer any temporarily stored error msgs to the Problem
        if self._saved_errors and prob_meta['saved_errors'] is not None:
            prob_meta['saved_errors'].extend(self._saved_errors)
        self._saved_errors = None if env_truthy('OPENMDAO_FAIL_FAST') else []

    def _get_inconsistent_keys(self):
        keys = set()
        if self.comm.size > 1:
            from openmdao.core.component import Component
            if isinstance(self, Component):
                keys.update(self._inconsistent_keys)
            else:
                for comp in self.system_iter(recurse=True, include_self=True, typ=Component):
                    keys.update(comp._inconsistent_keys)
            myrank = self.comm.rank

<<<<<<< HEAD
            for rank, proc_keys in enumerate(self.comm.allgather(keys)):
                if rank != myrank:
                    keys.update(proc_keys)
        return keys
=======
        Returns
        -------
        bool
            True if this System has declared residuals.
        """
        return False

    def is_explicit(self):
        """
        Return True if this is an explicit component.

        Returns
        -------
        bool
            True if this is an explicit component.
        """
        return False
>>>>>>> 2858d760
<|MERGE_RESOLUTION|>--- conflicted
+++ resolved
@@ -5665,18 +5665,10 @@
                     keys.update(comp._inconsistent_keys)
             myrank = self.comm.rank
 
-<<<<<<< HEAD
             for rank, proc_keys in enumerate(self.comm.allgather(keys)):
                 if rank != myrank:
                     keys.update(proc_keys)
         return keys
-=======
-        Returns
-        -------
-        bool
-            True if this System has declared residuals.
-        """
-        return False
 
     def is_explicit(self):
         """
@@ -5687,5 +5679,4 @@
         bool
             True if this is an explicit component.
         """
-        return False
->>>>>>> 2858d760
+        return False