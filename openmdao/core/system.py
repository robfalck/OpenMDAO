"""Define the base System class."""
from __future__ import division

from contextlib import contextmanager
from collections import namedtuple, OrderedDict, Iterable
from fnmatch import fnmatchcase
import sys
from itertools import product

from six import iteritems, string_types
from six.moves import range

import numpy as np

from openmdao.jacobians.dictionary_jacobian import DictionaryJacobian
from openmdao.jacobians.assembled_jacobian import AssembledJacobian, DenseJacobian
from openmdao.proc_allocators.default_allocator import DefaultAllocator

from openmdao.utils.general_utils import \
    determine_adder_scaler, format_as_float_or_array, ensure_compatible
from openmdao.recorders.recording_manager import RecordingManager
from openmdao.utils.mpi import MPI
from openmdao.utils.options_dictionary import OptionsDictionary
from openmdao.utils.units import convert_units
from openmdao.utils.record_util import create_local_meta, update_local_meta

# This is for storing various data mapped to var pathname
PathData = namedtuple("PathData", ['name', 'idx', 'myproc_idx', 'typ'])


class System(object):
    """
    Base class for all systems in OpenMDAO.

    Never instantiated; subclassed by <Group> or <Component>.
    All subclasses have their attributes defined here.

    In attribute names:
        abs / abs_name : absolute, unpromoted variable name, seen from root (unique).
        rel / rel_name : relative, unpromoted variable name, seen from current system (unique).
        prom / prom_name : relative, promoted variable name, seen from current system (non-unique).
        idx : global variable index among variables on all procs (I/O indices separate).
        my_idx : index among variables in this system, on this processor (I/O indices separate).
        io : indicates explicitly that input and output variables are combined in the same dict.

    Attributes
    ----------
    name : str
        Name of the system, must be different from siblings.
    pathname : str
        Global name of the system, including the path.
    comm : MPI.Comm or <FakeComm>
        MPI communicator object.
    metadata : <OptionsDictionary>
        Dictionary of user-defined arguments.
    iter_count : int
        Int that holds the number of times this system has iterated
        in a recording run.
    #
    _mpi_proc_allocator : <ProcAllocator>
        Object that distributes procs among subsystems.
    #
    _subsystems_allprocs : [<System>, ...]
        List of all subsystems (children of this system).
    _subsystems_myproc : [<System>, ...]
        List of local subsystems that exist on this proc.
    _subsystems_myproc_inds : [int, ...]
        List of indices of subsystems on this proc among all of this system's subsystems
        (i.e. among _subsystems_allprocs).
    _subsystems_proc_range : (int, int)
        List of ranges of each myproc subsystem's processors relative to those of this system.
    _subsystems_var_range : {'input': list of (int, int), 'output': list of (int, int)}
        List of ranges of each myproc subsystem's allprocs variables relative to this system.
    _subsystems_var_range_byset : {'input': list of dict, 'output': list of dict}
        Same as above, but by var_set name.
    #
    _num_var : {'input': int, 'output': int}
        Number of allprocs variables owned by this system.
    _num_var_byset : {'input': dict of int, 'output': dict of int}
        Same as above, but by var_set name.
    _var_set2iset : {'input': dict, 'output': dict}
        Dictionary mapping the var_set name to the var_set index.
    #
    _var_promotes : { 'any': [], 'input': [], 'output': [] }
        Dictionary of lists of variable names/wildcards specifying promotion
        (used to calculate promoted names)
    _var_allprocs_abs_names : {'input': [str, ...], 'output': [str, ...]}
        List of absolute names of this system's variables on all procs.
    _var_abs_names : {'input': [str, ...], 'output': [str, ...]}
        List of absolute names of this system's variables existing on current proc.
    _var_allprocs_prom2abs_list : {'input': dict, 'output': dict}
        Dictionary mapping promoted names to list of all absolute names.
        For outputs, the list will have length one since promoted output names are unique.
    _var_abs2prom : {'input': dict, 'output': dict}
        Dictionary mapping absolute names to promoted names, on current proc.
    _var_allprocs_abs2meta : {'input': dict, 'output': dict}
        Dictionary mapping absolute names to metadata dictionaries for allprocs variables.
        The keys are
        ('units', 'shape', 'var_set') for inputs and
        ('units', 'shape', 'var_set', 'ref', 'ref0') for outputs.
    _var_abs2meta : {'input': dict, 'output': dict}
        Dictionary mapping absolute names to metadata dictionaries for myproc variables.
    #
    _var_allprocs_abs2idx : {'input': dict, 'output': dict}
        Dictionary mapping absolute names to their indices among this system's allprocs variables.
        Therefore, the indices range from 0 to the total number of this system's variables.
    _var_allprocs_abs2idx_byset : {'input': dict of dict, 'output': dict of dict}
        Same as above, but by var_set name.
    #
    _var_sizes : {'input': ndarray, 'output': ndarray}
        Array of local sizes of this system's allprocs variables.
        The array has size nproc x num_var where nproc is the number of processors
        owned by this system and num_var is the number of allprocs variables.
    _var_sizes_byset : {'input': dict of ndarray, 'output': dict of ndarray}
        Same as above, but by var_set name.
    #
    _manual_connections : dict
        Dictionary of input_name: (output_name, src_indices) connections.
    _conn_global_abs_in2out : {'abs_in': 'abs_out'}
        Dictionary containing all explicit & implicit connections owned by this system
        or any descendant system. The data is the same across all processors.
    _conn_parents_abs_in2out : {'abs_in': 'abs_out'}
        Dictionary containing all explicit & implicit connections from systems above.
    _conn_abs_in2out : {'abs_in': 'abs_out'}
        Dictionary containing all explicit & implicit connections owned
        by this system only. The data is the same across all processors.
    #
    _ext_num_vars : {'input': (int, int), 'output': (int, int)}
        Total number of allprocs variables in system before/after this one.
    _ext_num_vars_byset : {'input': dict of (int, int), 'output': dict of (int, int)}
        Same as above, but by var_set name.
    _ext_sizes : {'input': (int, int), 'output': (int, int)}
        Total size of allprocs variables in system before/after this one.
    _ext_sizes_byset : {'input': dict of (int, int), 'output': dict of (int, int)}
        Same as above, but by var_set name.
    #
    _vec_names : [str, ...]
        List of names of the vectors (i.e., the right-hand sides).
    _vectors : {'input': dict, 'output': dict, 'residual': dict}
        Dictionaries of vectors keyed by vec_name.
    _excluded_vars_out : dict of set
        Set of output variable absolute names not relevant for each vec_name.
    _excluded_vars_in : dict of set
        Set of input variable absolute names not relevant for each vec_name.
    #
    _inputs : <Vector>
        The inputs vector; points to _vectors['input']['nonlinear'].
    _outputs : <Vector>
        The outputs vector; points to _vectors['output']['nonlinear'].
    _residuals : <Vector>
        The residuals vector; points to _vectors['residual']['nonlinear'].
    _transfers : dict of dict of Transfers
        First key is the vec_name, second key is (mode, isub) where
        mode is 'fwd' or 'rev' and isub is the subsystem index among allprocs subsystems
        or isub can be None for the full, simultaneous transfer.
    #
    _lower_bounds : <Vector>
        Vector of lower bounds, scaled and dimensionless.
    _upper_bounds : <Vector>
        Vector of upper bounds, scaled and dimensionless.
    #
    _scaling_vecs : dict of dict of Vectors
        First key is indicates vector type and coefficient, second key is vec_name.
    #
    _nl_solver : <NonlinearSolver>
        Nonlinear solver to be used for solve_nonlinear.
    _ln_solver : <LinearSolver>
        Linear solver to be used for solve_linear; not the Newton system.
    #
    _jacobian : <Jacobian>
        <Jacobian> object to be used in apply_linear.
    _jacobian_changed : bool
        If True, the jacobian has changed since the last call to setup.
    _owns_assembled_jac : bool
        If True, we are owners of the AssembledJacobian in self._jacobian.
    _subjacs_info : OrderedDict of dict
        Sub-jacobian metadata for each (output, input) pair added using
        declare_partials. Members of each pair may be glob patterns.
    #
    _design_vars : dict of dict
        dict of all driver design vars added to the system.
    _responses : dict of dict
        dict of all driver responses added to the system.
    _rec_mgr : list of recorders
        list of recorders that have been added to this system.
    #
    _static_mode : bool
        If true, we are outside of initialize_subsystems and initialize_variables.
        In this case, add_input, add_output, and add_subsystem all add to the
        '_static' versions of the respective data structures.
        These data structures are never reset during reconfiguration.
    _static_subsystems_allprocs : [<System>, ...]
        List of subsystems that stores all subsystems added outside of initialize_subsystems.
    _static_manual_connections : dict
        Dictionary that stores all explicit connections added outside of initialize_subsystems.
    _static_design_vars : dict of dict
        Driver design variables added outside of initialize_subsystems.
    _static_responses : dict of dict
        Driver responses added outside of initialize_subsystems.
    #
    _reconfigured : bool
        If True, this system has reconfigured, and the immediate parent should update.
    """

    def __init__(self, **kwargs):
        """
        Initialize all attributes.

        Parameters
        ----------
        **kwargs : dict of keyword arguments
            available here and in all descendants of this system.
        """
        self.name = ''
        self.pathname = ''
        self.comm = None
        self.metadata = OptionsDictionary()

        self.iter_count = 0

        self._mpi_proc_allocator = DefaultAllocator()

        self._subsystems_allprocs = []
        self._subsystems_myproc = []
        self._subsystems_myproc_inds = []
        self._subsystems_proc_range = []
        self._subsystems_var_range = {'input': [], 'output': []}
        self._subsystems_var_range_byset = {'input': [], 'output': []}

        self._num_var = {'input': 0, 'output': 0}
        self._num_var_byset = {'input': {}, 'output': {}}
        self._var_set2iset = {'input': {}, 'output': {}}

        self._var_promotes = {'input': [], 'output': [], 'any': []}
        self._var_allprocs_abs_names = {'input': [], 'output': []}
        self._var_abs_names = {'input': [], 'output': []}
        self._var_allprocs_prom2abs_list = {'input': {}, 'output': {}}
        self._var_abs2prom = {'input': {}, 'output': {}}
        self._var_allprocs_abs2meta = {'input': {}, 'output': {}}
        self._var_abs2meta = {'input': {}, 'output': {}}

        self._var_allprocs_abs2idx = {'input': {}, 'output': {}}
        self._var_allprocs_abs2idx_byset = {'input': {}, 'output': {}}

        self._var_sizes = {'input': None, 'output': None}
        self._var_sizes_byset = {'input': {}, 'output': {}}

        self._manual_connections = {}
        self._conn_global_abs_in2out = {}
        self._conn_parents_abs_in2out = {}
        self._conn_abs_in2out = {}

        self._ext_num_vars = {'input': (0, 0), 'output': (0, 0)}
        self._ext_num_vars_byset = {'input': {}, 'output': {}}
        self._ext_sizes = {'input': (0, 0), 'output': (0, 0)}
        self._ext_sizes_byset = {'input': {}, 'output': {}}

        self._vec_names = ['nonlinear', 'linear']
        self._vectors = {'input': {}, 'output': {}, 'residual': {}}
        self._excluded_vars_out = set()
        self._excluded_vars_in = set()

        self._inputs = None
        self._outputs = None
        self._residuals = None
        self._transfers = {}

        self._lower_bounds = None
        self._upper_bounds = None

        self._scaling_vecs = {
            ('input', 'phys0'): {}, ('input', 'phys1'): {},
            ('input', 'norm0'): {}, ('input', 'norm1'): {},
            ('output', 'phys0'): {}, ('output', 'phys1'): {},
            ('output', 'norm0'): {}, ('output', 'norm1'): {},
            ('residual', 'phys0'): {}, ('residual', 'phys1'): {},
            ('residual', 'norm0'): {}, ('residual', 'norm1'): {},
        }

        self._nl_solver = None
        self._ln_solver = None

        self._jacobian = DictionaryJacobian()
        self._jacobian._system = self
        self._jacobian_changed = True
        self._owns_assembled_jac = False
        self._subjacs_info = {}

        self._design_vars = {}
        self._responses = {}
        self._rec_mgr = RecordingManager()

        self._static_mode = True
        self._static_subsystems_allprocs = []
        self._static_manual_connections = {}
        self._static_design_vars = {}
        self._static_responses = {}

        self._reconfigured = False

        self.initialize()
        self.metadata.update(kwargs)

    def _check_reconf(self):
        """
        Check if this systems wants to reconfigure and if so, perform the reconfiguration.
        """
        reconf = self.reconfigure()

        if reconf:
            with self._unscaled_context_all():
                # Backup input values
                old = {'input': self._inputs, 'output': self._outputs}

                # Perform reconfiguration
                self.setup('reconf')

                new = {'input': self._inputs, 'output': self._outputs}

                # Reload input and output values where possible
                for type_ in ['input', 'output']:
                    for abs_name, old_view in iteritems(old[type_]._views_flat):
                        if abs_name in new[type_]._views_flat:
                            new_view = new[type_]._views_flat[abs_name]

                            if len(old_view) == len(new_view):
                                new_view[:] = old_view

            self._reconfigured = True

    def _check_reconf_update(self):
        """
        Check if any subsystem has reconfigured and if so, perform the necessary update setup.
        """
        # See if any local subsystem has reconfigured
        reconf = np.any([subsys._reconfigured for subsys in self._subsystems_myproc])

        # See if any subsystem on this or any other processor has configured
        if self.comm.size > 1:
            reconf = self.comm.allreduce(reconf) > 0

        if reconf:
            # Perform an update setup
            with self._unscaled_context_all():
                self.setup('update')

            # Reset the _reconfigured attribute to False
            for subsys in self._subsystems_myproc:
                subsys._reconfigured = False

            self._reconfigured = True

    def reconfigure(self):
        """
        Perform reconfiguration.

        Returns
        -------
        bool
            If True, reconfiguration is to be performed.
        """
        return False

    def initialize(self):
        """
        Perform any one-time initialization run at instantiation.
        """
        pass

    def _get_initial_procs(self, comm, initial):
        """
        Get initial values for pathname and comm.

        Parameters
        ----------
        comm : MPI.Comm or <FakeComm>
            The MPI communicator.
        initial : bool
            Whether we are reconfiguring - i.e., whether the model has been previously setup.

        Returns
        -------
        str
            Global name of the system, including the path.
        MPI.Comm or <FakeComm>
            The MPI communicator.
        """
        if not initial:
            return self.pathname, self.comm
        else:
            return '', comm

    def _get_initial_var_indices(self, initial):
        """
        Get initial values for _var_set2iset.

        Parameters
        ----------
        initial : bool
            Whether we are reconfiguring - i.e., whether the model has been previously setup.

        Returns
        -------
        {'input': dict, 'output': dict}
            Dictionary mapping the var_set name to the var_set index.
        """
        if not initial:
            return self._var_set2iset
        else:
            set2iset = {}
            for type_ in ['input', 'output']:
                set2iset[type_] = {}
                for iset, set_name in enumerate(self._num_var_byset[type_]):
                    set2iset[type_][set_name] = iset

            return set2iset

    def _get_initial_global(self, initial):
        """
        Get initial values for _ext_num_vars, _ext_num_vars_byset, _ext_sizes, _ext_sizes_byset.

        Parameters
        ----------
        initial : bool
            Whether we are reconfiguring - i.e., the model has been previously setup.

        Returns
        -------
        _ext_num_vars : {'input': (int, int), 'output': (int, int)}
            Total number of allprocs variables in system before/after this one.
        _ext_num_vars_byset : {'input': dict of (int, int), 'output': dict of (int, int)}
            Same as above, but by var_set name.
        _ext_sizes : {'input': (int, int), 'output': (int, int)}
            Total size of allprocs variables in system before/after this one.
        _ext_sizes_byset : {'input': dict of (int, int), 'output': dict of (int, int)}
            Same as above, but by var_set name.
        """
        if not initial:
            return (
                self._ext_num_vars, self._ext_num_vars_byset,
                self._ext_sizes, self._ext_sizes_byset)
        else:
            ext_num_vars = {'input': (0, 0), 'output': (0, 0)}
            ext_sizes = {'input': (0, 0), 'output': (0, 0)}
            ext_num_vars_byset = {
                'input': {set_name: (0, 0) for set_name in self._var_set2iset['input']},
                'output': {set_name: (0, 0) for set_name in self._var_set2iset['output']},
            }
            ext_sizes_byset = {
                'input': {set_name: (0, 0) for set_name in self._var_set2iset['input']},
                'output': {set_name: (0, 0) for set_name in self._var_set2iset['output']},
            }
            return ext_num_vars, ext_num_vars_byset, ext_sizes, ext_sizes_byset

    def _get_root_vectors(self, vector_class, initial):
        """
        Get the root vectors for the nonlinear and linear vectors for the model.

        Parameters
        ----------
        vector_class : Vector
            The Vector class used to instantiate the root vectors.
        initial : bool
            Whether we are reconfiguring - i.e., whether the model has been previously setup.

        Returns
        -------
        dict of dict of Vector
            Root vectors: first key is 'input', 'output', or 'residual'; second key is vec_name.
        dict of set
            Dictionary of sets of excluded output variable absolute names, keyed by vec_name.
        dict of set
            Dictionary of sets of excluded input variable absolute names, keyed by vec_name.
        """
        root_vectors = {'input': {}, 'output': {}, 'residual': {}}

        for key in ['input', 'output', 'residual']:
            type_ = 'output' if key is 'residual' else key
            for vec_name in self._vec_names:
                if not initial:
                    root_vectors[key][vec_name] = self._vectors[key][vec_name]._root_vector
                else:
                    root_vectors[key][vec_name] = vector_class(vec_name, type_, self)

        if not initial:
            excl_out = self._excluded_vars_out
            excl_in = self._excluded_vars_in
        else:
            excl_out = {vec_name: set() for vec_name in self._vec_names}
            excl_in = {vec_name: set() for vec_name in self._vec_names}

        return root_vectors, excl_out, excl_in

    def _get_bounds_root_vectors(self, vector_class, initial):
        """
        Get the root vectors for the lower and upper bounds vectors.

        Parameters
        ----------
        vector_class : Vector
            The Vector class used to instantiate the root vectors.
        initial : bool
            Whether we are reconfiguring - i.e., whether the model has been previously setup.

        Returns
        -------
        Vector
            Root vector for the lower bounds vector.
        Vector
            Root vector for the upper bounds vector.
        """
        if not initial:
            lower = self._lower_bounds._root_vector
            upper = self._upper_bounds._root_vector
        else:
            lower = vector_class('lower', 'output', self)
            upper = vector_class('upper', 'output', self)

        return lower, upper

    def _get_scaling_root_vectors(self, vector_class, initial):
        """
        Get the root vectors for the scaling vectors.

        Parameters
        ----------
        vector_class : Vector
            The Vector class used to instantiate the root vectors.
        initial : bool
            Whether we are reconfiguring - i.e., whether the model has been previously setup.

        Returns
        -------
        dict of dict of Vector
            Root vectors: first key is 'input', 'output', or 'residual'; second key is vec_name.
        """
        root_vectors = {
            ('input', 'phys0'): {}, ('input', 'phys1'): {},
            ('input', 'norm0'): {}, ('input', 'norm1'): {},
            ('output', 'phys0'): {}, ('output', 'phys1'): {},
            ('output', 'norm0'): {}, ('output', 'norm1'): {},
            ('residual', 'phys0'): {}, ('residual', 'phys1'): {},
            ('residual', 'norm0'): {}, ('residual', 'norm1'): {},
        }

        for key in root_vectors:
            vec_key, coeff_key = key
            type_ = 'output' if vec_key == 'residual' else vec_key

            for vec_name in self._vec_names:
                if not initial:
                    root_vectors[key][vec_name] = self._scaling_vecs[key][vec_name]._root_vector
                else:
                    root_vectors[key][vec_name] = vector_class(vec_name, type_, self)

                    if coeff_key[-1] != '0':
                        root_vectors[key][vec_name].set_const(1.0)

        return root_vectors

    def setup(self, setup_mode='full'):
        """
        Public wrapper for _setup that reconfigures after an initial setup has been performed.

        Parameters
        ----------
        setup_mode : str
            Must be one of 'full', 'reconf', or 'update'.
        """
        self._setup(self.comm, self._outputs.__class__, setup_mode=setup_mode)

    def _setup(self, comm, vector_class, setup_mode):
        """
        Perform setup for this system and its descendant systems.

        There are three modes of setup:
        1. 'full': wipe everything and setup this and all descendant systems from scratch
        2. 'reconf': don't wipe everything, but reconfigure this and all descendant systems
        3. 'update': update after one or more immediate systems has done a 'reconf' or 'update'

        Parameters
        ----------
        comm : MPI.Comm or <FakeComm> or None
            The global communicator.
        vector_class : type
            reference to an actual <Vector> class; not an instance.
        setup_mode : str
            Must be one of 'full', 'reconf', or 'update'.
        """
        # 1. Full setup that must be called in the root system.
        if setup_mode == 'full':
            initial = True
            recurse = True
            resize = False
        # 2. Partial setup called in the system initiating the reconfiguration.
        elif setup_mode == 'reconf':
            initial = False
            recurse = True
            resize = True
        # 3. Update-mode setup called in all ancestors of the system initiating the reconf.
        elif setup_mode == 'update':
            initial = False
            recurse = False
            resize = False

        # If we're only updating and not recursing, processors don't need to be redistributed
        if recurse:
            self._setup_procs(*self._get_initial_procs(comm, initial))

        # For updating variable and connection data, setup needs to be performed only
        # in the current system, by gathering data from immediate subsystems,
        # and no recursion is necessary.
        self._setup_vars(recurse=recurse)
        self._setup_var_index_ranges(self._get_initial_var_indices(initial), recurse=recurse)
        self._setup_var_data(recurse=recurse)
        self._setup_var_index_maps(recurse=recurse)
        self._setup_var_sizes(recurse=recurse)
        self._setup_global_connections(recurse=recurse)
        self._setup_connections(recurse=recurse)

        # For vector-related, setup, recursion is always necessary, even for updating.
        # For reconfiguration setup, we resize the vectors once, only in the current system.
        self._setup_global(*self._get_initial_global(initial))
        self._setup_vectors(*self._get_root_vectors(vector_class, initial), resize=resize)
        self._setup_bounds(*self._get_bounds_root_vectors(vector_class, initial), resize=resize)
        self._setup_scaling(self._get_scaling_root_vectors(vector_class, initial), resize=resize)

        # Transfers do not require recursion, but they have to be set up after the vector setup.
        self._setup_transfers(recurse=recurse)

        # Same situation with solvers, partials, and Jacobians.
        # If we're updating, we just need to re-run setup on these, but no recursion necessary.
        self._setup_solvers(recurse=recurse)
        self._setup_partials(recurse=recurse)
        self._setup_jacobians(recurse=recurse)

        # If full or reconf setup, reset this system's variables to initial values.
        if setup_mode in ('full', 'reconf'):
            self.set_initial_values()

        self._rec_mgr.startup(self)
        self._rec_mgr.record_metadata(self)

    def _setup_procs(self, pathname, comm):
        """
        Distribute processors and assign pathnames.

        Parameters
        ----------
        pathname : str
            Global name of the system, including the path.
        comm : MPI.Comm or <FakeComm>
            MPI communicator object.
        """
        self.pathname = pathname
        self.comm = comm
        self._subsystems_proc_range = []

        minp, maxp = self.get_req_procs()
        if MPI and comm is not None and comm != MPI.COMM_NULL and comm.size < minp:
            raise RuntimeError("%s needs %d MPI processes, but was given only %d." %
                               (self.pathname, minp, comm.size))

    def _setup_vars(self, recurse=True):
        """
        Call initialize_variables in components and count variables, total and by var_set.

        Parameters
        ----------
        recurse : bool
            Whether to call this method in subsystems.
        """
        self._num_var = {'input': 0, 'output': 0}
        self._num_var_byset = {'input': {}, 'output': {}}

    def _setup_var_index_ranges(self, set2iset, recurse=True):
        """
        Compute the division of variables by subsystem and pass down the set_name-to-iset maps.

        Parameters
        ----------
        set2iset : {'input': dict, 'output': dict}
            Dictionary mapping the var_set name to the var_set index.
        recurse : bool
            Whether to call this method in subsystems.
        """
        self._var_set2iset = set2iset
        self._subsystems_var_range = {'input': [], 'output': []}
        self._subsystems_var_range_byset = {'input': [], 'output': []}

        num_var_byset = self._num_var_byset
        for type_ in ['input', 'output']:
            for set_name in self._var_set2iset[type_]:
                if set_name not in num_var_byset[type_]:
                    num_var_byset[type_][set_name] = 0

    def _setup_var_data(self, recurse=True):
        """
        Compute the list of abs var names, abs/prom name maps, and metadata dictionaries.

        Parameters
        ----------
        recurse : bool
            Whether to call this method in subsystems.
        """
        self._var_allprocs_abs_names = {'input': [], 'output': []}
        self._var_abs_names = {'input': [], 'output': []}
        self._var_allprocs_prom2abs_list = {'input': {}, 'output': {}}
        self._var_abs2prom = {'input': {}, 'output': {}}
        self._var_allprocs_abs2meta = {'input': {}, 'output': {}}
        self._var_abs2meta = {'input': {}, 'output': {}}

    def _setup_var_index_maps(self, recurse=True):
        """
        Compute maps from abs var names to their index among allprocs variables in this system.

        Parameters
        ----------
        recurse : bool
            Whether to call this method in subsystems.
        """
        self._var_allprocs_abs2idx = allprocs_abs2idx = {'input': {}, 'output': {}}
        self._var_allprocs_abs2idx_byset = allprocs_abs2idx_byset = {'input': {}, 'output': {}}

        for type_ in ['input', 'output']:
            allprocs_abs2meta_t = self._var_allprocs_abs2meta[type_]
            allprocs_abs2idx_t = allprocs_abs2idx[type_]
            allprocs_abs2idx_byset_t = allprocs_abs2idx_byset[type_]

            counter = {set_name: 0 for set_name in self._var_set2iset[type_]}
            for idx, abs_name in enumerate(self._var_allprocs_abs_names[type_]):
                allprocs_abs2idx_t[abs_name] = idx

                set_name = allprocs_abs2meta_t[abs_name]['var_set']
                allprocs_abs2idx_byset_t[abs_name] = counter[set_name]
                counter[set_name] += 1

        # Recursion
        if recurse:
            for subsys in self._subsystems_myproc:
                subsys._setup_var_index_maps(recurse)

    def _setup_var_sizes(self, recurse=True):
        """
        Compute the arrays of local variable sizes for all variables/procs on this system.

        Parameters
        ----------
        recurse : bool
            Whether to call this method in subsystems.
        """
        self._var_sizes = {'input': None, 'output': None}
        self._var_sizes_byset = {'input': {}, 'output': {}}

    def _setup_global_connections(self, recurse=True):
        """
        Compute dict of all connections between this system's inputs and outputs.

        The connections come from 4 sources:
        1. Implicit connections owned by the current system
        2. Explicit connections declared by the current system
        3. Explicit connections declared by parent systems
        4. Implicit / explicit from subsystems

        Parameters
        ----------
        recurse : bool
            Whether to call this method in subsystems.
        """
        self._conn_global_abs_in2out = {}

    def _setup_connections(self, recurse=True):
        """
        Compute dict of all implicit and explicit connections owned by this system.

        Parameters
        ----------
        recurse : bool
            Whether to call this method in subsystems.
        """
        self._conn_abs_in2out = {}

    def _setup_global(self, ext_num_vars, ext_num_vars_byset, ext_sizes, ext_sizes_byset):
        """
        Compute total number and total size of variables in systems before / after this system.

        Parameters
        ----------
        ext_num_vars : {'input': (int, int), 'output': (int, int)}
            Total number of allprocs variables in system before/after this one.
        ext_num_vars_byset : {'input': dict of (int, int), 'output': dict of (int, int)}
            Same as above, but by var_set name.
        ext_sizes : {'input': (int, int), 'output': (int, int)}
            Total size of allprocs variables in system before/after this one.
        ext_sizes_byset : {'input': dict of (int, int), 'output': dict of (int, int)}
            Same as above, but by var_set name.
        """
        self._ext_num_vars = ext_num_vars
        self._ext_num_vars_byset = ext_num_vars_byset
        self._ext_sizes = ext_sizes
        self._ext_sizes_byset = ext_sizes_byset

    def _setup_vectors(self, root_vectors, excl_out, excl_in, resize=False):
        """
        Compute all vectors for all vec names and assign excluded variables lists.

        Parameters
        ----------
        root_vectors : dict of dict of Vector
            Root vectors: first key is 'input', 'output', or 'residual'; second key is vec_name.
        excl_out : dict of set
            Dictionary of sets of excluded output variable absolute names, keyed by vec_name.
        excl_in : dict of set
            Dictionary of sets of excluded input variable absolute names, keyed by vec_name.
        resize : bool
            Whether to resize the root vectors - i.e, because this system is initiating a reconf.
        """
        self._vectors = vectors = {'input': {}, 'output': {}, 'residual': {}}
        self._excluded_vars_out = excl_out
        self._excluded_vars_in = excl_in

        for vec_name in self._vec_names:
            vector_class = root_vectors['output'][vec_name].__class__

            for key in ['input', 'output', 'residual']:
                type_ = 'output' if key is 'residual' else key

                vectors[key][vec_name] = vector_class(
                    vec_name, type_, self, root_vectors[key][vec_name], resize=resize)

        self._inputs = vectors['input']['nonlinear']
        self._outputs = vectors['output']['nonlinear']
        self._residuals = vectors['residual']['nonlinear']

        for subsys in self._subsystems_myproc:
            subsys._setup_vectors(root_vectors, excl_out, excl_in)

    def _setup_bounds(self, root_lower, root_upper, resize=False):
        """
        Compute the lower and upper bounds vectors and set their values.

        Parameters
        ----------
        root_lower : Vector
            Root vector for the lower bounds vector.
        root_upper : Vector
            Root vector for the upper bounds vector.
        resize : bool
            Whether to resize the root vectors - i.e, because this system is initiating a reconf.
        """
        vector_class = root_lower.__class__
        self._lower_bounds = lower = vector_class(
            'lower', 'output', self, root_lower, resize=resize)
        self._upper_bounds = upper = vector_class(
            'upper', 'output', self, root_upper, resize=resize)

        for abs_name, meta in iteritems(self._var_abs2meta['output']):
            shape = meta['shape']
            ref0 = meta['ref0']
            ref = meta['ref']
            var_lower = meta['lower']
            var_upper = meta['upper']

            if not np.isscalar(ref0):
                ref0 = ref0.reshape(shape)
            if not np.isscalar(ref):
                ref = ref.reshape(shape)

            if var_lower is None:
                lower._views[abs_name][:] = -np.inf
            else:
                lower._views[abs_name][:] = (var_lower - ref0) / (ref - ref0)

            if var_upper is None:
                upper._views[abs_name][:] = np.inf
            else:
                upper._views[abs_name][:] = (var_upper - ref0) / (ref - ref0)

        for subsys in self._subsystems_myproc:
            subsys._setup_bounds(root_lower, root_upper)

    def _setup_scaling(self, root_vectors, resize=False):
        """
        Compute all scaling vectors for all vec names.

        Parameters
        ----------
        root_vectors : dict of dict of Vector
            Root vectors: first key is scaling direction; second key is vec_name.
        resize : bool
            Whether to resize the root vectors - i.e, because this system is initiating a reconf.
        """
        self._scaling_vecs = vecs = {
            ('input', 'phys0'): {}, ('input', 'phys1'): {},
            ('input', 'norm0'): {}, ('input', 'norm1'): {},
            ('output', 'phys0'): {}, ('output', 'phys1'): {},
            ('output', 'norm0'): {}, ('output', 'norm1'): {},
            ('residual', 'phys0'): {}, ('residual', 'phys1'): {},
            ('residual', 'norm0'): {}, ('residual', 'norm1'): {},
        }

        allprocs_abs2meta_out = self._var_allprocs_abs2meta['output']
        abs2meta_in = self._var_abs2meta['input']

        for vec_name in self._vec_names:
            vector_class = root_vectors['residual', 'phys0'][vec_name].__class__

            for key in vecs:
                type_ = 'output' if key[0] == 'residual' else key[0]
                vecs[key][vec_name] = vector_class(
                    vec_name, type_, self, root_vectors[key][vec_name], resize=resize)

                # This is necessary because scaling will not be set for inputs
                # whose source is outside of this system. The units and scaling
                # for those sources are not available, so those components of the
                # scaling vectors will just be 0. That will zero out input values
                # during transfers, so the multiplier must be 1 by default.
                if resize:
                    if '1' in key[1]:
                        vecs[key][vec_name].set_const(1.)

            for abs_name, meta in iteritems(self._var_abs2meta['output']):
                shape = meta['shape']
                ref = meta['ref']
                ref0 = meta['ref0']
                res_ref = meta['res_ref']
                if not np.isscalar(ref):
                    ref = ref.reshape(shape)
                if not np.isscalar(ref0):
                    ref0 = ref0.reshape(shape)
                if not np.isscalar(res_ref):
                    res_ref = res_ref.reshape(shape)

                a0 = ref0
                a1 = ref - ref0
                vecs['output', 'phys0'][vec_name]._views[abs_name][:] = a0
                vecs['output', 'phys1'][vec_name]._views[abs_name][:] = a1
                vecs['output', 'norm0'][vec_name]._views[abs_name][:] = -a0 / a1
                vecs['output', 'norm1'][vec_name]._views[abs_name][:] = 1.0 / a1

                vecs['residual', 'phys0'][vec_name]._views[abs_name][:] = 0.0
                vecs['residual', 'phys1'][vec_name]._views[abs_name][:] = res_ref
                vecs['residual', 'norm0'][vec_name]._views[abs_name][:] = 0.0
                vecs['residual', 'norm1'][vec_name]._views[abs_name][:] = 1.0 / res_ref

            for abs_in, abs_out in iteritems(self._conn_abs_in2out):
                if abs_in not in abs2meta_in:
                    continue

                meta_out = allprocs_abs2meta_out[abs_out]
                meta_in = abs2meta_in[abs_in]

                shape_out = meta_out['shape']
                units_out = meta_out['units']
                shape_in = meta_in['shape']
                units_in = meta_in['units']

                ref = meta_out['ref']
                ref0 = meta_out['ref0']

                src_indices = meta_in['src_indices']

                if src_indices is not None:
                    if src_indices.ndim != 1:
                        if len(shape_out) == 1:
                            src_indices = src_indices.flatten()
                        else:
                            entries = [list(range(x)) for x in shape_in]
                            cols = np.vstack(src_indices[i] for i in product(*entries))
                            dimidxs = [cols[:, i] for i in range(cols.shape[1])]
                            src_indices = np.ravel_multi_index(dimidxs, shape_out)
                    if not np.isscalar(ref):
                        ref = ref[src_indices]
                    if not np.isscalar(ref0):
                        ref0 = ref0[src_indices]
                else:
                    if not np.isscalar(ref):
                        ref = ref.reshape(shape_out)
                    if not np.isscalar(ref0):
                        ref0 = ref0.reshape(shape_out)

                # Compute scaling arrays for inputs using a0 and a1
                # Example:
                #   Let x, x_src, x_tgt be the dimensionless variable,
                #   variable in source units, and variable in target units, resp.
                #   x_src = a0 + a1 x
                #   x_tgt = b0 + b1 x
                #   x_tgt = g(x_src) = d0 + d1 x_src
                #   b0 + b1 x = d0 + d1 a0 + d1 a1 x
                #   b0 = d0 + d1 a0
                #   b0 = g(a0)
                #   b1 = d0 + d1 a1 - d0
                #   b1 = g(a1) - g(0)

                a0 = convert_units(ref0, units_out, units_in)
                a1 = convert_units(ref - ref0, units_out, units_in) \
                    - convert_units(0., units_out, units_in)
                vecs['input', 'phys0'][vec_name]._views[abs_in][:] = a0
                vecs['input', 'phys1'][vec_name]._views[abs_in][:] = a1
                vecs['input', 'norm0'][vec_name]._views[abs_in][:] = -a0 / a1
                vecs['input', 'norm1'][vec_name]._views[abs_in][:] = 1.0 / a1

        for subsys in self._subsystems_myproc:
            subsys._setup_scaling(root_vectors)

    def _setup_transfers(self, recurse=True):
        """
        Compute all transfers that are owned by this system.

        Parameters
        ----------
        recurse : bool
            Whether to call this method in subsystems.
        """
        self._transfers = {}

    def _setup_solvers(self, recurse=True):
        """
        Perform setup in all solvers.

        Parameters
        ----------
        recurse : bool
            Whether to call this method in subsystems.
        """
        if self._nl_solver is not None:
            self._nl_solver._setup_solvers(self, 0)
        if self._ln_solver is not None:
            self._ln_solver._setup_solvers(self, 0)

        if recurse:
            for subsys in self._subsystems_myproc:
                subsys._setup_solvers(recurse=recurse)

    def _setup_partials(self, recurse=True):
        """
        Call initialize_partials in components.

        Parameters
        ----------
        recurse : bool
            Whether to call this method in subsystems.
        """
        self._subjacs_info = {}

        if recurse:
            for subsys in self._subsystems_myproc:
                subsys._setup_partials(recurse)

    def _setup_jacobians(self, jacobian=None, recurse=True):
        """
        Set and populate jacobians down through the system tree.

        Parameters
        ----------
        jacobian : <AssembledJacobian> or None
            The global jacobian to populate for this system.
        recurse : bool
            Whether to call this method in subsystems.
        """
        self._jacobian_changed = False
        self._views_assembled_jac = False

        if jacobian is not None:
            # this means that somewhere above us is an AssembledJacobian. If
            # we have a nonlinear solver that uses derivatives, this is
            # currently an error if the AssembledJacobian is not a DenseJacobian.
            # In a future story we'll add support for sparse AssembledJacobians.
            if self._nl_solver is not None and self._nl_solver.supports['gradients']:
                if not isinstance(jacobian, DenseJacobian):
                    raise RuntimeError("System '%s' has a solver of type '%s'"
                                       "but a sparse AssembledJacobian has been set in a "
                                       "higher level system." %
                                       (self.pathname,
                                        self._nl_solver.__class__.__name__))
                self._views_assembled_jac = True
            self._owns_assembled_jac = False

        if self._owns_assembled_jac:

            # At present, we don't support a AssembledJacobian in a group
            # if any subcomponents are matrix-free.
            for subsys in self.system_iter():

                try:
                    if subsys._matrix_free:
                        msg = "AssembledJacobian not supported if any subcomponent is matrix-free."
                        raise RuntimeError(msg)

                # Groups don't have `_matrix_free`
                # Note, we could put this attribute on Group, but this would be True for a
                # default Group, and thus we would need an isinstance on Component, which is the
                # reason for the try block anyway.
                except AttributeError:
                    continue

            jacobian = self._jacobian

        elif jacobian is not None:
            self._jacobian = jacobian

        self._set_partials_meta()

        if recurse:
            for subsys in self._subsystems_myproc:
                subsys._setup_jacobians(jacobian, recurse)

        if self._owns_assembled_jac:
            self._jacobian._system = self
            self._jacobian._initialize()

            for s in self.system_iter(local=True, recurse=True):
                if s._views_assembled_jac:
                    self._jacobian._init_view(s)

    def set_initial_values(self):
        """
        Set all input and output variables to their declared initial values.
        """
        for abs_name, meta in iteritems(self._var_abs2meta['input']):
            self._inputs._views[abs_name][:] = meta['value']

        for abs_name, meta in iteritems(self._var_abs2meta['output']):
            self._outputs._views[abs_name][:] = meta['value']

    def _scale_vec(self, vec, key, scale_to):
        scal_vecs = self._scaling_vecs
        vec_name = vec._name

        vec.elem_mult(scal_vecs[key, scale_to + '1'][vec_name])
        if vec_name == 'nonlinear':
            vec += scal_vecs[key, scale_to + '0'][vec_name]

    def _transfer(self, vec_name, mode, isub=None):
        """
        Perform a vector transfer.

        Parameters
        ----------
        vec_name : str
            Name of the vector RHS on which to perform a transfer.
        mode : str
            Either 'fwd' or 'rev'
        isub : None or int
            If None, perform a full transfer.
            If int, perform a partial transfer for linear Gauss--Seidel.
        """
        vec_inputs = self._vectors['input'][vec_name]
        vec_outputs = self._vectors['output'][vec_name]

        if mode == 'fwd':
            direction = ('norm', 'phys')
        elif mode == 'rev':
            direction = ('phys', 'norm')

        self._scale_vec(vec_inputs, 'input', direction[0])
        self._transfers[vec_name][mode, isub](vec_inputs, vec_outputs, mode)
        self._scale_vec(vec_inputs, 'input', direction[1])

    def get_req_procs(self):
        """
        Return the min and max MPI processes usable by this System.

        This should be overridden by Components that require more than
        1 process.

        Returns
        -------
        tuple : (int, int or None)
            A tuple of the form (min_procs, max_procs), indicating the min
            and max processors usable by this `System`.  max_procs can be None,
            indicating all available procs can be used.
        """
        # by default, systems only require 1 proc
        return (1, 1)

    def _get_maps(self, prom_names):
        """
        Define variable maps based on promotes lists.

        Parameters
        ----------
        prom_names : {'input': [], 'output': []}
            Lists of promoted input and output names.

        Returns
        -------
        dict of {'input': {str:str, ...}, 'output': {str:str, ...}}
            dictionary mapping input/output variable names
            to promoted variable names.
        """
        def split_list(lst):
            """
            Return names, patterns, and renames found in lst.
            """
            names = []
            patterns = []
            renames = {}
            for entry in lst:
                if isinstance(entry, string_types):
                    if '*' in entry or '?' in entry or '[' in entry:
                        patterns.append(entry)
                    else:
                        names.append(entry)
                elif isinstance(entry, tuple) and len(entry) == 2:
                    renames[entry[0]] = entry[1]
                else:
                    raise TypeError("when adding subsystem '%s', entry '%s'"
                                    " is not a string or tuple of size 2" %
                                    (self.pathname, entry))
            return names, patterns, renames

        maps = {'input': {}, 'output': {}}
        gname = self.name + '.' if self.name else ''
        found = False

        promotes = self._var_promotes['any']
        if promotes:
            names, patterns, renames = split_list(promotes)

        for typ in ('input', 'output'):
            pmap = maps[typ]

            if promotes:
                pass
            elif self._var_promotes[typ]:
                names, patterns, renames = split_list(self._var_promotes[typ])
            else:
                names = patterns = renames = ()

            for name in prom_names[typ]:
                if name in pmap:
                    pass
                elif name in names:
                    pmap[name] = name
                    found = True
                elif name in renames:
                    pmap[name] = renames[name]
                    found = True
                else:
                    for pattern in patterns:
                        # if name matches, promote that variable to parent
                        if fnmatchcase(name, pattern):
                            pmap[name] = name
                            found = True
                            break
                    else:
                        # Default: prepend the parent system's name
                        pmap[name] = gname + name if gname else name

        if not found:
            for io, lst in self._var_promotes.items():
                if lst:
                    if io == 'any':
                        suffix = ''
                    else:
                        suffix = '_%ss' % io
                    raise RuntimeError("%s: no variables were promoted "
                                       "based on promotes%s=%s" %
                                       (self.pathname, suffix, list(lst)))

        return maps

    def _get_scope(self, excl_sub=None):
        if excl_sub is None:
            # All myproc outputs
            scope_out = set(self._var_abs_names['output'])

            # All myproc inputs connected to an output in this system
            scope_in = set(self._conn_global_abs_in2out.keys()) \
                & set(self._var_abs_names['input'])
        else:
            # All myproc outputs not in excl_sub
            scope_out = set(self._var_abs_names['output']) \
                - set(excl_sub._var_abs_names['output'])

            # All myproc inputs connected to an output in this system but not in excl_sub
            scope_in = []
            for abs_in in self._var_abs_names['input']:
                if abs_in in self._conn_global_abs_in2out:
                    abs_out = self._conn_global_abs_in2out[abs_in]

                    if abs_out not in excl_sub._var_allprocs_abs2idx['output']:
                        scope_in.append(abs_in)
            scope_in = set(scope_in)

        return scope_out, scope_in

    @property
    def jacobian(self):
        """
        Get the Jacobian object assigned to this system (or None if unassigned).
        """
        return self._jacobian

    @jacobian.setter
    def jacobian(self, jacobian):
        """
        Set the Jacobian.
        """
        self._owns_assembled_jac = isinstance(jacobian, AssembledJacobian)
        self._jacobian = jacobian
        self._jacobian_changed = True

    @contextmanager
    def _unscaled_context(self, outputs=[], residuals=[]):
        """
        Context manager for units and scaling for vectors and Jacobians.

        Temporarily puts vectors in a physical and unscaled state, because
        internally, vectors are nominally in a dimensionless and scaled state.
        The same applies (optionally) for Jacobians.

        Parameters
        ----------
        outputs : list of output <Vector> objects
            List of output vectors to apply the unit and scaling conversions.
        residuals : list of residual <Vector> objects
            List of residual vectors to apply the unit and scaling conversions.
        """
        for vec in outputs:
            self._scale_vec(vec, 'output', 'phys')
        for vec in residuals:
            self._scale_vec(vec, 'residual', 'phys')

        yield

        for vec in outputs:
            self._scale_vec(vec, 'output', 'norm')
        for vec in residuals:
            self._scale_vec(vec, 'residual', 'norm')

    @contextmanager
    def _unscaled_context_all(self):
        """
        Context manager that temporarily puts all vectors and Jacobians in an unscaled state.
        """
        for vec_type in ['output', 'residual']:
            for vec in self._vectors[vec_type].values():
                self._scale_vec(vec, vec_type, 'phys')
        yield
        for vec_type in ['output', 'residual']:
            for vec in self._vectors[vec_type].values():
                self._scale_vec(vec, vec_type, 'norm')

    @contextmanager
    def _scaled_context_all(self):
        """
        Context manager that temporarily puts all vectors and Jacobians in a scaled state.
        """
        for vec_type in ['output', 'residual']:
            for vec in self._vectors[vec_type].values():
                self._scale_vec(vec, vec_type, 'norm')

        yield

        for vec_type in ['output', 'residual']:
            for vec in self._vectors[vec_type].values():
                self._scale_vec(vec, vec_type, 'phys')

    @contextmanager
    def _matvec_context(self, vec_name, scope_out, scope_in, mode, clear=True):
        """
        Context manager for vectors.

        For the given vec_name, return vectors that use a set of
        internal variables that are relevant to the current matrix-vector
        product.  This is called only from _apply_linear.

        Parameters
        ----------
        vec_name : str
            Name of the vector to use.
        scope_out : set or None
            Set of absolute output names in the scope of this mat-vec product.
            If None, all are in the scope.
        scope_in : set or None
            Set of absolute input names in the scope of this mat-vec product.
            If None, all are in the scope.
        mode : str
            Key for specifying derivative direction. Values are 'fwd'
            or 'rev'.
        clear : bool(True)
            If True, zero out residuals (in fwd mode) or inputs and outputs
            (in rev mode).

        Yields
        ------
        (d_inputs, d_outputs, d_residuals) : tuple of Vectors
            Yields the three Vectors configured internally to deal only
            with variables relevant to the current matrix vector product.

        """
        d_inputs = self._vectors['input'][vec_name]
        d_outputs = self._vectors['output'][vec_name]
        d_residuals = self._vectors['residual'][vec_name]

        if clear:
            if mode == 'fwd':
                d_residuals.set_const(0.0)
            elif mode == 'rev':
                d_inputs.set_const(0.0)
                d_outputs.set_const(0.0)

        excl_out = self._excluded_vars_out[vec_name]
        excl_in = self._excluded_vars_in[vec_name]

        res_names = set(self._var_abs_names['output']) - excl_out
        out_names = set(self._var_abs_names['output']) - excl_out
        in_names = set(self._var_abs_names['input']) - excl_in
        if scope_out is not None:
            out_names = out_names & scope_out
        if scope_in is not None:
            in_names = in_names & scope_in

        d_inputs._names = in_names
        d_outputs._names = out_names
        d_residuals._names = res_names

        yield d_inputs, d_outputs, d_residuals

        # reset _names so users will see full vector contents
        d_inputs._names = d_inputs._views
        d_outputs._names = d_outputs._views
        d_residuals._names = d_residuals._views

    def get_nonlinear_vectors(self):
        """
        Return the inputs, outputs, and residuals vectors.

        Returns
        -------
        (inputs, outputs, residuals) : tuple of <Vector> instances
            Yields the inputs, outputs, and residuals nonlinear vectors.
        """
        if self._inputs is None:
            raise RuntimeError("Cannot get vectors because setup has not yet been called.")

        return self._inputs, self._outputs, self._residuals

    def get_linear_vectors(self, vec_name='linear'):
        """
        Return the linear inputs, outputs, and residuals vectors.

        Parameters
        ----------
        vec_name : str
            Name of the linear right-hand-side vector. The default is 'linear'.

        Returns
        -------
        (inputs, outputs, residuals) : tuple of <Vector> instances
            Yields the inputs, outputs, and residuals linear vectors for vec_name.
        """
        if self._inputs is None:
            raise RuntimeError("Cannot get vectors because setup has not yet been called.")

        if vec_name not in self._vectors['input']:
            raise ValueError("There is no linear vector named %s" % vec_name)

        return (self._vectors['input'][vec_name],
                self._vectors['output'][vec_name],
                self._vectors['residual'][vec_name])

    @contextmanager
    def jacobian_context(self):
        """
        Context manager that yields the Jacobian assigned to this system in this system's context.

        Yields
        ------
        <Jacobian>
            The current system's jacobian with its _system set to self.
        """
        if self._jacobian_changed:
            raise RuntimeError("%s: jacobian has changed and setup was not "
                               "called." % self.pathname)
        oldsys = self._jacobian._system
        self._jacobian._system = self
        yield self._jacobian
        self._jacobian._system = oldsys

    @property
    def nl_solver(self):
        """
        Get the nonlinear solver for this system.
        """
        return self._nl_solver

    @nl_solver.setter
    def nl_solver(self, solver):
        """
        Set this system's nonlinear solver and perform setup.
        """
        self._nl_solver = solver

    @property
    def ln_solver(self):
        """
        Get the linear solver for this system.
        """
        return self._ln_solver

    @ln_solver.setter
    def ln_solver(self, solver):
        """
        Set this system's linear solver and perform setup.
        """
        self._ln_solver = solver

    def _set_solver_print(self, level=2, depth=1e99, type_='all'):
        """
        Control printing for solvers and subsolvers in the model.

        Parameters
        ----------
        level : int
            iprint level. Set to 2 to print residuals each iteration; set to 1
            to print just the iteration totals; set to 0 to disable all printing
            except for failures, and set to -1 to disable all printing including failures.
        depth : int
            How deep to recurse. For example, you can set this to 0 if you only want
            to print the top level linear and nonlinear solver messages. Default
            prints everything.
        type_ : str
            Type of solver to set: 'LN' for linear, 'NL' for nonlinear, or 'all' for all.
        """
        if self.ln_solver is not None and type_ != 'NL':
            self.ln_solver._set_solver_print(level=level, type_=type_)
        if self.nl_solver is not None and type_ != 'LN':
            self.nl_solver._set_solver_print(level=level, type_=type_)

        for subsys in self._subsystems_allprocs:

            current_depth = subsys.pathname.count('.')
            if current_depth >= depth:
                continue

            subsys._set_solver_print(level=level, depth=depth - current_depth, type_=type_)

            if subsys.ln_solver is not None and type_ != 'NL':
                subsys.ln_solver._set_solver_print(level=level, type_=type_)
            if subsys.nl_solver is not None and type_ != 'LN':
                subsys.nl_solver._set_solver_print(level=level, type_=type_)

    @property
    def proc_allocator(self):
        """
        Get the current system's processor allocator object.
        """
        return self._mpi_proc_allocator

    @proc_allocator.setter
    def proc_allocator(self, value):
        """
        Set the processor allocator object.
        """
        self._mpi_proc_allocator = value

    def _set_partials_meta(self):
        """
        Set subjacobian info into our jacobian.

        Overridden in <Component>.
        """
        pass

    def system_iter(self, local=True, include_self=False, recurse=True,
                    typ=None):
        """
        Yield a generator of subsystems of this system.

        Parameters
        ----------
        local : bool
            If True, only iterate over systems on this proc.
        include_self : bool
            If True, include this system in the iteration.
        recurse : bool
            If True, iterate over the whole tree under this system.
        typ : type
            If not None, only yield Systems that match that are instances of the
            given type.
        """
        if local:
            sysiter = self._subsystems_myproc
        else:
            sysiter = self._subsystems_allprocs

        if include_self and (typ is None or isinstance(self, typ)):
            yield self

        for s in sysiter:
            if typ is None or isinstance(s, typ):
                yield s
            if recurse:
                for sub in s.system_iter(local=local, recurse=True, typ=typ):
                    yield sub

    def add_design_var(self, name, lower=None, upper=None, ref=None,
                       ref0=None, indices=None, adder=None, scaler=None,
                       **kwargs):
        r"""
        Add a design variable to this system.

        Parameters
        ----------
        name : string
            Name of the design variable in the system.
        lower : float or ndarray, optional
            Lower boundary for the param
        upper : upper or ndarray, optional
            Upper boundary for the param
        ref : float or ndarray, optional
            Value of design var that scales to 1.0 in the driver.
        ref0 : float or ndarray, optional
            Value of design var that scales to 0.0 in the driver.
        indices : iter of int, optional
            If a param is an array, these indicate which entries are of
            interest for this particular response.
        adder : float or ndarray, optional
            Value to add to the model value to get the scaled value. Adder
            is first in precedence.
        scaler : float or ndarray, optional
            value to multiply the model value to get the scaled value. Scaler
            is second in precedence.
        **kwargs : optional
            Keyword arguments that are saved as metadata for the
            design variable.

        Notes
        -----
        The response can be scaled using ref and ref0.
        The argument :code:`ref0` represents the physical value when the scaled value is 0.
        The argument :code:`ref` represents the physical value when the scaled value is 1.
        """
        if name in self._design_vars or name in self._static_design_vars:
            msg = "Design Variable '{}' already exists."
            raise RuntimeError(msg.format(name))

        # Name must be a string
        if not isinstance(name, string_types):
            raise TypeError('The name argument should be a string, got {0}'.format(name))

        # determine adder and scaler based on args
        adder, scaler = determine_adder_scaler(ref0, ref, adder, scaler)

        # Convert lower to ndarray/float as necessary
        lower = format_as_float_or_array('lower', lower, val_if_none=-sys.float_info.max,
                                         flatten=True)

        # Convert upper to ndarray/float as necessary
        upper = format_as_float_or_array('upper', upper, val_if_none=sys.float_info.max,
                                         flatten=True)

        # Apply scaler/adder to lower and upper
        lower = (lower + adder) * scaler
        upper = (upper + adder) * scaler

        meta = kwargs if kwargs else None

        if self._static_mode:
            design_vars = self._static_design_vars
        else:
            design_vars = self._design_vars

        design_vars[name] = dvs = OrderedDict()

        dvs['name'] = name
        dvs['upper'] = upper
        dvs['lower'] = lower
        dvs['scaler'] = None if scaler == 1.0 else scaler
        dvs['adder'] = None if adder == 0.0 else adder
        dvs['ref'] = ref
        dvs['ref0'] = ref0
        dvs['indices'] = indices
        dvs['metadata'] = meta

    def add_response(self, name, type, lower=None, upper=None, equals=None,
                     ref=None, ref0=None, indices=None, adder=None, scaler=None,
                     linear=False, **kwargs):
        r"""
        Add a response variable to this system.

        Parameters
        ----------
        name : string
            Name of the response variable in the system.
        type : string
            The type of response. Supported values are 'con' and 'obj'
        lower : float or ndarray, optional
            Lower boundary for the variable
        upper : upper or ndarray, optional
            Upper boundary for the variable
        equals : equals or ndarray, optional
            Equality constraint value for the variable
        ref : float or ndarray, optional
            Value of response variable that scales to 1.0 in the driver.
        ref0 : upper or ndarray, optional
            Value of response variable that scales to 0.0 in the driver.
        indices : sequence of int, optional
            If variable is an array, these indicate which entries are of
            interest for this particular response.
        adder : float or ndarray, optional
            Value to add to the model value to get the scaled value. Adder
            is first in precedence.
        scaler : float or ndarray, optional
            value to multiply the model value to get the scaled value. Scaler
            is second in precedence.
        linear : bool
            Set to True if constraint is linear. Default is False.
        **kwargs : optional
            Keyword arguments that are saved as metadata for the
            design variable.

        Notes
        -----
        The response can be scaled using ref and ref0.
        The argument :code:`ref0` represents the physical value when the scaled value is 0.
        The argument :code:`ref` represents the physical value when the scaled value is 1.

        """
        # Name must be a string
        if not isinstance(name, string_types):
            raise TypeError('The name argument should be a string, '
                            'got {0}'.format(name))

        # Type must be a string and one of 'con' or 'obj'
        if not isinstance(type, string_types):
            raise TypeError('The type argument should be a string')
        elif type not in ('con', 'obj'):
            raise ValueError('The type must be one of \'con\' or \'obj\': '
                             'Got \'{0}\' instead'.format(name))

        if name in self._responses or name in self._static_responses:
            typemap = {'con': 'Constraint', 'obj': 'Objective'}
            msg = '{0} \'{1}\' already exists.'.format(typemap[type], name)
            raise RuntimeError(msg.format(name))

        # determine adder and scaler based on args
        adder, scaler = determine_adder_scaler(ref0, ref, adder, scaler)

        # A constraint cannot be an equality and inequality constraint
        if equals is not None and (lower is not None or upper is not None):
            msg = "Constraint '{}' cannot be both equality and inequality."
            raise ValueError(msg.format(name))

        # If given, indices must be a sequence
        err = False
        if indices is not None:
            if isinstance(indices, string_types):
                err = True
            elif isinstance(indices, Iterable):
                all_int = all([isinstance(item, int) for item in indices])
                if not all_int:
                    err = True
            else:
                err = True
        if err:
            msg = "If specified, indices must be a sequence of integers."
            raise ValueError(msg)

        # Currently ref and ref0 must be scalar
        if ref is not None:
            ref = float(ref)

        if ref0 is not None:
            ref0 = float(ref0)

        # Convert lower to ndarray/float as necessary
        lower = format_as_float_or_array('lower', lower, val_if_none=-sys.float_info.max,
                                         flatten=True)

        # Convert upper to ndarray/float as necessary
        upper = format_as_float_or_array('upper', upper, val_if_none=sys.float_info.max,
                                         flatten=True)

        # Convert equals to ndarray/float as necessary
        if equals is not None:
            equals = format_as_float_or_array('equals', equals, flatten=True)

        # Scale the bounds
        if lower is not None:
            lower = (lower + adder) * scaler

        if upper is not None:
            upper = (upper + adder) * scaler

        if equals is not None:
            equals = (equals + adder) * scaler

        meta = kwargs if kwargs else None

        if self._static_mode:
            responses = self._static_responses
        else:
            responses = self._responses

        responses[name] = resp = OrderedDict()

        resp['name'] = name
        resp['scaler'] = None if scaler == 1.0 else scaler
        resp['adder'] = None if adder == 0.0 else adder
        resp['ref'] = ref
        resp['ref0'] = ref0
        resp['indices'] = indices
        resp['metadata'] = meta
        resp['type'] = type

        if type == 'con':
            resp['lower'] = lower
            resp['upper'] = upper
            resp['equals'] = equals
            resp['linear'] = linear

        elif type == 'obj':
            pass
        else:
            raise ValueError('Unrecognized type for response.  Expected'
                             ' one of [\'obj\', \'con\']:  ({0})'.format(type))

    def add_constraint(self, name, lower=None, upper=None, equals=None,
                       ref=None, ref0=None, adder=None, scaler=None,
                       indices=None, linear=False, **kwargs):
        r"""
        Add a constraint variable to this system.

        Parameters
        ----------
        name : string
            Name of the response variable in the system.
        lower : float or ndarray, optional
            Lower boundary for the variable
        upper : float or ndarray, optional
            Upper boundary for the variable
        equals : float or ndarray, optional
            Equality constraint value for the variable
        ref : float or ndarray, optional
            Value of response variable that scales to 1.0 in the driver.
        ref0 : float or ndarray, optional
            Value of response variable that scales to 0.0 in the driver.
        adder : float or ndarray, optional
            Value to add to the model value to get the scaled value. Adder
            is first in precedence.
        scaler : float or ndarray, optional
            value to multiply the model value to get the scaled value. Scaler
            is second in precedence.
        indices : sequence of int, optional
            If variable is an array, these indicate which entries are of
            interest for this particular response.
        linear : bool
            Set to True if constraint is linear. Default is False.
        **kwargs : optional
            Keyword arguments that are saved as metadata for the
            design variable.

        Notes
        -----
        The response can be scaled using ref and ref0.
        The argument :code:`ref0` represents the physical value when the scaled value is 0.
        The argument :code:`ref` represents the physical value when the scaled value is 1.
        """
        meta = kwargs if kwargs else None

        self.add_response(name=name, type='con', lower=lower, upper=upper,
                          equals=equals, scaler=scaler, adder=adder, ref=ref,
                          ref0=ref0, indices=indices, linear=linear, metadata=meta)

    def add_objective(self, name, ref=None, ref0=None, indices=None,
                      adder=None, scaler=None, **kwargs):
        r"""
        Add a response variable to this system.

        Parameters
        ----------
        name : string
            Name of the response variable in the system.
        ref : float or ndarray, optional
            Value of response variable that scales to 1.0 in the driver.
        ref0 : float or ndarray, optional
            Value of response variable that scales to 0.0 in the driver.
        indices : sequence of int, optional
            If variable is an array, these indicate which entries are of
            interest for this particular response.
        adder : float or ndarray, optional
            Value to add to the model value to get the scaled value. Adder
            is first in precedence.
        scaler : float or ndarray, optional
            value to multiply the model value to get the scaled value. Scaler
            is second in precedence.
        **kwargs : optional
            Keyword arguments that are saved as metadata for the
            design variable.

        Notes
        -----
        The objective can be scaled using scaler and adder, where

        .. math::

            x_{scaled} = scaler(x + adder)

        or through the use of ref/ref0, which map to scaler and adder through
        the equations:

        .. math::

            0 = scaler(ref_0 + adder)

            1 = scaler(ref + adder)

        which results in:

        .. math::

            adder = -ref_0

            scaler = \frac{1}{ref + adder}
        """
        meta = kwargs if kwargs else None
        if 'lower' in kwargs or 'upper' in kwargs or 'equals' in kwargs:
            raise RuntimeError('Bounds may not be set on objectives')
        self.add_response(name, type='obj', scaler=scaler, adder=adder,
                          ref=ref, ref0=ref0, indices=indices, metadata=meta)

    def get_design_vars(self, recurse=True):
        """
        Get the DesignVariable settings from this system.

        Retrieve all design variable settings from the system and, if recurse
        is True, all of its subsystems.

        Parameters
        ----------
        recurse : bool
            If True, recurse through the subsystems and return the path of
            all design vars relative to the this system.

        Returns
        -------
        dict
            The design variables defined in the current system and, if
            recurse=True, its subsystems.

        """
        pro2abs = self._var_allprocs_prom2abs_list['output']

        # Human readable error message during Driver setup.
        try:
            out = {pro2abs[name][0]: data for name, data in iteritems(self._design_vars)}
        except KeyError as err:
            msg = "Output not found for design variable {0} in system '{1}'."
            raise RuntimeError(msg.format(str(err), self.pathname))

        # Size them all
        vec = self._outputs._views_flat
        for name, data in iteritems(out):

            # Depending on where the designvar was added, the name in the
            # vectors might be relative instead of absolute. Lucky we have
            # both.
            if name in vec:
                out[name]['size'] = vec[name].size
            else:
                out[name]['size'] = vec[out[name]['name']].size

        if recurse:
            for subsys in self._subsystems_myproc:
                subsys_design_vars = subsys.get_design_vars(recurse=recurse)
                for key in subsys_design_vars:
                    out[key] = subsys_design_vars[key]
            if self.comm.size > 1 and self._subsystems_allprocs:
                iproc = self.comm.rank
                for rank, all_out in enumerate(self.comm.allgather(out)):
                    if rank != iproc:
                        out.update(all_out)

        return out

    def get_responses(self, recurse=True):
        """
        Get the response variable settings from this system.

        Retrieve all response variable settings from the system as a dict,
        keyed by variable name.

        Parameters
        ----------
        recurse : bool, optional
            If True, recurse through the subsystems and return the path of
            all responses relative to the this system.

        Returns
        -------
        dict
            The responses defined in the current system and, if
            recurse=True, its subsystems.

        """
        prom2abs = self._var_allprocs_prom2abs_list['output']

        # Human readable error message during Driver setup.
        try:
            out = {prom2abs[name][0]: data for name, data in iteritems(self._responses)}
        except KeyError as err:
            msg = "Output not found for response {0} in system '{1}'."
            raise RuntimeError(msg.format(str(err), self.pathname))

        # Size them all
        vec = self._outputs._views_flat
        for name in out:
            out[name]['size'] = vec[name].size

        if recurse:
            for subsys in self._subsystems_myproc:
                subsys_responses = subsys.get_responses(recurse=recurse)
                for key in subsys_responses:
                    out[key] = subsys_responses[key]

            if self.comm.size > 1 and self._subsystems_allprocs:
                iproc = self.comm.rank
                for rank, all_out in enumerate(self.comm.allgather(out)):
                    if rank != iproc:
                        out.update(all_out)

        return out

    def get_constraints(self, recurse=True):
        """
        Get the Constraint settings from this system.

        Retrieve the constraint settings for the current system as a dict,
        keyed by variable name.

        Parameters
        ----------
        recurse : bool, optional
            If True, recurse through the subsystems and return the path of
            all constraints relative to the this system.

        Returns
        -------
        dict
            The constraints defined in the current system.

        """
        return OrderedDict((key, response) for (key, response) in
                           self.get_responses(recurse=recurse).items()
                           if response['type'] == 'con')

    def get_objectives(self, recurse=True):
        """
        Get the Objective settings from this system.

        Retrieve all objectives settings from the system as a dict, keyed
        by variable name.

        Parameters
        ----------
        recurse : bool, optional
            If True, recurse through the subsystems and return the path of
            all objective relative to the this system.

        Returns
        -------
        dict
            The objectives defined in the current system.

        """
        return OrderedDict((key, response) for (key, response) in
                           self.get_responses(recurse=recurse).items()
                           if response['type'] == 'obj')

    def run_apply_nonlinear(self):
        """
        Compute residuals.

        This calls _apply_nonlinear, but with the model assumed to be in an unscaled state.
        """
        with self._scaled_context_all():
            self._apply_nonlinear()

        # TODO_RECORDERS
        #   Systems, no matter the type, should be able to save inputs, outputs, and
        #       residuals (System._vectors['inputs']['nonlinear'], etc.) after _apply_nonlinear and
        # _solve_nonlinear calls

        # component-level solve_nonlinear and solve_linear recording (wouldn't hurt to also
        #  make it work generally with any type of system at this point).

    def list_states(self, stream=sys.stdout):
        """
        List all states and their values and residuals.

        Parameters
        ----------
        stream : output stream, optional
            Stream to write the state info to. Default is sys.stdout.
        """
        outputs = self._outputs
        resids = self._residuals
        states = self._list_states()

        pathname = self.pathname
        if pathname == '':
            pathname = 'model'

        if states:
            stream.write("\nStates in %s:\n\n" % pathname)
            for uname in states:
                stream.write("%s\n" % uname)
                stream.write("Value: ")
                stream.write(str(outputs[uname]))
                stream.write('\n')
                stream.write("Residual: ")
                stream.write(str(resids[uname]))
                stream.write('\n\n')
        else:
            stream.write("\nNo states in %s.\n" % pathname)

    def run_solve_nonlinear(self):
        """
        Compute outputs.

        This calls _solve_nonlinear, but with the model assumed to be in an unscaled state.

        Returns
        -------
        boolean
            Failure flag; True if failed to converge, False is successful.
        float
            relative error.
        float
            absolute error.
        """
        with self._scaled_context_all():
            result = self._solve_nonlinear()

        return result

    def run_apply_linear(self, vec_names, mode, scope_out=None, scope_in=None):
        """
        Compute jac-vec product.

        This calls _apply_linear, but with the model assumed to be in an unscaled state.

        Parameters
        ----------
        vec_names : [str, ...]
            list of names of the right-hand-side vectors.
        mode : str
            'fwd' or 'rev'.
        scope_out : set or None
            Set of absolute output names in the scope of this mat-vec product.
            If None, all are in the scope.
        scope_in : set or None
            Set of absolute input names in the scope of this mat-vec product.
            If None, all are in the scope.
        """
        with self._scaled_context_all():
            self._apply_linear(vec_names, mode, scope_out, scope_in)

        # TODO_RECORDERS
        #  The _apply_linear and _solve_linear methods work w d_inputs, d_outputs, and d_residuals,
        #       each one is associated with a vecname.
        #  These would be (System._vectors['inputs'][vec_name], etc.). In the list of vec_names,
        #     there is always a 'linear', and depending on the problem, there may be others.
        # component-level solve_nonlinear and solve_linear recording (wouldn't hurt to make it work
        # generally with any type of system at this point).

    def run_solve_linear(self, vec_names, mode):
        """
        Apply inverse jac product.

        This calls _solve_linear, but with the model assumed to be in an unscaled state.

        Parameters
        ----------
        vec_names : [str, ...]
            list of names of the right-hand-side vectors.
        mode : str
            'fwd' or 'rev'.

        Returns
        -------
        boolean
            Failure flag; True if failed to converge, False is successful.
        float
            relative error.
        float
            absolute error.
        """
        with self._scaled_context_all():
            result = self._solve_linear(vec_names, mode)

        return result

    def run_linearize(self, do_nl=True, do_ln=True):
        """
        Compute jacobian / factorization.

        This calls _linearize, but with the model assumed to be in an unscaled state.

        Parameters
        ----------
        do_nl : boolean
            Flag indicating if the nonlinear solver should be linearized.
        do_ln : boolean
            Flag indicating if the linear solver should be linearized.

        """
        with self._scaled_context_all():
            self._linearize(do_nl, do_ln)

    def _apply_nonlinear(self):
        """
        Compute residuals. The model is assumed to be in a scaled state.
        """
        pass

    def _solve_nonlinear(self):
        """
        Compute outputs. The model is assumed to be in a scaled state.

        Returns
        -------
        boolean
            Failure flag; True if failed to converge, False is successful.
        float
            Relative error.
        float
            Absolute error.
        """
<<<<<<< HEAD
        self.iter_count += 1
        metadata = create_local_meta(None, self.pathname)
        update_local_meta(metadata, (self.iter_count,))
        self._rec_mgr.record_iteration(self, metadata)

=======
        # Reconfigure if needed.
>>>>>>> 18cdfae0
        self._check_reconf()

        return False, 0., 0.

    def _apply_linear(self, vec_names, mode, var_inds=None):
        """
        Compute jac-vec product. The model is assumed to be in a scaled state.

        Parameters
        ----------
        vec_names : [str, ...]
            list of names of the right-hand-side vectors.
        mode : str
            'fwd' or 'rev'.
        var_inds : [int, int, int, int] or None
            ranges of variable IDs involved in this matrix-vector product.
            The ordering is [lb1, ub1, lb2, ub2].
        """
        pass

    def _solve_linear(self, vec_names, mode):
        """
        Apply inverse jac product. The model is assumed to be in a scaled state.

        Parameters
        ----------
        vec_names : [str, ...]
            list of names of the right-hand-side vectors.
        mode : str
            'fwd' or 'rev'.
        """
        self.iter_count += 1
        metadata = create_local_meta(None, self.pathname)
        update_local_meta(metadata, (self.iter_count,))
        self._rec_mgr.record_iteration(self, metadata)

    def _linearize(self, do_nl=True, do_ln=True):
        """
        Compute jacobian / factorization. The model is assumed to be in a scaled state.

        Parameters
        ----------
        do_nl : boolean
            Flag indicating if the nonlinear solver should be linearized.
        do_ln : boolean
            Flag indicating if the linear solver should be linearized.
        """
        pass

    def initialize_processors(self):
        """
        Optional user-defined method run after repartitioning/rebalancing.

        Available attributes:
            name
            pathname
            comm
            metadata (local and global)
        """
        pass

    def initialize_variables(self):
        """
        Required method for components to declare inputs and outputs.

        Available attributes:
            name
            pathname
            comm
            metadata (local and global)
        """
        pass

    def initialize_partials(self):
        """
        Optional method for components to declare Jacobian structure/approximations.

        Available attributes:
            name
            pathname
            comm
            metadata (local and global)
            variable names
        """
        pass

    def _list_states(self):
        """
        Return list of all states at and below this system.

        Returns
        -------
        list
            List of all states.
        """
        states = []
        for subsys in self._subsystems_myproc:
            states.extend(subsys._list_states())

        return states

    def add_recorder(self, recorder):
        """
        Add a recorder to the driver.

        Parameters
        ----------
        recorder : BaseRecorder
           A recorder instance.
        """
        self._rec_mgr.append(recorder)<|MERGE_RESOLUTION|>--- conflicted
+++ resolved
@@ -2231,15 +2231,12 @@
         float
             Absolute error.
         """
-<<<<<<< HEAD
         self.iter_count += 1
         metadata = create_local_meta(None, self.pathname)
         update_local_meta(metadata, (self.iter_count,))
         self._rec_mgr.record_iteration(self, metadata)
 
-=======
         # Reconfigure if needed.
->>>>>>> 18cdfae0
         self._check_reconf()
 
         return False, 0., 0.
