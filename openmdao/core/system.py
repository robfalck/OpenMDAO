--- conflicted
+++ resolved
@@ -5614,7 +5614,6 @@
 
         return sarr, tarr, tsize, has_dist_data
 
-<<<<<<< HEAD
     def _has_fast_rel_lookup(self):
         """
         Return True if this System should have fast relative variable name lookup in vectors.
@@ -5625,7 +5624,7 @@
             True if this System should have fast relative variable name lookup in vectors.
         """
         return False
-=======
+
     def _collect_error(self, msg, exc_type=None, tback=None, ident=None):
         """
         Save an error message to raise as an exception later.
@@ -5668,7 +5667,6 @@
         if self._saved_errors and prob_meta['saved_errors'] is not None:
             prob_meta['saved_errors'].extend(self._saved_errors)
         self._saved_errors = None if env_truthy('OPENMDAO_FAIL_FAST') else []
->>>>>>> 8ba9df10
 
     def has_declared_resids(self):
         """
