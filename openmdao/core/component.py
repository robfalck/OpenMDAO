--- conflicted
+++ resolved
@@ -2,10 +2,7 @@
 
 from __future__ import division
 
-import collections
-
 import numpy
-from six import string_types
 
 from openmdao.core.system import System
 
@@ -110,10 +107,6 @@
 
         # Components must load their initial input and output values into the
         # vectors.
-<<<<<<< HEAD
-        if vectors['input']._name is 'nonlinear':
-            names = self._variable_myproc_names['input']
-=======
 
         # Note: It's possible for meta['value'] to not match
         #       meta['shape'], and input and output vectors are sized according
@@ -121,20 +114,14 @@
         #       defaults to 1.0 and the shape can be anything, resulting in the
         #       value of 1.0 being broadcast into all values in the vector
         #       that were allocated according to the shape.
-        if vectors['input']._name is None:
+        if vectors['input']._name is 'nonlinear':
             names = self._var_myproc_names['input']
->>>>>>> 3472dcf5
             inputs = self._inputs
             for i, meta in enumerate(self._var_myproc_metadata['input']):
                 inputs[names[i]] = meta['value']
 
-<<<<<<< HEAD
         if vectors['output']._name is 'nonlinear':
-            names = self._variable_myproc_names['output']
-=======
-        if vectors['output']._name is None:
             names = self._var_myproc_names['output']
->>>>>>> 3472dcf5
             outputs = self._outputs
             for i, meta in enumerate(self._var_myproc_metadata['output']):
                 outputs[names[i]] = meta['value']