.. _advanced_guide_partial_derivs_explicit:

OpenMDAO considers component derivatives to be **partial derivatives**.
The framework uses these partial derivatives in order to compute the **total derivatives** across your whole model.
This tutorial is focused on how to define the partial derivatives for components that inherit from :ref:`ExplicitComponent <comp-type-2-explicitcomp>`.


***************************************************
Defining Partial Derivatives on Explicit Components
***************************************************

For any :ref:`ExplicitComponent <comp-type-2-explicitcomp>` you are going to provide derivatives of the **outputs with respect to the inputs**.
Whenever you are going to define derivatives, there are two things you're required to do:

    #. Declare the partial derivatives via :code:`declare_partials`.
    #. Specify their values via :code:`compute_partials`.

Here is an example, based on the :ref:`Betz Limit Example <betz_limit_tutorial>`:

.. embed-code::
    openmdao.test_suite.test_examples.test_betz_limit.ActuatorDisc


The calls to :code:`declare_partials` tell OpenMDAO which partial derivatives to expect.
This is always done inside the :code:`setup` method.
In this example, not all the outputs depend on all the inputs, and you'll see that if you look at the derivative declarations.
Any partial that is not declared is assumed to be zero.
You may declare all the partials in just one line as follows (see the :ref:`feature doc on specifying partials <feature_specify_partials>` for more details):

.. code::

    self.declare_partials('*', '*')

Declaring the partials in this fashion, however, indicates to OpenMDAO that all the partials are nonzero.
While you may save yourself a few lines of code using this method, the line savings could come at the expense of performance.
Generally, it is better to be more specific, and declare only the nonzero partials.

.. note::
    There are a few more options to :code:`declare_partials` that are worth taking a look at.
    There is support for when your derivatives are constant, and there is support for specifying derivatives in a sparse AIJ format.
    The full details can be found in the :ref:`feature doc on specifying partials <feature_specify_partials>`.

After you declare the nonzero partial derivatives, you need to implement the :code:`compute_partials` method to perform the actual
derivative computations.
OpenMDAO will call this method whenever it needs to work with the partial derivatives.
The values are stored in the Jacobian object, :code:`J`, and get used in the linear solutions that are necessary to compute model-level total derivatives.
This API results in the assembly of a Jacobian matrix in memory.
The :code:`compute_partials` API is the most appropriate way to declare derivatives in the vast majority of circumstances,
and you should use it unless you have a good reason not to.

Providing Derivatives Using the Matrix-Free API
***********************************************

Sometimes you don't want to assemble the full partial-derivative Jacobian of your component in memory.
The reasons why you might not want this are beyond the scope of this tutorial.
For now, let's assume that if matrix assembly won't work for your application, that you are likely already well aware of this issue.
So if you can't imagine why you would want to use a matrix-free API, you may disregard the following link.
If you do need to work matrix-free, there is a :code:`compute_jacvec_product` API, examples of which can be found
in the feature document for :ref:`ExplicitComponent <comp-type-2-explicitcomp>`.


How Do I Know If My Derivatives Are Correct?
********************************************

It is really important, if you are going to provide analytic derivatives, that you make sure they are correct.
<<<<<<< HEAD
It is hard to overstate the importance of accurate derivatives in the convergence of the analysis and optimization problems.
=======
It is hard to overstate the importance of accurate derivatives in the convergence of analysis and optimization problems.
>>>>>>> c3c54f65
OpenMDAO provides a helper function to make it easier to verify your partial derivatives.
Any time you implement analytic derivatives, or change the nonlinear equations of your analysis, you should check your partial derivatives this way.

.. embed-code::
    openmdao.test_suite.test_examples.test_betz_limit.TestBetzLimit.test_betz_derivatives
    :layout: interleave

.. note::

    :code:`check_partials` is **really** important when you're coding derivatives.
    It has some options to give you more detailed outputs for debugging and to let you limit which components get tested.
    You should look over the complete :ref:`check_partials doc <feature_check_partials>` before you start doing heavy development with derivatives.

There is a lot of information there, but for now, just take a look at the *r(fwd-chk)* column, which shows the norm of the relative difference
between the analytic derivatives Jacobian and one that was approximated using finite differences.
Here, all the numbers are really small, and that's what you want to see.
It's rare, except for linear functions, that the finite difference and analytic derivatives will match exactly, but they should be pretty close.<|MERGE_RESOLUTION|>--- conflicted
+++ resolved
@@ -63,11 +63,7 @@
 ********************************************
 
 It is really important, if you are going to provide analytic derivatives, that you make sure they are correct.
-<<<<<<< HEAD
-It is hard to overstate the importance of accurate derivatives in the convergence of the analysis and optimization problems.
-=======
 It is hard to overstate the importance of accurate derivatives in the convergence of analysis and optimization problems.
->>>>>>> c3c54f65
 OpenMDAO provides a helper function to make it easier to verify your partial derivatives.
 Any time you implement analytic derivatives, or change the nonlinear equations of your analysis, you should check your partial derivatives this way.
 
