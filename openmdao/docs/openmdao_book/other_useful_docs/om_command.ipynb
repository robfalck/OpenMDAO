{
 "cells": [
  {
   "cell_type": "code",
   "execution_count": null,
   "metadata": {
    "tags": [
     "remove-input",
     "active-ipynb",
     "remove-output"
    ]
   },
   "outputs": [],
   "source": [
    "try:\n",
    "    from openmdao.utils.notebook_utils import notebook_mode  # noqa: F401\n",
    "except ImportError:\n",
    "    !python -m pip install openmdao[notebooks]"
   ]
  },
  {
   "cell_type": "markdown",
   "metadata": {},
   "source": [
    "# Command Line Tools\n",
    "\n",
    "OpenMDAO has a number of command line tools that are available at your operating system command prompt via the `openmdao` command.\n",
    "These can also be accessed using the more pythonic `python -m openmdao` command.\n",
    "These two commands are equivalent and will be used interchangably in this documentation.\n",
    "\n",
    "```{note}\n",
    "The `openmdao` sub-commands, as well as any other console scripts associated with OpenMDAO, will\n",
    "only be available if you have installed OpenMDAO using *pip*. See [Getting Started](../getting_started/getting_started.ipynb)\n",
    "```\n",
    "\n",
    "```{note}\n",
    "When using a command line tool on a script that takes its own command line arguments, those\n",
    "arguments must be placed after a `--` on the command line.  Anything to the right of the\n",
    "`--` will be ignored by the openmdao command line parser and passed on to the user script.\n",
    "For example: `openmdao n2 -o foo.html myscript.py -- -x --myarg=bar` would pass\n",
    "`-x` and `--myarg=bar` as args to `myscript.py`.\n",
    "```\n",
    "\n",
    "All available `openmdao` sub-commands can be shown using the following command:"
   ]
  },
  {
   "cell_type": "markdown",
   "metadata": {},
   "source": [
    "```\n",
    "python -m openmdao -h\n",
    "```"
   ]
  },
  {
   "cell_type": "code",
   "execution_count": null,
   "metadata": {
    "tags": [
     "remove-input"
    ]
   },
   "outputs": [],
   "source": [
    "!python -m openmdao -h"
   ]
  },
  {
   "cell_type": "code",
   "execution_count": null,
   "metadata": {},
   "outputs": [],
   "source": []
  },
  {
   "cell_type": "markdown",
   "metadata": {},
   "source": [
    "To get further info on any sub-command, follow the command with a *-h*.  For example:"
   ]
  },
  {
   "cell_type": "markdown",
   "metadata": {},
   "source": [
    "```\n",
    "python -m openmdao n2 -h\n",
    "```"
   ]
  },
  {
   "cell_type": "code",
   "execution_count": null,
   "metadata": {
    "tags": [
     "remove-input"
    ]
   },
   "outputs": [],
   "source": [
    "!python -m openmdao n2 -h"
   ]
  },
  {
   "cell_type": "markdown",
   "metadata": {},
   "source": [
    "```{note}\n",
    "Several of the example commands below make use of the files `circuit.py` and `circle_opt.py`. These files are located in the openmdao/test_suite/scripts directory.\n",
    "```\n",
    "\n",
    "## Running an OpenMDAO Script\n",
    "\n",
    "The `openmdao` command can be used without any sub-commands to run an OpenMDAO script.  Currently, the only advantage to using it this way versus just using the `python` command is the ability to specify the `--view_reports` option, which will open a browser window after script execution is complete that lists all the OpenMDAO [reports](reports-system) generated during the run for easy viewing.\n",
    "\n",
    "```\n",
    "openmdao --view_reports circle_opt.py\n",
    "```\n",
    "\n",
    "## Viewing and Checking Commands\n",
    "\n",
    "Usually these commands will exit after executing, rather than continuing to the end of the user's\n",
    "run script. This makes it convenient to view or check the configuration of a model in any\n",
    "run script without having to wait around for the entire script to run.\n",
    "\n",
    "\n",
    "### openmdao check\n",
    "\n",
    "The `openmdao check` command will perform a number of checks on a model and display\n",
    "errors, warnings, or informational messages describing what it finds. Some of the available\n",
    "checks are *unconnected_inputs*, which lists any input variables that are not connected, and\n",
    "*out_of_order*, which displays any systems that are being executed out-of-order.\n",
    "You can supply individual checks on the command line using *-c* args.  For example:"
   ]
  },
  {
   "attachments": {},
   "cell_type": "markdown",
   "metadata": {
    "tags": [
     "remove-input"
    ]
   },
   "source": [
    "If you are in Colab or Binder, the shell command will not find the file because it is a single notebook without the included file."
   ]
  },
  {
   "cell_type": "markdown",
   "metadata": {},
   "source": [
    "```\n",
    "openmdao check -c cycles circuit.py\n",
    "```"
   ]
  },
  {
   "cell_type": "code",
   "execution_count": null,
   "metadata": {
    "tags": [
     "remove-input"
    ]
   },
   "outputs": [],
   "source": [
    "!openmdao check -c cycles circuit.py"
   ]
  },
  {
   "cell_type": "markdown",
   "metadata": {},
   "source": [
    "Otherwise, a set of default checks will be done. To see lists of the available and default checks, run the following command:"
   ]
  },
  {
   "cell_type": "markdown",
   "metadata": {},
   "source": [
    "```\n",
    "openmdao check -h\n",
    "```"
   ]
  },
  {
   "cell_type": "code",
   "execution_count": null,
   "metadata": {
    "tags": [
     "remove-input"
    ]
   },
   "outputs": [],
   "source": [
    "!openmdao check -h"
   ]
  },
  {
   "cell_type": "markdown",
   "metadata": {},
   "source": [
    "(om-command-clean)=\n",
    "### openmdao clean\n",
    "\n",
    "OpenMDAO creates an output directory for each problem it runs. This directory contains recording files, optimizer output files, derivative coloring information (if generated), and reports (if generated).\n",
    "The `openmdao clean` command recurses through the given path and remove any OpenMDAO output directories found.\n",
    "\n",
    "OpenMDAO output directories are identified by the presence of an `.openmdao_out` file, which is automatically added upon their creation.\n",
    "\n",
    "One note regarding the `pattern` argument. This pattern provides the glob pattern which the directory names must match to be cleaned.\n",
    "By default, this is `'*_out'`. This pattern will be applied regardless of the depth of recursion. On the other hand, providing a glob\n",
    "pattern to the command such as `openmdao clean *_out` will only clean directories whose name matches `'*_out'` in the current working directory.\n",
    "To prevent expansion of the wildcard pattern, surround the argument of pattern with quotes: `--pattern=\"foo*_out\"`."
   ]
  },
  {
   "cell_type": "code",
   "execution_count": null,
   "metadata": {
    "tags": [
     "remove-input"
    ]
   },
   "outputs": [],
   "source": [
    "!openmdao clean --help"
   ]
  },
  {
   "cell_type": "markdown",
   "metadata": {},
   "source": [
    "(om-command-n2)=\n",
    "### openmdao n2\n",
    "\n",
    "The `openmdao n2` command will generate an $N^2$ diagram of the model that is\n",
    "viewable in a browser, for example:\n",
    "\n",
    "```\n",
    "openmdao n2 circuit.py\n",
    "```\n",
    "\n",
    "will generate an $N^2$ diagram like the one below."
   ]
  },
  {
   "cell_type": "code",
   "execution_count": null,
   "metadata": {
    "tags": [
     "remove-input",
     "remove-output"
    ]
   },
   "outputs": [],
   "source": [
    "from openmdao.utils.notebook_utils import get_code\n",
    "from myst_nb import glue\n",
    "glue(\"code_src93\", get_code(\"openmdao.test_suite.scripts.circuit_analysis.Circuit\"), display=False)"
   ]
  },
  {
   "cell_type": "markdown",
   "metadata": {},
   "source": [
    ":::{Admonition} `Circuit` class definition \n",
    ":class: dropdown\n",
    "\n",
    "{glue:}`code_src93`\n",
    ":::"
   ]
  },
  {
   "cell_type": "code",
   "execution_count": null,
   "metadata": {
    "tags": [
     "remove-input"
    ]
   },
   "outputs": [],
   "source": [
    "import openmdao.api as om\n",
    "from openmdao.test_suite.scripts.circuit_analysis import Circuit\n",
    "\n",
    "p = om.Problem()\n",
    "model = p.model\n",
    "model.add_subsystem('circuit', Circuit())\n",
    "\n",
    "p.setup()\n",
    "\n",
    "om.n2(p)"
   ]
  },
  {
   "cell_type": "markdown",
   "metadata": {},
   "source": [
    "```{note}\n",
    "To make use of the `--problem` argument, it is helpful to give your subproblem a meaningful name when it is instantiated, which you can use to identify it on the command line. \n",
    "\n",
    "For example:\n",
    "\n",
    "    subprob = om.Problem(name='subproblem1')\n",
    "\n",
    "    subcomp = om.SubmodelComp(problem=subprob)\n",
    "\n",
    "Then:\n",
    "\n",
    "    openmdao n2 --problem subproblem1\n",
    "```"
   ]
  },
  {
   "cell_type": "markdown",
   "metadata": {},
   "source": [
    "If the test module happens to be part of a python package, then you can also use the dotted\n",
    "module pathname of the test module instead of the filename.\n",
    "\n",
    "A number of other openmdao commands, includng `view_connections` and `tree`, also support this\n",
    "functionality\n",
    "\n",
    "(om-command-view-connections)=\n",
    "### openmdao view_connections\n",
    "\n",
    "The `openmdao view_connections` command generates a table of connection information for all input and\n",
    "output variables in the model. Each row represents a connection between an output and a single input. The viewer's primary purpose is to help debug a model by making the following things easier:\n",
    "\n",
    "\n",
    "- Identifying unconnected inputs\n",
    "- Highlighting unit conversions or missing units\n",
    "- Identifying missing or unwanted implicit connections\n",
    "\n",
    "\n",
    "The table can be sorted by any column by clicking on the\n",
    "column header, and a column can be filtered by typing text into the 'filter column' field found\n",
    "at the top of each column.  Also, any column can be shown or hidden using the toggle buttons at\n",
    "the bottom of the table.  When input and output units differ, they are highlighted in\n",
    "red.  In the promoted input and output columns, variables that are promoted at some level in\n",
    "the model are shown in blue, while variables that are never promoted are shown in black.\n",
    "\n",
    "Below is an example of a connection viewer for a pycycle propulsor model obtained using the command:\n",
    "\n",
    "```\n",
    "openmdao view_connections -v propulsor.py\n",
    "```\n",
    "\n",
    "![An example of a connection viewer](images/view_connections.png)\n",
    "\n",
    "<div align=\"center\"><b>An example of a connection viewer</b></div>\n",
    "<br>\n",
    "\n",
    "By default the promoted names columns of both inputs and outputs are shown and their absolute\n",
    "names are hidden.\n",
    "\n",
    "When showing promoted output and promoted input columns, if the promoted output name equals the\n",
    "promoted input name, that means the connection is an implicit connection.  Otherwise the\n",
    "connection is explicit, meaning somewhere in the model there is an explicit call to `connect`\n",
    "that produced the connection.\n",
    "\n",
    "In OpenMDAO, multiple inputs can be promoted to the same name, and by sorting the promoted inputs\n",
    "column, all such inputs will be grouped together.  This can make it much easier to spot either\n",
    "missing or unwanted implicit connections.\n",
    "\n",
    "(om-command-scaling)=\n",
    "### openmdao scaling\n",
    "The `openmdao scaling` command generates tables of information for design variables, objectives,\n",
    "and constraints, as well as a viewer that shows magnitudes of subjacobians of the total jacobian.\n",
    "\n",
    "#### Design variable/objective/constraint tables\n",
    "\n",
    "Any of the columns in the design variable, objective, and constraint tables can be sorted by clicking on\n",
    "the header of the desired column.  Each row in a table corresponds to an individual design variable,\n",
    "objective, or constraint, and if that variable happens to be an array then the row can be expanded\n",
    "vertically using the \"+\" button on the far left to show a row for each entry in that array.  In\n",
    "the constraints table, if a constraint is linear it will have a green check mark in the \"linear\"\n",
    "column.\n",
    "\n",
    "\n",
    "#### Jacobian viewer\n",
    "\n",
    "The jacobian viewer displays magnitude information for each subjacobian of the total jacobian. It\n",
    "contains one column for each design variable and one row for each objective and constraint.  If there\n",
    "are linear constraints, the part of the total jacobian that depends on them will be displayed in\n",
    "a separate tab.  A detailed view of a given sub-jacobian can be see by left clicking on the corresponding\n",
    "cell in the total jacobian view.  It will open a new tab containing the detailed sub-jacobian view.\n",
    "The detailed sub-jacobian view can be closed by right clicking on the tab.\n",
    "\n",
    "Cells in both the top level and detailed sub-jacobian views will be colored based on the maximum\n",
    "absolute value found in that location.  If the location is known to be zero because a total coloring\n",
    "has been computed, it will be dark gray in color.  If the location happens to have a value of zero\n",
    "for some other reason, it will be colored light gray.  All other values will be displayed using a color\n",
    "map that goes from red at large values down to blue for small values.\n",
    "\n",
    "\n",
    "Below is an example of what the driver scaling tables and the jacobian view look like:\n",
    "\n",
    "![An example of driver scaling report tables](images/scaling_report_tables.png)\n",
    "\n",
    "<div align=\"center\"><b>An example of driver scaling report tables.</b></div>\n",
    "<br>\n",
    "\n",
    "![An example of driver scaling report jacobian view](images/scaling_report_jac.png)\n",
    "\n",
    "<div align=\"center\"><b>An example of driver scaling report jacobian view.</b></div>\n",
    "<br>\n",
    "\n",
    "#### openmdao tree\n",
    "\n",
    "The `openmdao tree` command prints an indented list of all systems in the model tree.  Each system's\n",
    "type and name are shown, along with their linear and nonlinear solvers if\n",
    "they differ from the defaults, which are LinearRunOnce and NonlinearRunOnce respectively.\n",
    "If the `-c` option is used, the tree will print in color if the terminal supports it and\n",
    "the *colorama* package is installed. If colors are used, implicit and explicit components will be\n",
    "displayed using different colors.\n",
    "\n",
    "The input and output sizes can also be displayed using the `--sizes` arg, and the `--approx` arg\n",
    "will display the approximation method and the number of approximated partials for systems that use\n",
    "approximated derivatives.\n",
    "\n",
    "The tree command also allows specific attributes and/or vector variables to be printed out along with their\n",
    "corresponding system in the tree using the `--attr` and `--var` args respectively.\n",
    "\n",
    "Here's an example of the tree output for a simple circuit model:"
   ]
  },
  {
   "cell_type": "markdown",
   "metadata": {},
   "source": [
    "```\n",
    "openmdao tree --sizes --approx circuit.py\n",
    "```"
   ]
  },
  {
   "cell_type": "code",
   "execution_count": null,
   "metadata": {
    "tags": [
     "remove-input"
    ]
   },
   "outputs": [],
   "source": [
    "!openmdao tree --sizes --approx circuit.py"
   ]
  },
  {
   "cell_type": "markdown",
   "metadata": {},
   "source": [
    "### openmdao summary\n",
    "\n",
    "The `openmdao summary` command prints a high level summary of the model.  For example:"
   ]
  },
  {
   "cell_type": "markdown",
   "metadata": {},
   "source": [
    "```\n",
    "openmdao summary circle_opt.py\n",
    "```"
   ]
  },
  {
   "cell_type": "code",
   "execution_count": null,
   "metadata": {
    "tags": [
     "remove-input"
    ]
   },
   "outputs": [],
   "source": [
    "!openmdao summary circle_opt.py"
   ]
  },
  {
   "cell_type": "markdown",
   "metadata": {},
   "source": [
    "### openmdao cite\n",
    "\n",
    "The `openmdao cite` command prints citations for any classes in the model that have them.\n",
    "It supports optional `-c` arguments to allow you to limit displayed citations to\n",
    "only those belonging to a particular class or group of classes.  By default, all citations for\n",
    "any class used in the problem will be displayed. For example:"
   ]
  },
  {
   "cell_type": "markdown",
   "metadata": {},
   "source": [
    "```\n",
    "openmdao cite circuit.py\n",
    "```"
   ]
  },
  {
   "cell_type": "code",
   "execution_count": null,
   "metadata": {
    "tags": [
     "remove-input"
    ]
   },
   "outputs": [],
   "source": [
    "!openmdao cite circuit.py"
   ]
  },
  {
   "cell_type": "markdown",
   "metadata": {},
   "source": [
    "## Profiling and Tracing Commands\n",
    "\n",
    "The following commands perform profiling or tracing on a run script, filtering their target\n",
    "functions based on pre-defined groups of functions that can be specified using the `-g` command line option. The available group will be displayed using the `-h` command line option.  For example, here's the usage output for the `openmdao trace` command, which includes the function groups available at the time of this writing:\n",
    "\n",
    "```\n",
    "usage: openmdao trace [-h] [-g METHODS] [-v] file\n",
    "\n",
    "positional arguments:\n",
    "  file                  Python file to be traced.\n",
    "\n",
    "optional arguments:\n",
    "  -h, --help            show this help message and exit\n",
    "  -g METHODS, --group METHODS\n",
    "                        Determines which group of methods will be traced.\n",
    "                        Default is \"openmdao\". Options are: ['dataflow',\n",
    "                        'linear', 'mpi', 'openmdao', 'openmdao_all', 'setup']\n",
    "  -v, --verbose         Show function locals and return values.\n",
    "\n",
    "```\n",
    "\n",
    "### openmdao iprof\n",
    "\n",
    "The `openmdao iprof` command will display an icicle plot showing the time elapsed in all of the target\n",
    "methods corresponding to each object instance that they were called on.  For more details, see\n",
    "[Instance-based Profiling](../features/debugging/profiling/inst_profile.ipynb).\n",
    "\n",
    "\n",
    "\n",
    "### openmdao iprof_totals\n",
    "\n",
    "The `openmdao iprof_totals` command performs the same profiling as `openmdao iprof`, but it outputs a simple,\n",
    "text-based summary of the total time spent in each method.  The [Instance-based Profiling](../features/debugging/profiling/inst_profile.ipynb) section contains more details.\n",
    "\n",
    "### openmdao trace\n",
    "\n",
    "The `openmdao trace` command prints a call trace for a specified set of functions.  Optionally it can\n",
    "display values of function locals and return values.  For more detail, see [Instance-based Call Tracing](../features/debugging/profiling/inst_call_tracing.ipynb).\n",
    "\n",
    "\n",
    "### openmdao timing\n",
    "\n",
    "The `openmdao timing` command, like the `openmdao iprof` command, is meant to show how much time is being spent in methods of particular instances under MPI.  The `timing` command focuses specifically on methods of openmdao components and groups, and it also has features to make it easier to understand how an openmdao model is performing when running under MPI.  Aside from the addition of MPI related information, it has the added advantage over `openmdao iprof` that its overhead is much lower so it shouldn't increase run time very much, and it shouldn't distort the timing results as can happen with `openmdao iprof`. For more details, see\n",
    "[Timing Systems under MPI](../features/debugging/profiling/timing.ipynb).\n",
    "\n",
    "\n",
    "Memory Profiling\n",
    "\n",
    "### openmdao mem\n",
    "\n",
    "The `openmdao mem` command profiles the memory usage of python functions.  For more detail,\n",
    "see [Memory Profiling](../features/debugging/profiling/inst_mem_profile.ipynb).\n",
    "\n",
    "### openmdao mempost\n",
    "\n",
    "The `openmdao mempost` command postprocesses the raw memory dump file generated by `openmdao mem`.\n",
    "For more detail, see [Memory Profiling](../features/debugging/profiling/inst_mem_profile.ipynb).\n",
    "\n",
    "\n",
    "\n",
    "## Other Commands\n",
    "\n",
    "### openmdao call_tree\n",
    "\n",
    "The `openmdao call_tree` command takes the full module path of a class method and displays the\n",
    "call tree for that method.  It's purpose is to show which class 'owns' the specified method\n",
    "call and any other 'self.*' methods that it calls. Note that it shows all of the methods called,\n",
    "regardless of the result of conditionals within any function, so the displayed tree does not\n",
    "necessarily represent a trace of the function as it executes.  The functions are ordered top to\n",
    "bottom as they are encountered in the source code, and a given subfunction is only displayed\n",
    "once within a given function, even if it is actually called in multiple places within the function.\n",
    "Here's an example:"
   ]
  },
  {
   "cell_type": "markdown",
   "metadata": {},
   "source": [
    "```\n",
    "openmdao call_tree openmdao.api.LinearBlockGS.solve\n",
    "```"
   ]
  },
  {
   "cell_type": "code",
   "execution_count": null,
   "metadata": {
    "tags": [
     "remove-input"
    ]
   },
   "outputs": [],
   "source": [
    "!openmdao call_tree openmdao.api.LinearBlockGS.solve"
   ]
  },
  {
   "cell_type": "markdown",
   "metadata": {},
   "source": [
    "(ref-scaffold)=\n",
    "### openmdao scaffold\n",
    "\n",
    "The `openmdao scaffold` command generates simple scaffolding, or 'skeleton' code for\n",
    "a class that inherits from an allowed OpenMDAO base class.  The allowed base classes are shown as\n",
    "part of the description of the `--base` arg below:"
   ]
  },
  {
   "cell_type": "markdown",
   "metadata": {},
   "source": [
    "```\n",
    "openmdao scaffold -h\n",
    "```"
   ]
  },
  {
   "cell_type": "code",
   "execution_count": null,
   "metadata": {
    "tags": [
     "remove-input"
    ]
   },
   "outputs": [],
   "source": [
    "!openmdao scaffold -h"
   ]
  },
  {
   "cell_type": "markdown",
   "metadata": {},
   "source": [
    "In addition, the command will generate the scaffolding for a simple\n",
    "test file for that class, and if the `--package` option is used, it will generate the directory\n",
    "structure for a simple installable python package and will declare an entry point in the\n",
    "`setup.py` file so that the given class can be discoverable as an OpenMDAO plugin when installed.\n",
    "\n",
    "To build scaffolding for an OpenMDAO command line tool plugin, use the `--cmd` option.\n",
    "\n",
    "(list-installed)=\n",
    "### openmdao list_installed\n",
    "\n",
    "The `openmdao list_installed` command lists installed classes of the specified type(s).\n",
    "Its options are shown below:"
   ]
  },
  {
   "cell_type": "markdown",
   "metadata": {},
   "source": [
    "```\n",
    "openmdao list_installed -h\n",
    "```"
   ]
  },
  {
   "cell_type": "code",
   "execution_count": null,
   "metadata": {
    "tags": [
     "remove-input"
    ]
   },
   "outputs": [],
   "source": [
    "!openmdao list_installed -h"
   ]
  },
  {
   "cell_type": "markdown",
   "metadata": {},
   "source": [
    "By default, installed types from all installed packages are shown, but the output can be filtered\n",
    "by the use of the `-i` option to include only specified packages, or the `-x` option\n",
    "to exclude specified packages.\n",
    "\n",
    "For example, to show only those linear and nonlinear solver types that are part of the `openmdao`\n",
    "package, do the following:"
   ]
  },
  {
   "cell_type": "markdown",
   "metadata": {},
   "source": [
    "```\n",
    "openmdao list_installed lin_solver nl_solver -i openmdao\n",
    "```"
   ]
  },
  {
   "cell_type": "code",
   "execution_count": null,
   "metadata": {
    "tags": [
     "remove-input"
    ]
   },
   "outputs": [],
   "source": [
    "!openmdao list_installed lin_solver nl_solver -i openmdao"
   ]
  },
  {
   "cell_type": "markdown",
   "metadata": {},
   "source": [
    "Similarly, to hide all of the built-in (openmdao) solver types and only see installed plugin\n",
    "solver types, do the following.\n",
    "\n",
    "```\n",
    "openmdao list_installed lin_solver nl_solver -x openmdao\n",
    "```\n",
    "\n",
    "### openmdao find_repos\n",
    "\n",
    "The `openmdao find_repos` command finds github repositories with `openmdao` or openmdao plugin specific\n",
    "strings registered as topics.\n",
    "\n",
    "Its options are shown below:"
   ]
  },
  {
   "cell_type": "markdown",
   "metadata": {},
   "source": [
    "```\n",
    "openmdao find_repos -h\n",
    "```"
   ]
  },
  {
   "cell_type": "code",
   "execution_count": null,
   "metadata": {
    "tags": [
     "remove-input"
    ]
   },
   "outputs": [],
   "source": [
    "!openmdao find_repos -h"
   ]
  },
  {
   "cell_type": "markdown",
   "metadata": {},
   "source": [
    "One example of its use would be to display any github repositories claiming to contain openmdao command\n",
    "line tools.  At the time this documentation was created, the following repositories were found:"
   ]
  },
  {
   "cell_type": "markdown",
   "metadata": {},
   "source": [
    "```\n",
    "openmdao find_repos command --format text\n",
    "```"
   ]
  },
  {
   "cell_type": "code",
   "execution_count": null,
   "metadata": {
    "tags": [
     "remove-input"
    ]
   },
   "outputs": [],
   "source": [
    "!openmdao find_repos command --format text"
   ]
  },
  {
   "cell_type": "markdown",
   "metadata": {},
   "source": [
    "(compute-entry-points)=\n",
    "### openmdao compute_entry_points\n",
    "\n",
    "The `openmdao compute_entry_points` command lists entry point groups and entry points for\n",
    "any openmdao compatible classes, e.g., Component, Group, etc., that it finds within a given\n",
    "python package. Its options are shown below:"
   ]
  },
  {
   "cell_type": "markdown",
   "metadata": {},
   "source": [
    "```\n",
    "openmdao compute_entry_points -h\n",
    "```"
   ]
  },
  {
   "cell_type": "code",
   "execution_count": null,
   "metadata": {
    "tags": [
     "remove-input"
    ]
   },
   "outputs": [],
   "source": [
    "!openmdao compute_entry_points -h"
   ]
  },
  {
   "cell_type": "markdown",
   "metadata": {},
   "source": [
    "For example, to show all of the potential openmdao entry point groups and entry points for an\n",
    "installed python package called `mypackage`, you would do the following:\n",
    "\n",
    "```\n",
    "openmdao compute_entry_points mypackage\n",
    "```\n",
    "\n",
    "The entry point information will be printed in a form that can easily be pasted into the\n",
    "`setup.py` file for the specified package.\n",
    "\n",
    "## Using Commands under MPI\n",
    "\n",
    "In general, usage of openmdao subcommands under MPI is the same as usual, except the command will\n",
    "be preceded by `mpirun -n <num_procs>`.  For example:"
   ]
  },
  {
   "cell_type": "markdown",
   "metadata": {},
   "source": [
    "```\n",
    "mpirun -n 2 openmdao summary multipoint_beam_opt.py\n",
    "```"
   ]
  },
  {
   "cell_type": "code",
   "execution_count": null,
   "metadata": {
    "tags": [
     "remove-input"
    ]
   },
   "outputs": [],
   "source": [
    "!mpirun -n 2 openmdao summary multipoint_beam_opt.py"
   ]
  },
  {
   "cell_type": "markdown",
   "metadata": {},
   "source": [
    "```\n",
    "============== Problem Summary ============\n",
    "Groups:               4\n",
    "Components:          10\n",
    "Max tree depth:       3\n",
    "\n",
    "Design variables:            1   Total size:        5\n",
    "\n",
    "Nonlinear Constraints:       1   Total size:        1\n",
    "    equality:                1                      1\n",
    "    inequality:              0                      0\n",
    "\n",
    "Linear Constraints:          0   Total size:        0\n",
    "    equality:                0                      0\n",
    "    inequality:              0                      0\n",
    "\n",
    "Objectives:                  1   Total size:        1\n",
    "\n",
    "Input variables:            10   Total size:     1961\n",
    "Output variables:           10   Total size:     1117\n",
    "\n",
    "Total connections: 10   Total transfer data size: 1961\n",
    "\n",
    "Driver type: ScipyOptimizeDriver\n",
    "Linear Solvers: [LinearRunOnce x 4]\n",
    "Nonlinear Solvers: [NonlinearRunOnce x 4]\n",
    "```"
   ]
  }
 ],
 "metadata": {
  "celltoolbar": "Tags",
  "kernelspec": {
   "display_name": "Python 3 (ipykernel)",
   "language": "python",
   "name": "python3"
  },
  "language_info": {
   "codemirror_mode": {
    "name": "ipython",
    "version": 3
   },
   "file_extension": ".py",
   "mimetype": "text/x-python",
   "name": "python",
   "nbconvert_exporter": "python",
   "pygments_lexer": "ipython3",
<<<<<<< HEAD
   "version": "3.13.5"
=======
   "version": "3.13.3"
>>>>>>> 5efdc029
  }
 },
 "nbformat": 4,
 "nbformat_minor": 4
}<|MERGE_RESOLUTION|>--- conflicted
+++ resolved
@@ -920,11 +920,7 @@
    "name": "python",
    "nbconvert_exporter": "python",
    "pygments_lexer": "ipython3",
-<<<<<<< HEAD
-   "version": "3.13.5"
-=======
    "version": "3.13.3"
->>>>>>> 5efdc029
   }
  },
  "nbformat": 4,
