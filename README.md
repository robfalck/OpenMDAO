--- conflicted
+++ resolved
@@ -81,13 +81,6 @@
 flag when calling `pip`, this way any changes you make to the source code will
 be included when you import **OpenMDAO** in *Python*.
 
-<<<<<<< HEAD
-* Automatic ordering of groups/components based on data connections
-* File variables
-* Active-set constraint calculation disabling
-* Brent Solver
-* CaseRecording using CSV, HDF5, and dump recorders (SqliteRecorder and WebRecorder are currently supported)
-=======
     pip install -e OpenMDAO[test]
 
 ## Test OpenMDAO 2
@@ -137,7 +130,6 @@
 
 2. Install **OpenMDAO** and the dependencies required to build the
    documentation:
->>>>>>> bd33e30c
 
     `pip install OpenMDAO[docs]`
 
